--- conflicted
+++ resolved
@@ -74,19 +74,18 @@
   </ItemGroup>
   <ItemGroup>
     <!-- JSON Metadata -->
-<<<<<<< HEAD
+    <Content Include="Samples\Hydrography\SelectEncFeatures\metadata.json">
+      <CopyToOutputDirectory>PreserveNewest</CopyToOutputDirectory>
+    </Content>
+    <Content Include="Samples\Hydrography\ChangeEncDisplaySettings\metadata.json">
+      <CopyToOutputDirectory>PreserveNewest</CopyToOutputDirectory>
+    </Content>
+    <Content Include="Samples\Hydrography\AddEncExchangeSet\metadata.json">
+      <CopyToOutputDirectory>PreserveNewest</CopyToOutputDirectory>
+    </Content>
     <Content Include="Samples\Analysis\LineOfSightLocation\LineOfSightLocation.jpg">
-=======
-    <Content Include="Samples\Hydrography\SelectEncFeatures\metadata.json">
-      <CopyToOutputDirectory>PreserveNewest</CopyToOutputDirectory>
-    </Content>
-    <Content Include="Samples\Hydrography\ChangeEncDisplaySettings\metadata.json">
-      <CopyToOutputDirectory>PreserveNewest</CopyToOutputDirectory>
-    </Content>
-    <Content Include="Samples\Hydrography\AddEncExchangeSet\metadata.json">
->>>>>>> b24df9a8
-      <CopyToOutputDirectory>PreserveNewest</CopyToOutputDirectory>
-    </Content>
+      <CopyToOutputDirectory>PreserveNewest</CopyToOutputDirectory>
+    </Content>    
     <Content Include="Samples\MapView\GeoViewSync\metadata.json">
       <CopyToOutputDirectory>PreserveNewest</CopyToOutputDirectory>
     </Content>
@@ -543,20 +542,18 @@
   </ItemGroup>
   <ItemGroup>
     <!-- Sample Code -->
-<<<<<<< HEAD
+    <Compile Include="Samples\Hydrography\SelectEncFeatures\SelectEncFeatures.xaml.cs">
+      <DependentUpon>SelectEncFeatures.xaml</DependentUpon>
+    </Compile>
+    <Compile Include="Samples\Hydrography\ChangeEncDisplaySettings\ChangeEncDisplaySettings.xaml.cs">
+      <DependentUpon>ChangeEncDisplaySettings.xaml</DependentUpon>
+    </Compile>
+    <Compile Include="Samples\Hydrography\AddEncExchangeSet\AddEncExchangeSet.xaml.cs">
+      <DependentUpon>AddEncExchangeSet.xaml</DependentUpon>
+    </Compile>
     <Compile Include="Samples\Analysis\LineOfSightLocation\LineOfSightLocation.xaml.cs">
       <DependentUpon>LineOfSightLocation.xaml</DependentUpon>
-=======
-    <Compile Include="Samples\Hydrography\SelectEncFeatures\SelectEncFeatures.xaml.cs">
-      <DependentUpon>SelectEncFeatures.xaml</DependentUpon>
-    </Compile>
-    <Compile Include="Samples\Hydrography\ChangeEncDisplaySettings\ChangeEncDisplaySettings.xaml.cs">
-      <DependentUpon>ChangeEncDisplaySettings.xaml</DependentUpon>
-    </Compile>
-    <Compile Include="Samples\Hydrography\AddEncExchangeSet\AddEncExchangeSet.xaml.cs">
-      <DependentUpon>AddEncExchangeSet.xaml</DependentUpon>
->>>>>>> b24df9a8
-    </Compile>
+    </Compile>    
     <Compile Include="Samples\MapView\GeoViewSync\GeoViewSync.xaml.cs">
       <DependentUpon>GeoViewSync.xaml</DependentUpon>
     </Compile>
@@ -782,22 +779,22 @@
   </ItemGroup>
   <ItemGroup>
     <!-- Sample XAML -->
-<<<<<<< HEAD
+    <Page Include="Samples\Hydrography\SelectEncFeatures\SelectEncFeatures.xaml">
+      <Generator>MSBuild:Compile</Generator>
+      <SubType>Designer</SubType>
+    </Page>
+    <Page Include="Samples\Hydrography\ChangeEncDisplaySettings\ChangeEncDisplaySettings.xaml">
+      <Generator>MSBuild:Compile</Generator>
+      <SubType>Designer</SubType>
+    </Page>
+    <Page Include="Samples\Hydrography\AddEncExchangeSet\AddEncExchangeSet.xaml">
+      <Generator>MSBuild:Compile</Generator>
+      <SubType>Designer</SubType>
+    </Page>
     <Page Include="Samples\Analysis\LineOfSightLocation\LineOfSightLocation.xaml">
-=======
-    <Page Include="Samples\Hydrography\SelectEncFeatures\SelectEncFeatures.xaml">
-      <Generator>MSBuild:Compile</Generator>
-      <SubType>Designer</SubType>
-    </Page>
-    <Page Include="Samples\Hydrography\ChangeEncDisplaySettings\ChangeEncDisplaySettings.xaml">
-      <Generator>MSBuild:Compile</Generator>
-      <SubType>Designer</SubType>
-    </Page>
-    <Page Include="Samples\Hydrography\AddEncExchangeSet\AddEncExchangeSet.xaml">
->>>>>>> b24df9a8
-      <Generator>MSBuild:Compile</Generator>
-      <SubType>Designer</SubType>
-    </Page>
+      <Generator>MSBuild:Compile</Generator>
+      <SubType>Designer</SubType>
+    </Page>    
     <Page Include="Samples\MapView\GeoViewSync\GeoViewSync.xaml">
       <Generator>MSBuild:Compile</Generator>
       <SubType>Designer</SubType>
