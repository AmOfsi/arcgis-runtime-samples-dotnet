﻿<?xml version="1.0" encoding="utf-8"?>
<Project ToolsVersion="14.0" DefaultTargets="Build" xmlns="http://schemas.microsoft.com/developer/msbuild/2003">
  <Import Project="$(MSBuildExtensionsPath)\$(MSBuildToolsVersion)\Microsoft.Common.props" Condition="Exists('$(MSBuildExtensionsPath)\$(MSBuildToolsVersion)\Microsoft.Common.props')" />
  <PropertyGroup>
    <Configuration Condition=" '$(Configuration)' == '' ">Debug</Configuration>
    <Platform Condition=" '$(Platform)' == '' ">AnyCPU</Platform>
    <ProjectGuid>{0568FD2B-DA73-434C-B955-4A149465C535}</ProjectGuid>
    <OutputType>Library</OutputType>
    <AppDesignerFolder>Properties</AppDesignerFolder>
    <RootNamespace>ArcGISRuntime.WPF</RootNamespace>
    <AssemblyName>ArcGISRuntime.WPF.Samples</AssemblyName>
    <TargetFrameworkVersion>v4.5.2</TargetFrameworkVersion>
    <FileAlignment>512</FileAlignment>
    <NuGetPackageImportStamp>
    </NuGetPackageImportStamp>
    <TargetFrameworkProfile />
  </PropertyGroup>
  <PropertyGroup Condition=" '$(Configuration)|$(Platform)' == 'Debug|AnyCPU' ">
    <DebugSymbols>true</DebugSymbols>
    <DebugType>full</DebugType>
    <Optimize>false</Optimize>
    <OutputPath>..\..\..\output\WPF\debug\</OutputPath>
    <DefineConstants>DEBUG;TRACE</DefineConstants>
    <ErrorReport>prompt</ErrorReport>
    <WarningLevel>4</WarningLevel>
  </PropertyGroup>
  <PropertyGroup Condition=" '$(Configuration)|$(Platform)' == 'Release|AnyCPU' ">
    <DebugType>pdbonly</DebugType>
    <Optimize>true</Optimize>
    <OutputPath>..\..\..\output\WPF\release\</OutputPath>
    <DefineConstants>TRACE</DefineConstants>
    <ErrorReport>prompt</ErrorReport>
    <WarningLevel>4</WarningLevel>
  </PropertyGroup>
  <ItemGroup>
    <Reference Include="Esri.ArcGISRuntime, Version=100.0.0.0, Culture=neutral, PublicKeyToken=8fc3cc631e44ad86, processorArchitecture=MSIL">
      <HintPath>..\..\..\packages\Esri.ArcGISRuntime.WPF.100.0.0\lib\net452\Esri.ArcGISRuntime.dll</HintPath>
    </Reference>
    <Reference Include="Microsoft.CSharp" />
    <Reference Include="PresentationCore" />
    <Reference Include="PresentationFramework" />
    <Reference Include="System" />
    <Reference Include="System.Core" />
    <Reference Include="System.Drawing" />
    <Reference Include="System.Net.Http.WebRequest" />
    <Reference Include="System.Runtime.Serialization" />
    <Reference Include="System.Windows" />
    <Reference Include="System.Xaml" />
    <Reference Include="System.Xml.Linq" />
    <Reference Include="System.Data.DataSetExtensions" />
    <Reference Include="System.Data" />
    <Reference Include="System.Net.Http" />
    <Reference Include="System.Xml" />
    <Reference Include="WindowsBase" />
  </ItemGroup>
  <ItemGroup>
    <Compile Include="Properties\AssemblyInfo.cs" />
    <Compile Include="Samples\Geoprocessing\AnalyzeHotspots\AnalyzeHotspots.xaml.cs">
      <DependentUpon>AnalyzeHotspots.xaml</DependentUpon>
    </Compile>
    <Compile Include="Samples\Geoprocessing\AnalyzeViewshed\AnalyzeViewshed.xaml.cs">
      <DependentUpon>AnalyzeViewshed.xaml</DependentUpon>
    </Compile>
    <Compile Include="Samples\Geoprocessing\ListGeodatabaseVersions\ListGeodatabaseVersions.xaml.cs">
      <DependentUpon>ListGeodatabaseVersions.xaml</DependentUpon>
    </Compile>
    <Compile Include="Samples\GraphicsOverlay\AddGraphicsRenderer\AddGraphicsRenderer.xaml.cs">
      <DependentUpon>AddGraphicsRenderer.xaml</DependentUpon>
    </Compile>
    <Compile Include="Samples\GraphicsOverlay\IdentifyGraphics\IdentifyGraphics.xaml.cs">
      <DependentUpon>IdentifyGraphics.xaml</DependentUpon>
    </Compile>
    <Compile Include="Samples\Data\ServiceFeatureTableCache\ServiceFeatureTableCache.xaml.cs">
      <DependentUpon>ServiceFeatureTableCache.xaml</DependentUpon>
    </Compile>
    <Compile Include="Samples\Data\ServiceFeatureTableManualCache\ServiceFeatureTableManualCache.xaml.cs">
      <DependentUpon>ServiceFeatureTableManualCache.xaml</DependentUpon>
    </Compile>
    <Compile Include="Samples\Data\ServiceFeatureTableNoCache\ServiceFeatureTableNoCache.xaml.cs">
      <DependentUpon>ServiceFeatureTableNoCache.xaml</DependentUpon>
    </Compile>
    <Compile Include="Samples\Data\FeatureLayerQuery\FeatureLayerQuery.xaml.cs">
      <DependentUpon>FeatureLayerQuery.xaml</DependentUpon>
    </Compile>
    <Compile Include="Samples\GraphicsOverlay\SketchOnMap\SketchOnMap.xaml.cs">
      <DependentUpon>SketchOnMap.xaml</DependentUpon>
    </Compile>
    <Compile Include="Samples\Layers\ArcGISMapImageLayerUrl\ArcGISMapImageLayerUrl.xaml.cs">
      <DependentUpon>ArcGISMapImageLayerUrl.xaml</DependentUpon>
    </Compile>
    <Compile Include="Samples\Layers\ArcGISTiledLayerUrl\ArcGISTiledLayerUrl.xaml.cs">
      <DependentUpon>ArcGISTiledLayerUrl.xaml</DependentUpon>
    </Compile>
    <Compile Include="Samples\Layers\ArcGISVectorTiledLayerUrl\ArcGISVectorTiledLayerUrl.xaml.cs">
      <DependentUpon>ArcGISVectorTiledLayerUrl.xaml</DependentUpon>
    </Compile>
    <Compile Include="Samples\Layers\ChangeSublayerVisibility\ChangeSublayerVisibility.xaml.cs">
      <DependentUpon>ChangeSublayerVisibility.xaml</DependentUpon>
    </Compile>
    <Compile Include="Samples\Layers\ChangeFeatureLayerRenderer\ChangeFeatureLayerRenderer.xaml.cs">
      <DependentUpon>ChangeFeatureLayerRenderer.xaml</DependentUpon>
    </Compile>
    <Compile Include="Samples\Layers\CreateFeatureCollectionLayer\CreateFeatureCollectionLayer.xaml.cs">
      <DependentUpon>CreateFeatureCollectionLayer.xaml</DependentUpon>
    </Compile>
    <Compile Include="Samples\Layers\FeatureCollectionLayerFromPortal\FeatureCollectionLayerFromPortal.xaml.cs">
      <DependentUpon>FeatureCollectionLayerFromPortal.xaml</DependentUpon>
    </Compile>
    <Compile Include="Samples\Layers\FeatureCollectionLayerFromQuery\FeatureCollectionLayerFromQuery.xaml.cs">
      <DependentUpon>FeatureCollectionLayerFromQuery.xaml</DependentUpon>
    </Compile>
    <Compile Include="Samples\Layers\FeatureLayerSelection\FeatureLayerSelection.xaml.cs">
      <DependentUpon>FeatureLayerSelection.xaml</DependentUpon>
    </Compile>
    <Compile Include="Samples\Layers\FeatureLayerUrl\FeatureLayerUrl.xaml.cs">
      <DependentUpon>FeatureLayerUrl.xaml</DependentUpon>
    </Compile>
    <Compile Include="Samples\Location\DisplayDeviceLocation\DisplayDeviceLocation.xaml.cs">
      <DependentUpon>DisplayDeviceLocation.xaml</DependentUpon>
    </Compile>
    <Compile Include="Samples\MapView\ShowMagnifier\ShowMagnifier.xaml.cs">
      <DependentUpon>ShowMagnifier.xaml</DependentUpon>
    </Compile>
    <Compile Include="Samples\MapView\TakeScreenshot\TakeScreenshot.xaml.cs">
      <DependentUpon>TakeScreenshot.xaml</DependentUpon>
    </Compile>
    <Compile Include="Samples\Map\AuthorMap\AuthorMap.xaml.cs">
      <DependentUpon>AuthorMap.xaml</DependentUpon>
    </Compile>
    <Compile Include="Samples\Map\ManageBookmarks\ManageBookmarks.xaml.cs">
      <DependentUpon>ManageBookmarks.xaml</DependentUpon>
    </Compile>
    <Compile Include="Samples\Map\SearchPortalMaps\SearchPortalMaps.xaml.cs">
      <DependentUpon>SearchPortalMaps.xaml</DependentUpon>
    </Compile>
    <Compile Include="Samples\Map\SetMinMaxScale\SetMinMaxScale.xaml.cs">
      <DependentUpon>SetMinMaxScale.xaml</DependentUpon>
    </Compile>
    <Compile Include="Samples\MapView\DisplayLayerViewState\DisplayLayerViewState.xaml.cs">
      <DependentUpon>DisplayLayerViewState.xaml</DependentUpon>
    </Compile>
    <Compile Include="Samples\MapView\DisplayDrawingStatus\DisplayDrawingStatus.xaml.cs">
      <DependentUpon>DisplayDrawingStatus.xaml</DependentUpon>
    </Compile>
    <Compile Include="Samples\Map\AccessLoadStatus\AccessLoadStatus.xaml.cs">
      <DependentUpon>AccessLoadStatus.xaml</DependentUpon>
    </Compile>
    <Compile Include="Samples\Map\ChangeBasemap\ChangeBasemap.xaml.cs">
      <DependentUpon>ChangeBasemap.xaml</DependentUpon>
    </Compile>
    <Compile Include="Samples\Map\DisplayMap\DisplayMap.xaml.cs">
      <DependentUpon>DisplayMap.xaml</DependentUpon>
    </Compile>
    <Compile Include="Samples\Layers\FeatureLayerDefinitionExpression\FeatureLayerDefinitionExpression.xaml.cs">
      <DependentUpon>FeatureLayerDefinitionExpression.xaml</DependentUpon>
    </Compile>
    <Compile Include="Samples\Map\OpenExistingMap\OpenExistingMap.xaml.cs">
      <DependentUpon>OpenExistingMap.xaml</DependentUpon>
    </Compile>
    <Compile Include="Samples\MapView\MapRotation\MapRotation.xaml.cs">
      <DependentUpon>MapRotation.xaml</DependentUpon>
    </Compile>
    <Compile Include="Samples\Map\SetInitialMapLocation\SetInitialMapLocation.xaml.cs">
      <DependentUpon>SetInitialMapLocation.xaml</DependentUpon>
    </Compile>
    <Compile Include="Samples\Map\SetInitialMapArea\SetInitialMapArea.xaml.cs">
      <DependentUpon>SetInitialMapArea.xaml</DependentUpon>
    </Compile>
    <Compile Include="Samples\Map\SetMapSpatialReference\SetMapSpatialReference.xaml.cs">
      <DependentUpon>SetMapSpatialReference.xaml</DependentUpon>
    </Compile>
    <Compile Include="Samples\Symbology\UseDistanceCompositeSym\UseDistanceCompositeSym.xaml.cs">
      <DependentUpon>UseDistanceCompositeSym.xaml</DependentUpon>
    </Compile>
    <Compile Include="Samples\Symbology\RenderPictureMarkers\RenderPictureMarkers.xaml.cs">
      <DependentUpon>RenderPictureMarkers.xaml</DependentUpon>
    </Compile>
    <Compile Include="Samples\Symbology\RenderSimpleMarkers\RenderSimpleMarkers.xaml.cs">
      <DependentUpon>RenderSimpleMarkers.xaml</DependentUpon>
    </Compile>
    <Compile Include="Samples\Symbology\RenderUniqueValues\RenderUniqueValues.xaml.cs">
      <DependentUpon>RenderUniqueValues.xaml</DependentUpon>
    </Compile>
    <Compile Include="Samples\MapView\ChangeViewpoint\ChangeViewpoint.xaml.cs">
      <DependentUpon>ChangeViewpoint.xaml</DependentUpon>
    </Compile>
    <Compile Include="Samples\Tutorial\AuthorEditSaveMap\AuthorEditSaveMap.xaml.cs">
      <DependentUpon>AuthorEditSaveMap.xaml</DependentUpon>
    </Compile>
  </ItemGroup>
  <ItemGroup />
  <ItemGroup>
    <Content Include="groups.json">
      <CopyToOutputDirectory>PreserveNewest</CopyToOutputDirectory>
    </Content>
    <Content Include="Samples\GraphicsOverlay\SketchOnMap\SketchOnMap.jpg">
      <CopyToOutputDirectory>PreserveNewest</CopyToOutputDirectory>
    </Content>
    <Content Include="Samples\MapView\ShowMagnifier\ShowMagnifier.jpg">
      <CopyToOutputDirectory>PreserveNewest</CopyToOutputDirectory>
    </Content>
    <Content Include="Samples\Map\SearchPortalMaps\SearchPortalMaps.jpg">
      <CopyToOutputDirectory>PreserveNewest</CopyToOutputDirectory>
    </Content>
    <Content Include="Samples\Symbology\UseDistanceCompositeSym\UseDistanceCompositeSym.jpg">
      <CopyToOutputDirectory>PreserveNewest</CopyToOutputDirectory>
    </Content>
    <Content Include="Samples\Tutorial\AuthorEditSaveMap\AuthorEditSaveMap.jpg">
      <CopyToOutputDirectory>PreserveNewest</CopyToOutputDirectory>
    </Content>
    <EmbeddedResource Include="Resources\PictureMarkerSymbols\pin_star_blue.png" />
    <Content Include="Samples\Geoprocessing\AnalyzeHotspots\AnalyzeHotspots.jpg">
      <CopyToOutputDirectory>PreserveNewest</CopyToOutputDirectory>
    </Content>
    <Content Include="Samples\Geoprocessing\AnalyzeViewshed\AnalyzeViewshed.jpg">
      <CopyToOutputDirectory>PreserveNewest</CopyToOutputDirectory>
    </Content>
    <Content Include="Samples\Geoprocessing\ListGeodatabaseVersions\ListGeodatabaseVersions.jpg">
      <CopyToOutputDirectory>PreserveNewest</CopyToOutputDirectory>
    </Content>
    <Content Include="Samples\GraphicsOverlay\AddGraphicsRenderer\AddGraphicsRenderer.jpg">
      <CopyToOutputDirectory>PreserveNewest</CopyToOutputDirectory>
    </Content>
    <Content Include="Samples\GraphicsOverlay\IdentifyGraphics\IdentifyGraphics.jpg">
      <CopyToOutputDirectory>PreserveNewest</CopyToOutputDirectory>
    </Content>
    <Content Include="Samples\Data\ServiceFeatureTableCache\ServiceFeatureTableCache.jpg">
      <CopyToOutputDirectory>PreserveNewest</CopyToOutputDirectory>
    </Content>
    <Content Include="Samples\Data\ServiceFeatureTableManualCache\ServiceFeatureTableManualCache.jpg">
      <CopyToOutputDirectory>PreserveNewest</CopyToOutputDirectory>
    </Content>
    <Content Include="Samples\Data\ServiceFeatureTableNoCache\ServiceFeatureTableNoCache.jpg">
      <CopyToOutputDirectory>PreserveNewest</CopyToOutputDirectory>
    </Content>
    <Content Include="Samples\Data\FeatureLayerQuery\FeatureLayerQuery.jpg">
      <CopyToOutputDirectory>PreserveNewest</CopyToOutputDirectory>
    </Content>
    <Content Include="Samples\Layers\ArcGISMapImageLayerUrl\ArcGISMapImageLayerUrl.jpg">
      <CopyToOutputDirectory>PreserveNewest</CopyToOutputDirectory>
    </Content>
    <Content Include="Samples\Layers\ArcGISTiledLayerUrl\ArcGISTiledLayerUrl.jpg">
      <CopyToOutputDirectory>PreserveNewest</CopyToOutputDirectory>
    </Content>
    <Content Include="Samples\Layers\ArcGISVectorTiledLayerUrl\ArcGISVectorTiledLayerUrl.jpg">
      <CopyToOutputDirectory>PreserveNewest</CopyToOutputDirectory>
    </Content>
    <Content Include="Samples\Layers\ChangeSublayerVisibility\ChangeSublayerVisibility.jpg">
      <CopyToOutputDirectory>PreserveNewest</CopyToOutputDirectory>
    </Content>
    <Content Include="Samples\Layers\ChangeFeatureLayerRenderer\ChangeFeatureLayerRenderer.jpg">
      <CopyToOutputDirectory>PreserveNewest</CopyToOutputDirectory>
    </Content>
    <Content Include="Samples\Layers\CreateFeatureCollectionLayer\CreateFeatureCollectionLayer.jpg">
      <CopyToOutputDirectory>PreserveNewest</CopyToOutputDirectory>
    </Content>
    <Content Include="Samples\Layers\FeatureCollectionLayerFromPortal\FeatureCollectionLayerFromPortal.jpg">
      <CopyToOutputDirectory>PreserveNewest</CopyToOutputDirectory>
    </Content>
    <Content Include="Samples\Layers\FeatureCollectionLayerFromQuery\FeatureCollectionLayerFromQuery.jpg">
      <CopyToOutputDirectory>PreserveNewest</CopyToOutputDirectory>
    </Content>
    <Content Include="Samples\Layers\FeatureLayerSelection\FeatureLayerSelection.jpg">
      <CopyToOutputDirectory>PreserveNewest</CopyToOutputDirectory>
    </Content>
    <Content Include="Samples\Layers\FeatureLayerUrl\FeatureLayerUrl.jpg">
      <CopyToOutputDirectory>PreserveNewest</CopyToOutputDirectory>
    </Content>
    <Content Include="Samples\Location\DisplayDeviceLocation\DisplayDeviceLocation.jpg">
      <CopyToOutputDirectory>PreserveNewest</CopyToOutputDirectory>
    </Content>
    <Content Include="Samples\MapView\TakeScreenshot\TakeScreenshot.jpg">
      <CopyToOutputDirectory>PreserveNewest</CopyToOutputDirectory>
    </Content>
    <Content Include="Samples\Map\AuthorMap\AuthorMap.jpg">
      <CopyToOutputDirectory>PreserveNewest</CopyToOutputDirectory>
    </Content>
    <Content Include="Samples\Map\ManageBookmarks\ManageBookmarks.jpg">
      <CopyToOutputDirectory>PreserveNewest</CopyToOutputDirectory>
    </Content>
    <Content Include="Samples\Map\SetMinMaxScale\SetMinMaxScale.jpg">
      <CopyToOutputDirectory>PreserveNewest</CopyToOutputDirectory>
    </Content>
    <Content Include="Samples\MapView\DisplayLayerViewState\DisplayLayerViewState.jpg">
      <CopyToOutputDirectory>PreserveNewest</CopyToOutputDirectory>
    </Content>
    <Content Include="Samples\MapView\DisplayDrawingStatus\DisplayDrawingStatus.jpg">
      <CopyToOutputDirectory>PreserveNewest</CopyToOutputDirectory>
    </Content>
    <Content Include="Samples\Map\AccessLoadStatus\AccessLoadStatus.jpg">
      <CopyToOutputDirectory>PreserveNewest</CopyToOutputDirectory>
    </Content>
    <Content Include="Samples\Map\ChangeBasemap\ChangeBasemap.jpg">
      <CopyToOutputDirectory>PreserveNewest</CopyToOutputDirectory>
    </Content>
    <Content Include="Samples\Map\DisplayMap\DisplayMap.jpg">
      <CopyToOutputDirectory>PreserveNewest</CopyToOutputDirectory>
    </Content>
    <Content Include="Samples\Layers\FeatureLayerDefinitionExpression\FeatureLayerDefinitionExpression.jpg">
      <CopyToOutputDirectory>PreserveNewest</CopyToOutputDirectory>
    </Content>
    <Content Include="Samples\Map\OpenExistingMap\OpenExistingMap.jpg">
      <CopyToOutputDirectory>PreserveNewest</CopyToOutputDirectory>
    </Content>
    <Content Include="Samples\MapView\MapRotation\MapRotation.jpg">
      <CopyToOutputDirectory>PreserveNewest</CopyToOutputDirectory>
    </Content>
    <Content Include="Samples\Map\SetInitialMapLocation\SetInitialMapLocation.jpg">
      <CopyToOutputDirectory>PreserveNewest</CopyToOutputDirectory>
    </Content>
    <Content Include="Samples\Map\SetInitialMapArea\SetInitialMapArea.jpg">
      <CopyToOutputDirectory>PreserveNewest</CopyToOutputDirectory>
    </Content>
    <Content Include="Samples\Map\SetMapSpatialReference\SetMapSpatialReference.jpg">
      <CopyToOutputDirectory>PreserveNewest</CopyToOutputDirectory>
    </Content>
    <Content Include="Samples\Symbology\RenderPictureMarkers\RenderPictureMarkers.jpg">
      <CopyToOutputDirectory>PreserveNewest</CopyToOutputDirectory>
    </Content>
    <Content Include="Samples\Symbology\RenderSimpleMarkers\RenderSimpleMarkers.jpg">
      <CopyToOutputDirectory>PreserveNewest</CopyToOutputDirectory>
    </Content>
    <Content Include="Samples\Symbology\RenderUniqueValues\RenderUniqueValues.jpg">
      <CopyToOutputDirectory>PreserveNewest</CopyToOutputDirectory>
    </Content>
    <Content Include="Samples\MapView\ChangeViewpoint\ChangeViewpoint.jpg">
      <CopyToOutputDirectory>PreserveNewest</CopyToOutputDirectory>
    </Content>
  </ItemGroup>
  <ItemGroup>
    <Page Include="Samples\Geoprocessing\AnalyzeHotspots\AnalyzeHotspots.xaml">
      <Generator>MSBuild:Compile</Generator>
      <SubType>Designer</SubType>
    </Page>
    <Page Include="Samples\Geoprocessing\AnalyzeViewshed\AnalyzeViewshed.xaml">
      <Generator>MSBuild:Compile</Generator>
      <SubType>Designer</SubType>
    </Page>
    <Page Include="Samples\Geoprocessing\ListGeodatabaseVersions\ListGeodatabaseVersions.xaml">
      <Generator>MSBuild:Compile</Generator>
      <SubType>Designer</SubType>
    </Page>
    <Page Include="Samples\GraphicsOverlay\AddGraphicsRenderer\AddGraphicsRenderer.xaml">
      <SubType>Designer</SubType>
      <Generator>MSBuild:Compile</Generator>
    </Page>
    <Page Include="Samples\GraphicsOverlay\IdentifyGraphics\IdentifyGraphics.xaml">
      <SubType>Designer</SubType>
      <Generator>MSBuild:Compile</Generator>
    </Page>
    <Page Include="Samples\Data\ServiceFeatureTableCache\ServiceFeatureTableCache.xaml">
      <SubType>Designer</SubType>
      <Generator>MSBuild:Compile</Generator>
    </Page>
    <Page Include="Samples\Data\ServiceFeatureTableManualCache\ServiceFeatureTableManualCache.xaml">
      <SubType>Designer</SubType>
      <Generator>MSBuild:Compile</Generator>
    </Page>
    <Page Include="Samples\Data\ServiceFeatureTableNoCache\ServiceFeatureTableNoCache.xaml">
      <SubType>Designer</SubType>
      <Generator>MSBuild:Compile</Generator>
    </Page>
    <Page Include="Samples\Data\FeatureLayerQuery\FeatureLayerQuery.xaml">
      <SubType>Designer</SubType>
      <Generator>MSBuild:Compile</Generator>
    </Page>
    <Page Include="Samples\GraphicsOverlay\SketchOnMap\SketchOnMap.xaml">
      <Generator>MSBuild:Compile</Generator>
      <SubType>Designer</SubType>
    </Page>
    <Page Include="Samples\Layers\ArcGISMapImageLayerUrl\ArcGISMapImageLayerUrl.xaml">
      <SubType>Designer</SubType>
      <Generator>MSBuild:Compile</Generator>
    </Page>
    <Page Include="Samples\Layers\ArcGISTiledLayerUrl\ArcGISTiledLayerUrl.xaml">
      <SubType>Designer</SubType>
      <Generator>MSBuild:Compile</Generator>
    </Page>
    <Page Include="Samples\Layers\ArcGISVectorTiledLayerUrl\ArcGISVectorTiledLayerUrl.xaml">
      <Generator>MSBuild:Compile</Generator>
      <SubType>Designer</SubType>
    </Page>
    <Page Include="Samples\Layers\ChangeSublayerVisibility\ChangeSublayerVisibility.xaml">
      <Generator>MSBuild:Compile</Generator>
      <SubType>Designer</SubType>
    </Page>
    <Page Include="Samples\Layers\ChangeFeatureLayerRenderer\ChangeFeatureLayerRenderer.xaml">
      <SubType>Designer</SubType>
      <Generator>MSBuild:Compile</Generator>
    </Page>
    <Page Include="Samples\Layers\CreateFeatureCollectionLayer\CreateFeatureCollectionLayer.xaml">
      <Generator>MSBuild:Compile</Generator>
      <SubType>Designer</SubType>
    </Page>
    <Page Include="Samples\Layers\FeatureCollectionLayerFromPortal\FeatureCollectionLayerFromPortal.xaml">
      <Generator>MSBuild:Compile</Generator>
      <SubType>Designer</SubType>
    </Page>
    <Page Include="Samples\Layers\FeatureCollectionLayerFromQuery\FeatureCollectionLayerFromQuery.xaml">
      <Generator>MSBuild:Compile</Generator>
      <SubType>Designer</SubType>
    </Page>
    <Page Include="Samples\Layers\FeatureLayerSelection\FeatureLayerSelection.xaml">
      <SubType>Designer</SubType>
      <Generator>MSBuild:Compile</Generator>
    </Page>
    <Page Include="Samples\Layers\FeatureLayerUrl\FeatureLayerUrl.xaml">
      <SubType>Designer</SubType>
      <Generator>MSBuild:Compile</Generator>
    </Page>
    <Page Include="Samples\Location\DisplayDeviceLocation\DisplayDeviceLocation.xaml">
      <Generator>MSBuild:Compile</Generator>
      <SubType>Designer</SubType>
    </Page>
    <Page Include="Samples\MapView\ShowMagnifier\ShowMagnifier.xaml">
      <Generator>MSBuild:Compile</Generator>
      <SubType>Designer</SubType>
    </Page>
    <Page Include="Samples\MapView\TakeScreenshot\TakeScreenshot.xaml">
      <Generator>MSBuild:Compile</Generator>
      <SubType>Designer</SubType>
    </Page>
    <Page Include="Samples\Map\AuthorMap\AuthorMap.xaml">
      <Generator>MSBuild:Compile</Generator>
      <SubType>Designer</SubType>
    </Page>
    <Page Include="Samples\Map\ManageBookmarks\ManageBookmarks.xaml">
      <Generator>MSBuild:Compile</Generator>
      <SubType>Designer</SubType>
    </Page>
    <Page Include="Samples\Map\SearchPortalMaps\SearchPortalMaps.xaml">
      <Generator>MSBuild:Compile</Generator>
      <SubType>Designer</SubType>
    </Page>
    <Page Include="Samples\Map\SetMinMaxScale\SetMinMaxScale.xaml">
      <Generator>MSBuild:Compile</Generator>
      <SubType>Designer</SubType>
    </Page>
    <Page Include="Samples\MapView\DisplayLayerViewState\DisplayLayerViewState.xaml">
      <Generator>MSBuild:Compile</Generator>
      <SubType>Designer</SubType>
    </Page>
    <Page Include="Samples\MapView\DisplayDrawingStatus\DisplayDrawingStatus.xaml">
      <Generator>MSBuild:Compile</Generator>
      <SubType>Designer</SubType>
    </Page>
    <Page Include="Samples\Map\AccessLoadStatus\AccessLoadStatus.xaml">
      <SubType>Designer</SubType>
      <Generator>MSBuild:Compile</Generator>
    </Page>
    <Page Include="Samples\Map\ChangeBasemap\ChangeBasemap.xaml">
      <Generator>MSBuild:Compile</Generator>
      <SubType>Designer</SubType>
    </Page>
    <Page Include="Samples\Map\DisplayMap\DisplayMap.xaml">
      <SubType>Designer</SubType>
      <Generator>MSBuild:Compile</Generator>
    </Page>
    <Page Include="Samples\Layers\FeatureLayerDefinitionExpression\FeatureLayerDefinitionExpression.xaml">
      <Generator>MSBuild:Compile</Generator>
      <SubType>Designer</SubType>
    </Page>
    <Page Include="Samples\Map\OpenExistingMap\OpenExistingMap.xaml">
      <SubType>Designer</SubType>
      <Generator>MSBuild:Compile</Generator>
    </Page>
    <Page Include="Samples\MapView\MapRotation\MapRotation.xaml">
      <SubType>Designer</SubType>
      <Generator>MSBuild:Compile</Generator>
    </Page>
    <Page Include="Samples\Map\SetInitialMapLocation\SetInitialMapLocation.xaml">
      <SubType>Designer</SubType>
      <Generator>MSBuild:Compile</Generator>
    </Page>
    <Page Include="Samples\Map\SetInitialMapArea\SetInitialMapArea.xaml">
      <SubType>Designer</SubType>
      <Generator>MSBuild:Compile</Generator>
    </Page>
    <Page Include="Samples\Map\SetMapSpatialReference\SetMapSpatialReference.xaml">
      <SubType>Designer</SubType>
      <Generator>MSBuild:Compile</Generator>
    </Page>
    <Page Include="Samples\Symbology\UseDistanceCompositeSym\UseDistanceCompositeSym.xaml">
      <Generator>MSBuild:Compile</Generator>
      <SubType>Designer</SubType>
    </Page>
    <Page Include="Samples\Symbology\RenderPictureMarkers\RenderPictureMarkers.xaml">
      <SubType>Designer</SubType>
      <Generator>MSBuild:Compile</Generator>
    </Page>
    <Page Include="Samples\Symbology\RenderSimpleMarkers\RenderSimpleMarkers.xaml">
      <SubType>Designer</SubType>
      <Generator>MSBuild:Compile</Generator>
    </Page>
    <Page Include="Samples\Symbology\RenderUniqueValues\RenderUniqueValues.xaml">
      <SubType>Designer</SubType>
      <Generator>MSBuild:Compile</Generator>
    </Page>
    <Page Include="Samples\MapView\ChangeViewpoint\ChangeViewpoint.xaml">
      <SubType>Designer</SubType>
      <Generator>MSBuild:Compile</Generator>
    </Page>
    <Page Include="Samples\Tutorial\AuthorEditSaveMap\AuthorEditSaveMap.xaml">
      <Generator>MSBuild:Compile</Generator>
      <SubType>Designer</SubType>
    </Page>
  </ItemGroup>
  <ItemGroup>
    <Content Include="Samples\Map\OpenExistingMap\metadata.json">
      <CopyToOutputDirectory>PreserveNewest</CopyToOutputDirectory>
    </Content>
  </ItemGroup>
  <ItemGroup>
    <Content Include="Samples\Layers\ArcGISMapImageLayerUrl\metadata.json">
      <CopyToOutputDirectory>PreserveNewest</CopyToOutputDirectory>
    </Content>
    <Content Include="Samples\Layers\ArcGISTiledLayerUrl\metadata.json">
      <CopyToOutputDirectory>PreserveNewest</CopyToOutputDirectory>
    </Content>
  </ItemGroup>
  <ItemGroup>
    <Content Include="Samples\MapView\MapRotation\metadata.json">
      <CopyToOutputDirectory>PreserveNewest</CopyToOutputDirectory>
    </Content>
  </ItemGroup>
  <ItemGroup>
    <Content Include="Samples\Map\SetMapSpatialReference\metadata.json">
      <CopyToOutputDirectory>PreserveNewest</CopyToOutputDirectory>
    </Content>
  </ItemGroup>
  <ItemGroup>
    <Content Include="Samples\MapView\ChangeViewpoint\metadata.json">
      <CopyToOutputDirectory>PreserveNewest</CopyToOutputDirectory>
    </Content>
  </ItemGroup>
  <ItemGroup>
    <Content Include="Samples\Map\SetInitialMapLocation\metadata.json">
      <CopyToOutputDirectory>PreserveNewest</CopyToOutputDirectory>
    </Content>
  </ItemGroup>
  <ItemGroup>
    <Content Include="Samples\Map\SetInitialMapArea\metadata.json">
      <CopyToOutputDirectory>PreserveNewest</CopyToOutputDirectory>
    </Content>
  </ItemGroup>
  <ItemGroup>
    <Content Include="Samples\GraphicsOverlay\AddGraphicsRenderer\metadata.json">
      <CopyToOutputDirectory>PreserveNewest</CopyToOutputDirectory>
    </Content>
    <Content Include="Samples\Data\ServiceFeatureTableCache\metadata.json">
      <CopyToOutputDirectory>PreserveNewest</CopyToOutputDirectory>
    </Content>
  </ItemGroup>
  <ItemGroup>
    <Content Include="Samples\GraphicsOverlay\IdentifyGraphics\metadata.json">
      <CopyToOutputDirectory>PreserveNewest</CopyToOutputDirectory>
    </Content>
    <Content Include="Samples\Data\ServiceFeatureTableManualCache\metadata.json">
      <CopyToOutputDirectory>PreserveNewest</CopyToOutputDirectory>
    </Content>
  </ItemGroup>
  <ItemGroup>
    <Content Include="Samples\Data\ServiceFeatureTableNoCache\metadata.json">
      <CopyToOutputDirectory>PreserveNewest</CopyToOutputDirectory>
    </Content>
    <Content Include="Samples\Data\FeatureLayerQuery\metadata.json">
      <CopyToOutputDirectory>PreserveNewest</CopyToOutputDirectory>
    </Content>
  </ItemGroup>
  <ItemGroup>
    <Content Include="Samples\Layers\ChangeFeatureLayerRenderer\metadata.json">
      <CopyToOutputDirectory>PreserveNewest</CopyToOutputDirectory>
    </Content>
  </ItemGroup>
  <ItemGroup>
    <Content Include="Samples\Layers\FeatureLayerSelection\metadata.json">
      <CopyToOutputDirectory>PreserveNewest</CopyToOutputDirectory>
    </Content>
  </ItemGroup>
  <ItemGroup>
    <Content Include="Samples\Layers\FeatureLayerUrl\metadata.json">
      <CopyToOutputDirectory>PreserveNewest</CopyToOutputDirectory>
    </Content>
  </ItemGroup>
  <ItemGroup>
    <Content Include="Samples\Map\AccessLoadStatus\metadata.json">
      <CopyToOutputDirectory>PreserveNewest</CopyToOutputDirectory>
    </Content>
  </ItemGroup>
  <ItemGroup>
    <Content Include="Samples\Map\DisplayMap\metadata.json">
      <CopyToOutputDirectory>PreserveNewest</CopyToOutputDirectory>
    </Content>
  </ItemGroup>
  <ItemGroup>
    <Content Include="Samples\Layers\FeatureLayerDefinitionExpression\metadata.json">
      <CopyToOutputDirectory>PreserveNewest</CopyToOutputDirectory>
    </Content>
  </ItemGroup>
  <ItemGroup>
    <Content Include="Samples\Symbology\RenderPictureMarkers\metadata.json">
      <CopyToOutputDirectory>PreserveNewest</CopyToOutputDirectory>
    </Content>
  </ItemGroup>
  <ItemGroup>
    <Content Include="Samples\Symbology\RenderSimpleMarkers\metadata.json">
      <CopyToOutputDirectory>PreserveNewest</CopyToOutputDirectory>
    </Content>
  </ItemGroup>
  <ItemGroup>
    <Content Include="Samples\Symbology\RenderUniqueValues\metadata.json">
      <CopyToOutputDirectory>PreserveNewest</CopyToOutputDirectory>
    </Content>
  </ItemGroup>
  <ItemGroup>
    <Content Include="Samples\Map\ChangeBasemap\metadata.json">
      <CopyToOutputDirectory>PreserveNewest</CopyToOutputDirectory>
    </Content>
  </ItemGroup>
  <ItemGroup>
    <Content Include="Samples\Layers\ChangeSublayerVisibility\metadata.json">
      <CopyToOutputDirectory>PreserveNewest</CopyToOutputDirectory>
    </Content>
  </ItemGroup>
  <ItemGroup>
    <Content Include="Samples\Location\DisplayDeviceLocation\metadata.json">
      <CopyToOutputDirectory>PreserveNewest</CopyToOutputDirectory>
    </Content>
  </ItemGroup>
  <ItemGroup>
    <Content Include="Samples\MapView\DisplayDrawingStatus\metadata.json">
      <CopyToOutputDirectory>PreserveNewest</CopyToOutputDirectory>
    </Content>
  </ItemGroup>
  <ItemGroup>
    <Content Include="Samples\MapView\DisplayLayerViewState\metadata.json">
      <CopyToOutputDirectory>PreserveNewest</CopyToOutputDirectory>
    </Content>
  </ItemGroup>
  <ItemGroup>
    <Content Include="Samples\Map\SetMinMaxScale\metadata.json">
      <CopyToOutputDirectory>PreserveNewest</CopyToOutputDirectory>
    </Content>
  </ItemGroup>
  <ItemGroup>
    <Content Include="Samples\MapView\TakeScreenshot\metadata.json">
      <CopyToOutputDirectory>PreserveNewest</CopyToOutputDirectory>
    </Content>
  </ItemGroup>
  <ItemGroup>
    <Content Include="Samples\Layers\ArcGISVectorTiledLayerUrl\metadata.json">
      <CopyToOutputDirectory>PreserveNewest</CopyToOutputDirectory>
    </Content>
  </ItemGroup>
  <ItemGroup>
    <Content Include="Samples\Map\ManageBookmarks\metadata.json">
      <CopyToOutputDirectory>PreserveNewest</CopyToOutputDirectory>
    </Content>
  </ItemGroup>
  <ItemGroup>
    <Content Include="Samples\Map\AuthorMap\metadata.json">
      <CopyToOutputDirectory>PreserveNewest</CopyToOutputDirectory>
    </Content>
  </ItemGroup>
  <ItemGroup>
    <Content Include="Samples\Layers\CreateFeatureCollectionLayer\metadata.json">
      <CopyToOutputDirectory>PreserveNewest</CopyToOutputDirectory>
    </Content>
    <Content Include="Samples\Layers\FeatureCollectionLayerFromPortal\metadata.json">
      <CopyToOutputDirectory>PreserveNewest</CopyToOutputDirectory>
    </Content>
    <Content Include="Samples\Layers\FeatureCollectionLayerFromQuery\metadata.json">
      <CopyToOutputDirectory>PreserveNewest</CopyToOutputDirectory>
    </Content>
  </ItemGroup>
  <ItemGroup>
    <None Include="packages.config" />
    <Content Include="Samples\Geoprocessing\AnalyzeHotspots\metadata.json">
      <CopyToOutputDirectory>PreserveNewest</CopyToOutputDirectory>
    </Content>
    <Content Include="Samples\Geoprocessing\AnalyzeViewshed\metadata.json">
      <CopyToOutputDirectory>PreserveNewest</CopyToOutputDirectory>
    </Content>
    <Content Include="Samples\Geoprocessing\ListGeodatabaseVersions\metadata.json">
      <CopyToOutputDirectory>PreserveNewest</CopyToOutputDirectory>
    </Content>
    <Content Include="Samples\Tutorial\AuthorEditSaveMap\metadata.json">
      <CopyToOutputDirectory>PreserveNewest</CopyToOutputDirectory>
    </Content>
    <Content Include="Samples\Symbology\UseDistanceCompositeSym\metadata.json">
      <CopyToOutputDirectory>PreserveNewest</CopyToOutputDirectory>
    </Content>
    <Content Include="Samples\MapView\ShowMagnifier\metadata.json">
      <CopyToOutputDirectory>PreserveNewest</CopyToOutputDirectory>
    </Content>
<<<<<<< HEAD
    <Content Include="Samples\GraphicsOverlay\SketchOnMap\metadata.json">
=======
    <Content Include="Samples\Map\SearchPortalMaps\metadata.json">
>>>>>>> 051593fe
      <CopyToOutputDirectory>PreserveNewest</CopyToOutputDirectory>
    </Content>
  </ItemGroup>
  <Import Project="$(MSBuildToolsPath)\Microsoft.CSharp.targets" />
  <Import Project="..\..\..\packages\Esri.ArcGISRuntime.WPF.100.0.0\build\net452\Esri.ArcGISRuntime.WPF.targets" Condition="Exists('..\..\..\packages\Esri.ArcGISRuntime.WPF.100.0.0\build\net452\Esri.ArcGISRuntime.WPF.targets')" />
  <Target Name="EnsureNuGetPackageBuildImports" BeforeTargets="PrepareForBuild">
    <PropertyGroup>
      <ErrorText>This project references NuGet package(s) that are missing on this computer. Use NuGet Package Restore to download them.  For more information, see http://go.microsoft.com/fwlink/?LinkID=322105. The missing file is {0}.</ErrorText>
    </PropertyGroup>
    <Error Condition="!Exists('..\..\..\packages\Esri.ArcGISRuntime.WPF.100.0.0\build\net452\Esri.ArcGISRuntime.WPF.targets')" Text="$([System.String]::Format('$(ErrorText)', '..\..\..\packages\Esri.ArcGISRuntime.WPF.100.0.0\build\net452\Esri.ArcGISRuntime.WPF.targets'))" />
  </Target>
  <!-- To modify your build process, add your task inside one of the targets below and uncomment it. 
       Other similar extension points exist, see Microsoft.Common.targets.
  <Target Name="BeforeBuild">
  </Target>
  <Target Name="AfterBuild">
  </Target>
  -->
</Project><|MERGE_RESOLUTION|>--- conflicted
+++ resolved
@@ -193,8 +193,8 @@
     <Content Include="groups.json">
       <CopyToOutputDirectory>PreserveNewest</CopyToOutputDirectory>
     </Content>
-    <Content Include="Samples\GraphicsOverlay\SketchOnMap\SketchOnMap.jpg">
-      <CopyToOutputDirectory>PreserveNewest</CopyToOutputDirectory>
+        <Content Include="Samples\GraphicsOverlay\SketchOnMap\SketchOnMap.jpg">
+	    <CopyToOutputDirectory>PreserveNewest</CopyToOutputDirectory>
     </Content>
     <Content Include="Samples\MapView\ShowMagnifier\ShowMagnifier.jpg">
       <CopyToOutputDirectory>PreserveNewest</CopyToOutputDirectory>
@@ -693,11 +693,10 @@
     <Content Include="Samples\MapView\ShowMagnifier\metadata.json">
       <CopyToOutputDirectory>PreserveNewest</CopyToOutputDirectory>
     </Content>
-<<<<<<< HEAD
     <Content Include="Samples\GraphicsOverlay\SketchOnMap\metadata.json">
-=======
+      <CopyToOutputDirectory>PreserveNewest</CopyToOutputDirectory>
+    </Content>
     <Content Include="Samples\Map\SearchPortalMaps\metadata.json">
->>>>>>> 051593fe
       <CopyToOutputDirectory>PreserveNewest</CopyToOutputDirectory>
     </Content>
   </ItemGroup>
