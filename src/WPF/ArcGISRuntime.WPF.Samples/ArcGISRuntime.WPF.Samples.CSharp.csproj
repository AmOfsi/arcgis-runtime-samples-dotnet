--- conflicted
+++ resolved
@@ -191,13 +191,12 @@
     <Compile Include="Samples\Tutorial\AuthorEditSaveMap\AuthorEditSaveMap.xaml.cs">
       <DependentUpon>AuthorEditSaveMap.xaml</DependentUpon>
     </Compile>
-<<<<<<< HEAD
-    <Compile Include="Samples\Search\FindAddress\FindAddress.xaml.cs" />
-=======
+    <Compile Include="Samples\Search\FindAddress\FindAddress.xaml.cs">
+        <DependentUpon>FindAddress.xaml</DependentUpon>
+    </Compile>
     <Compile Include="Samples\MapView\ShowCallout\ShowCallout.xaml.cs">
       <DependentUpon>ShowCallout.xaml</DependentUpon>
     </Compile>
->>>>>>> 3697e3a9
   </ItemGroup>
   <ItemGroup />
   <ItemGroup>
@@ -531,12 +530,12 @@
       <Generator>MSBuild:Compile</Generator>
       <SubType>Designer</SubType>
     </Page>
-<<<<<<< HEAD
     <Page Include="Samples\Search\FindAddress\FindAddress.xaml">
-=======
+        <SubType>Designer</SubType>
+        <Generator>MSBuild:Compile</Generator>
+    </Page>
     <Page Include="Samples\MapView\ShowCallout\ShowCallout.xaml">
       <SubType>Designer</SubType>
->>>>>>> 3697e3a9
       <Generator>MSBuild:Compile</Generator>
     </Page>
   </ItemGroup>
