--- conflicted
+++ resolved
@@ -191,15 +191,7 @@
                     string password = "user1";
 
                     // Create a credential for this resource.
-<<<<<<< HEAD
-                    knownCredential = await AuthenticationManager.Current.GenerateCredentialAsync
-                    (info.ServiceUri,
-                        username,
-                        password,
-                        info.GenerateTokenOptions);
-=======
                     knownCredential = await AuthenticationManager.Current.GenerateCredentialAsync(info.ServiceUri, username, password, info.GenerateTokenOptions);
->>>>>>> e872e253
                 }
                 else
                 {
