<?xml version="1.0" encoding="utf-8"?>
<Project DefaultTargets="Build" ToolsVersion="4.0" xmlns="http://schemas.microsoft.com/developer/msbuild/2003">
  <PropertyGroup>
    <Configuration Condition=" '$(Configuration)' == '' ">Debug</Configuration>
    <Platform Condition=" '$(Platform)' == '' ">iPhoneSimulator</Platform>
    <ProjectTypeGuids>{FEACFBD2-3405-455C-9665-78FE426C6842};{FAE04EC0-301F-11D3-BF4B-00C04F79EFBC}</ProjectTypeGuids>
    <ProjectGuid>{3192A404-34AC-4083-A3B9-44610EE92E68}</ProjectGuid>
    <OutputType>Exe</OutputType>
    <RootNamespace>ArcGISRuntimeXamarin</RootNamespace>
    <IPhoneResourcePrefix>Resources</IPhoneResourcePrefix>
    <AssemblyName>ArcGISRuntimeXamarin</AssemblyName>
    <NuGetPackageImportStamp>
    </NuGetPackageImportStamp>
  </PropertyGroup>
  <PropertyGroup Condition=" '$(Configuration)|$(Platform)' == 'Debug|iPhoneSimulator' ">
    <DebugSymbols>true</DebugSymbols>
    <DebugType>full</DebugType>
    <Optimize>false</Optimize>
    <OutputPath>..\..\..\output\iOS\iPhoneSimulator\debug\</OutputPath>
    <DefineConstants>DEBUG;ENABLE_TEST_CLOUD;</DefineConstants>
    <ErrorReport>prompt</ErrorReport>
    <WarningLevel>4</WarningLevel>
    <ConsolePause>false</ConsolePause>
    <MtouchArch>i386, x86_64</MtouchArch>
    <MtouchLink>None</MtouchLink>
    <MtouchDebug>True</MtouchDebug>
    <MtouchProfiling>True</MtouchProfiling>
    <MtouchSdkVersion>
    </MtouchSdkVersion>
    <MtouchFastDev>False</MtouchFastDev>
    <MtouchUseLlvm>False</MtouchUseLlvm>
    <MtouchUseThumb>False</MtouchUseThumb>
    <MtouchUseSGen>False</MtouchUseSGen>
    <MtouchUseRefCounting>False</MtouchUseRefCounting>
    <MtouchOptimizePNGs>True</MtouchOptimizePNGs>
    <MtouchI18n />
  </PropertyGroup>
  <PropertyGroup Condition=" '$(Configuration)|$(Platform)' == 'Release|iPhoneSimulator' ">
    <DebugType>full</DebugType>
    <Optimize>true</Optimize>
    <OutputPath>..\..\..\output\iOS\iPhoneSimulator\release\</OutputPath>
    <ErrorReport>prompt</ErrorReport>
    <WarningLevel>4</WarningLevel>
    <MtouchArch>i386, x86_64</MtouchArch>
    <ConsolePause>false</ConsolePause>
    <MtouchLink>None</MtouchLink>
  </PropertyGroup>
  <PropertyGroup Condition=" '$(Configuration)|$(Platform)' == 'Debug|iPhone' ">
    <DebugSymbols>true</DebugSymbols>
    <DebugType>full</DebugType>
    <Optimize>false</Optimize>
    <OutputPath>..\..\..\output\iOS\iPhone\debug\</OutputPath>
    <DefineConstants>DEBUG;ENABLE_TEST_CLOUD;</DefineConstants>
    <ErrorReport>prompt</ErrorReport>
    <WarningLevel>4</WarningLevel>
    <ConsolePause>false</ConsolePause>
    <MtouchArch>ARMv7, ARM64</MtouchArch>
    <CodesignEntitlements>Entitlements.plist</CodesignEntitlements>
    <MtouchProfiling>True</MtouchProfiling>
    <CodesignKey>iPhone Developer</CodesignKey>
    <MtouchDebug>True</MtouchDebug>
    <MtouchSdkVersion>9.3</MtouchSdkVersion>
    <MtouchLink>None</MtouchLink>
    <MtouchFastDev>False</MtouchFastDev>
    <MtouchUseLlvm>False</MtouchUseLlvm>
    <MtouchUseThumb>False</MtouchUseThumb>
    <MtouchUseSGen>False</MtouchUseSGen>
    <MtouchUseRefCounting>False</MtouchUseRefCounting>
    <MtouchOptimizePNGs>True</MtouchOptimizePNGs>
    <MtouchI18n />
    <BuildIpa>True</BuildIpa>
    <IpaIncludeArtwork>False</IpaIncludeArtwork>
    <DeviceSpecificBuild>False</DeviceSpecificBuild>
  </PropertyGroup>
  <PropertyGroup Condition=" '$(Configuration)|$(Platform)' == 'Release|iPhone' ">
    <DebugType>full</DebugType>
    <Optimize>true</Optimize>
    <OutputPath>..\..\..\output\iOS\iPhone\release\</OutputPath>
    <ErrorReport>prompt</ErrorReport>
    <WarningLevel>4</WarningLevel>
    <CodesignEntitlements>Entitlements.plist</CodesignEntitlements>
    <MtouchArch>ARMv7, ARM64</MtouchArch>
    <ConsolePause>false</ConsolePause>
    <CodesignKey>iPhone Developer</CodesignKey>
    <MtouchLink>Full</MtouchLink>
    <MtouchDebug>False</MtouchDebug>
    <MtouchProfiling>False</MtouchProfiling>
    <MtouchFastDev>False</MtouchFastDev>
    <MtouchUseLlvm>False</MtouchUseLlvm>
    <MtouchUseThumb>False</MtouchUseThumb>
    <MtouchEnableBitcode>False</MtouchEnableBitcode>
    <MtouchUseSGen>False</MtouchUseSGen>
    <MtouchUseRefCounting>False</MtouchUseRefCounting>
    <OptimizePNGs>True</OptimizePNGs>
    <MtouchFloat32>False</MtouchFloat32>
  </PropertyGroup>
  <PropertyGroup Condition=" '$(Configuration)|$(Platform)' == 'Ad-Hoc|iPhone' ">
    <DebugType>full</DebugType>
    <Optimize>true</Optimize>
    <OutputPath>..\..\..\output\iOS\iPhone\Ad-Hoc\</OutputPath>
    <ErrorReport>prompt</ErrorReport>
    <WarningLevel>4</WarningLevel>
    <ConsolePause>false</ConsolePause>
    <MtouchArch>ARMv7, ARM64</MtouchArch>
    <IpaIncludeArtwork>true</IpaIncludeArtwork>
    <CodesignKey>iPhone Distribution</CodesignKey>
    <CodesignProvision>Automatic:AdHoc</CodesignProvision>
    <BuildIpa>true</BuildIpa>
  </PropertyGroup>
  <PropertyGroup Condition=" '$(Configuration)|$(Platform)' == 'AppStore|iPhone' ">
    <DebugType>full</DebugType>
    <Optimize>true</Optimize>
    <OutputPath>..\..\..\output\iOS\iPhone\AppStore\</OutputPath>
    <ErrorReport>prompt</ErrorReport>
    <WarningLevel>4</WarningLevel>
    <ConsolePause>false</ConsolePause>
    <MtouchArch>ARMv7, ARM64</MtouchArch>
    <CodesignProvision>Automatic:AppStore</CodesignProvision>
    <CodesignKey>iPhone Distribution</CodesignKey>
  </PropertyGroup>
  <PropertyGroup Condition="'$(Configuration)|$(Platform)' == 'Ad-Hoc|iPhoneSimulator'">
    <OutputPath>..\..\..\output\iOS\iPhoneSimulator\Ad-Hoc\</OutputPath>
    <MtouchArch>i386, x86_64</MtouchArch>
  </PropertyGroup>
  <PropertyGroup Condition="'$(Configuration)|$(Platform)' == 'AppStore|iPhoneSimulator'">
    <OutputPath>..\..\..\output\iOS\iPhoneSimulator\AppStore\</OutputPath>
    <MtouchArch>i386, x86_64</MtouchArch>
  </PropertyGroup>
  <ItemGroup>
    <Reference Include="Esri.ArcGISRuntime, Version=100.1.0.0, Culture=neutral, PublicKeyToken=8fc3cc631e44ad86, processorArchitecture=MSIL">
      <HintPath>..\..\..\packages\Esri.ArcGISRuntime.Xamarin.iOS.100.1.0\lib\Xamarin.iOS10\Esri.ArcGISRuntime.dll</HintPath>
      <Private>True</Private>
    </Reference>
    <Reference Include="MonoTouch.Dialog-1" />
    <Reference Include="OpenTK-1.0" />
    <Reference Include="PCLCrypto, Version=2.0.0.0, Culture=neutral, PublicKeyToken=d4421c8a4786956c, processorArchitecture=MSIL">
      <HintPath>..\..\..\packages\PCLCrypto.2.0.147\lib\xamarinios10\PCLCrypto.dll</HintPath>
      <Private>True</Private>
    </Reference>
    <Reference Include="PInvoke.BCrypt, Version=0.5.0.0, Culture=neutral, PublicKeyToken=9e300f9f87f04a7a, processorArchitecture=MSIL">
      <HintPath>..\..\..\packages\PInvoke.BCrypt.0.5.86\lib\portable-net45+win8+wpa81\PInvoke.BCrypt.dll</HintPath>
    </Reference>
    <Reference Include="PInvoke.Kernel32, Version=0.5.0.0, Culture=neutral, PublicKeyToken=9e300f9f87f04a7a, processorArchitecture=MSIL">
      <HintPath>..\..\..\packages\PInvoke.Kernel32.0.5.86\lib\portable-net45+win8+wpa81\PInvoke.Kernel32.dll</HintPath>
    </Reference>
    <Reference Include="PInvoke.NCrypt, Version=0.5.0.0, Culture=neutral, PublicKeyToken=9e300f9f87f04a7a, processorArchitecture=MSIL">
      <HintPath>..\..\..\packages\PInvoke.NCrypt.0.5.86\lib\portable-net45+win8+wpa81\PInvoke.NCrypt.dll</HintPath>
    </Reference>
    <Reference Include="PInvoke.Windows.Core, Version=0.5.0.0, Culture=neutral, PublicKeyToken=9e300f9f87f04a7a, processorArchitecture=MSIL">
      <HintPath>..\..\..\packages\PInvoke.Windows.Core.0.5.86\lib\portable-net45+win8+wpa81\PInvoke.Windows.Core.dll</HintPath>
    </Reference>
    <Reference Include="System" />
    <Reference Include="System.IO.Compression.FileSystem" />
    <Reference Include="System.Json" />
    <Reference Include="System.Runtime.Serialization" />
    <Reference Include="System.Xml" />
    <Reference Include="System.Core" />
    <Reference Include="Validation, Version=2.4.0.0, Culture=neutral, PublicKeyToken=2fc06f0d701809a7, processorArchitecture=MSIL">
      <HintPath>..\..\..\packages\Validation.2.4.15\lib\netstandard1.3\Validation.dll</HintPath>
    </Reference>
    <Reference Include="Xamarin.Auth, Version=1.5.0.0, Culture=neutral, processorArchitecture=MSIL">
      <HintPath>..\..\..\packages\Xamarin.Auth.1.5.0.3\lib\Xamarin.iOS10\Xamarin.Auth.dll</HintPath>
    </Reference>
    <Reference Include="Xamarin.iOS" />
  </ItemGroup>
  <ItemGroup>
    <ImageAsset Include="Resources\Images.xcassets\AppIcons.appiconset\Contents.json">
      <InProject>false</InProject>
    </ImageAsset>
    <ImageAsset Include="Resources\Images.xcassets\LaunchImages.launchimage\Contents.json">
      <InProject>false</InProject>
    </ImageAsset>
    <ImageAsset Include="Resources\Images.xcassets\AppIcons.appiconset\sdk-120.png">
      <InProject>false</InProject>
    </ImageAsset>
    <ImageAsset Include="Resources\Images.xcassets\AppIcons.appiconset\sdk-152.png">
      <InProject>false</InProject>
    </ImageAsset>
    <ImageAsset Include="Resources\Images.xcassets\AppIcons.appiconset\sdk-167.png">
      <InProject>false</InProject>
    </ImageAsset>
    <ImageAsset Include="Resources\Images.xcassets\AppIcons.appiconset\sdk-180.png">
      <InProject>false</InProject>
    </ImageAsset>
    <ImageAsset Include="Resources\Images.xcassets\AppIcons.appiconset\sdk-29.png">
      <InProject>false</InProject>
    </ImageAsset>
    <ImageAsset Include="Resources\Images.xcassets\AppIcons.appiconset\sdk-40.png">
      <InProject>false</InProject>
    </ImageAsset>
    <ImageAsset Include="Resources\Images.xcassets\AppIcons.appiconset\sdk-58.png">
      <InProject>false</InProject>
    </ImageAsset>
    <ImageAsset Include="Resources\Images.xcassets\AppIcons.appiconset\sdk-76.png">
      <InProject>false</InProject>
    </ImageAsset>
    <ImageAsset Include="Resources\Images.xcassets\AppIcons.appiconset\sdk-80.png">
      <InProject>false</InProject>
    </ImageAsset>
    <ImageAsset Include="Resources\Images.xcassets\AppIcons.appiconset\sdk-87.png">
      <InProject>false</InProject>
    </ImageAsset>
  </ItemGroup>
  <ItemGroup>
    <InterfaceDefinition Include="MainStoryboard.storyboard" />
  </ItemGroup>
  <ItemGroup>
    <EmbeddedResource Include="groups.json">
      <CopyToOutputDirectory>Always</CopyToOutputDirectory>
    </EmbeddedResource>
    <None Include="app.config" />
    <None Include="Info.plist" />
    <None Include="Entitlements.plist" />
    <EmbeddedResource Include="Samples\Layers\ArcGISTiledLayerUrl\metadata.json" />
    <EmbeddedResource Include="Samples\Layers\ArcGISMapImageLayerUrl\metadata.json" />
    <EmbeddedResource Include="Samples\Map\OpenExistingMap\metadata.json" />
    <EmbeddedResource Include="Samples\MapView\ChangeViewpoint\metadata.json" />
    <EmbeddedResource Include="Samples\Symbology\RenderSimpleMarkers\metadata.json">
      <CopyToOutputDirectory>PreserveNewest</CopyToOutputDirectory>
    </EmbeddedResource>
    <EmbeddedResource Include="Samples\MapView\DisplayDrawingStatus\metadata.json">
      <CopyToOutputDirectory>PreserveNewest</CopyToOutputDirectory>
    </EmbeddedResource>
    <EmbeddedResource Include="Samples\Map\ChangeBasemap\metadata.json" />
    <EmbeddedResource Include="Samples\Layers\ChangeSublayerVisibility\metadata.json">
      <CopyToOutputDirectory>PreserveNewest</CopyToOutputDirectory>
    </EmbeddedResource>
    <EmbeddedResource Include="Samples\Map\SetMinMaxScale\metadata.json">
      <CopyToOutputDirectory>PreserveNewest</CopyToOutputDirectory>
    </EmbeddedResource>
    <EmbeddedResource Include="Samples\Map\AccessLoadStatus\metadata.json">
      <CopyToOutputDirectory>PreserveNewest</CopyToOutputDirectory>
    </EmbeddedResource>
    <EmbeddedResource Include="Samples\Map\SetInitialMapArea\metadata.json">
      <CopyToOutputDirectory>PreserveNewest</CopyToOutputDirectory>
    </EmbeddedResource>
    <EmbeddedResource Include="Samples\Map\SetInitialMapLocation\metadata.json">
      <CopyToOutputDirectory>PreserveNewest</CopyToOutputDirectory>
    </EmbeddedResource>
    <EmbeddedResource Include="Samples\Map\SetMapSpatialReference\metadata.json">
      <CopyToOutputDirectory>PreserveNewest</CopyToOutputDirectory>
    </EmbeddedResource>
    <EmbeddedResource Include="Samples\Map\DisplayMap\metadata.json">
      <CopyToOutputDirectory>PreserveNewest</CopyToOutputDirectory>
    </EmbeddedResource>
    <EmbeddedResource Include="Samples\MapView\MapRotation\metadata.json" />
    <EmbeddedResource Include="Samples\Layers\FeatureLayerUrl\metadata.json">
      <CopyToOutputDirectory>PreserveNewest</CopyToOutputDirectory>
    </EmbeddedResource>
    <EmbeddedResource Include="Samples\Data\ServiceFeatureTableCache\metadata.json">
      <CopyToOutputDirectory>PreserveNewest</CopyToOutputDirectory>
    </EmbeddedResource>
    <EmbeddedResource Include="Samples\Data\ServiceFeatureTableNoCache\metadata.json">
      <CopyToOutputDirectory>PreserveNewest</CopyToOutputDirectory>
    </EmbeddedResource>
    <EmbeddedResource Include="Samples\Data\ServiceFeatureTableManualCache\metadata.json">
      <CopyToOutputDirectory>PreserveNewest</CopyToOutputDirectory>
    </EmbeddedResource>
    <EmbeddedResource Include="Samples\Symbology\RenderUniqueValues\metadata.json">
      <CopyToOutputDirectory>PreserveNewest</CopyToOutputDirectory>
    </EmbeddedResource>
    <EmbeddedResource Include="Samples\Symbology\RenderPictureMarkers\metadata.json">
      <CopyToOutputDirectory>PreserveNewest</CopyToOutputDirectory>
    </EmbeddedResource>
    <EmbeddedResource Include="Samples\Layers\ChangeFeatureLayerRenderer\metadata.json">
      <CopyToOutputDirectory>PreserveNewest</CopyToOutputDirectory>
    </EmbeddedResource>
    <EmbeddedResource Include="Samples\GraphicsOverlay\AddGraphicsRenderer\metadata.json">
      <CopyToOutputDirectory>PreserveNewest</CopyToOutputDirectory>
    </EmbeddedResource>
    <EmbeddedResource Include="Samples\GraphicsOverlay\IdentifyGraphics\metadata.json">
      <CopyToOutputDirectory>PreserveNewest</CopyToOutputDirectory>
    </EmbeddedResource>
    <EmbeddedResource Include="Samples\Data\FeatureLayerQuery\metadata.json">
      <CopyToOutputDirectory>PreserveNewest</CopyToOutputDirectory>
    </EmbeddedResource>
    <EmbeddedResource Include="Samples\Layers\FeatureLayerSelection\metadata.json">
      <CopyToOutputDirectory>PreserveNewest</CopyToOutputDirectory>
    </EmbeddedResource>
    <EmbeddedResource Include="Samples\Layers\FeatureLayerDefinitionExpression\metadata.json">
      <CopyToOutputDirectory>PreserveNewest</CopyToOutputDirectory>
    </EmbeddedResource>
    <EmbeddedResource Include="Samples\MapView\TakeScreenshot\metadata.json">
      <CopyToOutputDirectory>PreserveNewest</CopyToOutputDirectory>
    </EmbeddedResource>
    <EmbeddedResource Include="Samples\Location\DisplayDeviceLocation\metadata.json">
      <CopyToOutputDirectory>PreserveNewest</CopyToOutputDirectory>
    </EmbeddedResource>
    <EmbeddedResource Include="Samples\MapView\DisplayLayerViewState\metadata.json">
      <CopyToOutputDirectory>PreserveNewest</CopyToOutputDirectory>
    </EmbeddedResource>
    <EmbeddedResource Include="Samples\Map\ManageBookmarks\metadata.json">
      <CopyToOutputDirectory>PreserveNewest</CopyToOutputDirectory>
    </EmbeddedResource>
    <EmbeddedResource Include="Samples\Layers\ArcGISVectorTiledLayerUrl\metadata.json" />
    <BundleResource Include="Samples\MapView\ShowMagnifier\metadata.json" />
    <EmbeddedResource Include="Samples\Layers\CreateFeatureCollectionLayer\metadata.json">
      <CopyToOutputDirectory>PreserveNewest</CopyToOutputDirectory>
    </EmbeddedResource>
    <EmbeddedResource Include="Samples\Layers\FeatureCollectionLayerFromPortal\metadata.json">
      <CopyToOutputDirectory>PreserveNewest</CopyToOutputDirectory>
    </EmbeddedResource>
    <EmbeddedResource Include="Samples\Layers\FeatureCollectionLayerFromQuery\metadata.json">
      <CopyToOutputDirectory>PreserveNewest</CopyToOutputDirectory>
    </EmbeddedResource>
    <None Include="packages.config" />
    <EmbeddedResource Include="Samples\Tutorial\AuthorEditSaveMap\metadata.json">
      <CopyToOutputDirectory>PreserveNewest</CopyToOutputDirectory>
    </EmbeddedResource>
    <EmbeddedResource Include="Samples\Map\AuthorMap\metadata.json">
      <CopyToOutputDirectory>PreserveNewest</CopyToOutputDirectory>
    </EmbeddedResource>
    <EmbeddedResource Include="Samples\Symbology\UseDistanceCompositeSym\metadata.json">
      <CopyToOutputDirectory>PreserveNewest</CopyToOutputDirectory>
    </EmbeddedResource>
    <EmbeddedResource Include="Samples\GraphicsOverlay\SketchOnMap\metadata.json">
      <CopyToOutputDirectory>PreserveNewest</CopyToOutputDirectory>
    </EmbeddedResource>
    <EmbeddedResource Include="Samples\Map\SearchPortalMaps\metadata.json">
      <CopyToOutputDirectory>PreserveNewest</CopyToOutputDirectory>
    </EmbeddedResource>
<<<<<<< HEAD
    <EmbeddedResource Include="Samples\MapView\ShowCallout\metadata.json" />
    <BundleResource Include="Samples\MapView\ShowCallout\ShowCallout.jpg" />
=======
    <EmbeddedResource Include="Samples\Layers\WMTSLayer\metadata.json">
      <CopyToOutputDirectory>PreserveNewest</CopyToOutputDirectory>
    </EmbeddedResource>
>>>>>>> 8bde5498
  </ItemGroup>
  <ItemGroup>
    <Compile Include="Main.cs" />
    <Compile Include="AppDelegate.cs" />
    <Compile Include="Managers\DataManager.cs" />
    <Compile Include="Managers\SampleManager.cs" />
    <Compile Include="Managers\TreeItem.cs" />
    <Compile Include="Models\CategoryModel.cs" />
    <Compile Include="Models\FeaturedModel.cs" />
    <Compile Include="Models\SampleModel.cs" />
    <Compile Include="Models\SampleModelExtensions.cs" />
    <Compile Include="Models\SampleStructureMap.cs" />
    <Compile Include="Models\SubCategoryModel.cs" />
    <Compile Include="Samples\Data\FeatureLayerQuery\FeatureLayerQuery.cs" />
    <Compile Include="Samples\Data\ServiceFeatureTableCache\ServiceFeatureTableCache.cs" />
    <Compile Include="Samples\Data\ServiceFeatureTableManualCache\ServiceFeatureTableManualCache.cs" />
    <Compile Include="Samples\Data\ServiceFeatureTableNoCache\ServiceFeatureTableNoCache.cs" />
    <Compile Include="Samples\GraphicsOverlay\SketchOnMap\SketchOnMap.cs" />
    <Compile Include="Samples\Layers\ArcGISVectorTiledLayerUrl\ArcGISVectorTiledLayerUrl.cs" />
    <Compile Include="Samples\Layers\ChangeFeatureLayerRenderer\ChangeFeatureLayerRenderer.cs" />
    <Compile Include="Samples\GraphicsOverlay\IdentifyGraphics\IdentifyGraphics.cs" />
    <Compile Include="Samples\GraphicsOverlay\AddGraphicsRenderer\AddGraphicsRenderer.cs" />
    <Compile Include="Samples\Layers\ArcGISMapImageLayerUrl\ArcGISMapImageLayerUrl.cs" />
    <Compile Include="Samples\Layers\ArcGISTiledLayerUrl\ArcGISTiledLayerUrl.cs" />
    <Compile Include="Samples\Layers\CreateFeatureCollectionLayer\CreateFeatureCollectionLayer.cs" />
    <Compile Include="Samples\Layers\FeatureCollectionLayerFromPortal\FeatureCollectionLayerFromPortal.cs" />
    <Compile Include="Samples\Layers\FeatureCollectionLayerFromQuery\FeatureCollectionLayerFromQuery.cs" />
    <Compile Include="Samples\Layers\FeatureLayerDefinitionExpression\FeatureLayerDefinitionExpression.cs" />
    <Compile Include="Samples\Layers\FeatureLayerSelection\FeatureLayerSelection.cs" />
    <Compile Include="Samples\Layers\FeatureLayerUrl\FeatureLayerUrl.cs" />
    <Compile Include="Samples\Layers\WMTSLayer\WMTSLayer.cs" />
    <Compile Include="Samples\MapView\ShowMagnifier\ShowMagnifier.cs" />
    <Compile Include="Samples\Map\AccessLoadStatus\AccessLoadStatus.cs" />
    <Compile Include="Samples\Map\AuthorMap\AuthorMap.cs" />
    <Compile Include="Samples\Map\ChangeBasemap\ChangeBasemap.cs" />
    <Compile Include="Samples\MapView\ChangeViewpoint\ChangeViewpoint.cs" />
    <Compile Include="Samples\MapView\DisplayDrawingStatus\DisplayDrawingStatus.cs" />
    <Compile Include="Samples\Location\DisplayDeviceLocation\DisplayDeviceLocation.cs" />
    <Compile Include="Samples\MapView\DisplayLayerViewState\DisplayLayerViewState.cs" />
    <Compile Include="Samples\Map\DisplayMap\DisplayMap.cs" />
    <Compile Include="Samples\MapView\MapRotation\MapRotation.cs" />
    <Compile Include="Samples\Map\ManageBookmarks\ManageBookmarks.cs" />
    <Compile Include="Samples\Map\OpenExistingMap\OpenExistingMap.cs" />
    <Compile Include="Samples\Map\SearchPortalMaps\SearchPortalMaps.cs" />
    <Compile Include="Samples\Map\SetMapSpatialReference\SetMapSpatialReference.cs" />
    <Compile Include="Samples\Map\SetInitialMapLocation\SetInitialMapLocation.cs" />
    <Compile Include="Samples\Map\SetInitialMapArea\SetInitialMapArea.cs" />
    <Compile Include="Samples\Map\SetMinMaxScale\SetMinMaxScale.cs" />
    <Compile Include="Samples\MapView\TakeScreenshot\TakeScreenshot.cs" />
    <Compile Include="Samples\Symbology\RenderPictureMarkers\RenderPictureMarkers.cs" />
    <Compile Include="Samples\Symbology\RenderUniqueValues\RenderUniqueValues.cs" />
    <Compile Include="Samples\Symbology\RenderSimpleMarkers\RenderSimpleMarkers.cs" />
    <Compile Include="Samples\Symbology\UseDistanceCompositeSym\UseDistanceCompositeSym.cs" />
    <Compile Include="Samples\Tutorial\AuthorEditSaveMap\AuthorEditSaveMap.cs" />
    <Compile Include="ViewControllers\SamplesViewController.cs" />
    <Compile Include="ViewControllers\CategoriesViewController.cs" />
    <Compile Include="ViewControllers\CategoriesViewController.designer.cs">
      <DependentUpon>CategoriesViewController.cs</DependentUpon>
    </Compile>
    <Compile Include="ViewControllers\SearchResultsUpdater.cs" />
    <Compile Include="ViewControllers\SearchResultsViewController.cs" />
    <Compile Include="Samples\Layers\ChangeSublayerVisibility\ChangeSublayerVisibility.cs" />
    <Compile Include="Samples\Layers\ChangeSublayerVisibility\ChangeSublayerVisibility.designer.cs">
      <DependentUpon>ChangeSublayerVisibility.cs</DependentUpon>
    </Compile>
    <Compile Include="Samples\MapView\ShowCallout\ShowCallout.cs" />
  </ItemGroup>
  <Import Project="$(MSBuildExtensionsPath)\Xamarin\iOS\Xamarin.iOS.CSharp.targets" />
  <ItemGroup />
  <ItemGroup />
  <ItemGroup>
    <BundleResource Include="Samples\Layers\ArcGISTiledLayerUrl\ArcGISTiledLayerUrl.jpg" />
  </ItemGroup>
  <ItemGroup>
    <BundleResource Include="Samples\Layers\ArcGISMapImageLayerUrl\ArcGISMapImageLayerUrl.jpg" />
  </ItemGroup>
  <ItemGroup>
    <EmbeddedResource Include="Samples\Map\OpenExistingMap\OpenExistingMap.jpg" />
  </ItemGroup>
  <ItemGroup>
    <EmbeddedResource Include="Samples\Symbology\RenderSimpleMarkers\RenderSimpleMarkers.jpg" />
  </ItemGroup>
  <ItemGroup>
    <BundleResource Include="Samples\MapView\ChangeViewpoint\ChangeViewpoint.jpg" />
  </ItemGroup>
  <ItemGroup>
    <BundleResource Include="Samples\Map\ChangeBasemap\ChangeBasemap.jpg" />
    <Content Include="Samples\GraphicsOverlay\SketchOnMap\SketchOnMap.jpg">
      <CopyToOutputDirectory>PreserveNewest</CopyToOutputDirectory>
    </Content>
    <Content Include="Samples\Layers\WMTSLayer\WMTSLayer.jpg">
      <CopyToOutputDirectory>PreserveNewest</CopyToOutputDirectory>
    </Content>
    <Content Include="Samples\Map\AuthorMap\AuthorMap.jpg">
      <CopyToOutputDirectory>PreserveNewest</CopyToOutputDirectory>
    </Content>
    <Content Include="Samples\Tutorial\AuthorEditSaveMap\AuthorEditSaveMap.jpg">
      <CopyToOutputDirectory>PreserveNewest</CopyToOutputDirectory>
    </Content>
    <EmbeddedResource Include="Resources\PictureMarkerSymbols\pin_star_blue.png" />
    <BundleResource Include="Resources\Default-568h%402x.png" />
    <Content Include="Samples\Data\FeatureLayerQuery\FeatureLayerQuery.jpg">
      <CopyToOutputDirectory>PreserveNewest</CopyToOutputDirectory>
    </Content>
    <Content Include="Samples\Data\ServiceFeatureTableManualCache\ServiceFeatureTableManualCache.jpg">
      <CopyToOutputDirectory>PreserveNewest</CopyToOutputDirectory>
    </Content>
    <Content Include="Samples\Data\ServiceFeatureTableNoCache\ServiceFeatureTableNoCache.jpg">
      <CopyToOutputDirectory>PreserveNewest</CopyToOutputDirectory>
    </Content>
    <Content Include="Samples\Data\ServiceFeatureTableCache\ServiceFeatureTableCache.jpg">
      <CopyToOutputDirectory>PreserveNewest</CopyToOutputDirectory>
    </Content>
    <BundleResource Include="Samples\Layers\ArcGISVectorTiledLayerUrl\ArcGISVectorTiledLayerUrl.jpg" />
    <Content Include="Samples\Layers\ChangeFeatureLayerRenderer\ChangeFeatureLayerRenderer.jpg">
      <CopyToOutputDirectory>PreserveNewest</CopyToOutputDirectory>
    </Content>
    <Content Include="Samples\GraphicsOverlay\IdentifyGraphics\IdentifyGraphics.jpg">
      <CopyToOutputDirectory>PreserveNewest</CopyToOutputDirectory>
    </Content>
    <Content Include="Samples\GraphicsOverlay\AddGraphicsRenderer\AddGraphicsRenderer.jpg">
      <CopyToOutputDirectory>PreserveNewest</CopyToOutputDirectory>
    </Content>
    <Content Include="Samples\Layers\ChangeSublayerVisibility\ChangeSublayerVisibility.jpg">
      <CopyToOutputDirectory>PreserveNewest</CopyToOutputDirectory>
    </Content>
    <Content Include="Samples\Layers\CreateFeatureCollectionLayer\CreateFeatureCollectionLayer.jpg">
      <CopyToOutputDirectory>PreserveNewest</CopyToOutputDirectory>
    </Content>
    <Content Include="Samples\Layers\FeatureCollectionLayerFromPortal\FeatureCollectionLayerFromPortal.jpg">
      <CopyToOutputDirectory>PreserveNewest</CopyToOutputDirectory>
    </Content>
    <Content Include="Samples\Layers\FeatureCollectionLayerFromQuery\FeatureCollectionLayerFromQuery.jpg">
      <CopyToOutputDirectory>PreserveNewest</CopyToOutputDirectory>
    </Content>
    <Content Include="Samples\Layers\FeatureLayerDefinitionExpression\FeatureLayerDefinitionExpression.jpg">
      <CopyToOutputDirectory>PreserveNewest</CopyToOutputDirectory>
    </Content>
    <Content Include="Samples\Layers\FeatureLayerSelection\FeatureLayerSelection.jpg">
      <CopyToOutputDirectory>PreserveNewest</CopyToOutputDirectory>
    </Content>
    <Content Include="Samples\Layers\FeatureLayerUrl\FeatureLayerUrl.jpg">
      <CopyToOutputDirectory>PreserveNewest</CopyToOutputDirectory>
    </Content>
    <Content Include="Samples\Location\DisplayDeviceLocation\DisplayDeviceLocation.jpg">
      <CopyToOutputDirectory>PreserveNewest</CopyToOutputDirectory>
    </Content>
    <Content Include="Samples\MapView\DisplayLayerViewState\DisplayLayerViewState.jpg">
      <CopyToOutputDirectory>PreserveNewest</CopyToOutputDirectory>
    </Content>
    <BundleResource Include="Samples\MapView\ShowMagnifier\ShowMagnifier.jpg" />
    <Content Include="Samples\Map\AccessLoadStatus\AccessLoadStatus.jpg">
      <CopyToOutputDirectory>PreserveNewest</CopyToOutputDirectory>
    </Content>
    <Content Include="Samples\MapView\DisplayDrawingStatus\DisplayDrawingStatus.jpg">
      <CopyToOutputDirectory>PreserveNewest</CopyToOutputDirectory>
    </Content>
    <Content Include="Samples\Map\DisplayMap\DisplayMap.jpg">
      <CopyToOutputDirectory>PreserveNewest</CopyToOutputDirectory>
    </Content>
    <BundleResource Include="Samples\MapView\MapRotation\MapRotation.jpg" />
    <Content Include="Samples\Map\ManageBookmarks\ManageBookmarks.jpg">
      <CopyToOutputDirectory>PreserveNewest</CopyToOutputDirectory>
    </Content>
    <Content Include="Samples\Map\SetMapSpatialReference\SetMapSpatialReference.jpg">
      <CopyToOutputDirectory>PreserveNewest</CopyToOutputDirectory>
    </Content>
    <Content Include="Samples\Map\SetInitialMapLocation\SetInitialMapLocation.jpg">
      <CopyToOutputDirectory>PreserveNewest</CopyToOutputDirectory>
    </Content>
    <Content Include="Samples\Map\SetInitialMapArea\SetInitialMapArea.jpg">
      <CopyToOutputDirectory>PreserveNewest</CopyToOutputDirectory>
    </Content>
    <Content Include="Samples\Map\SetMinMaxScale\SetMinMaxScale.jpg">
      <CopyToOutputDirectory>PreserveNewest</CopyToOutputDirectory>
    </Content>
    <Content Include="Samples\MapView\TakeScreenshot\TakeScreenshot.jpg">
      <CopyToOutputDirectory>PreserveNewest</CopyToOutputDirectory>
    </Content>
    <Content Include="Samples\Symbology\RenderPictureMarkers\RenderPictureMarkers.jpg">
      <CopyToOutputDirectory>PreserveNewest</CopyToOutputDirectory>
    </Content>
    <Content Include="Samples\Symbology\RenderUniqueValues\RenderUniqueValues.jpg">
      <CopyToOutputDirectory>PreserveNewest</CopyToOutputDirectory>
    </Content>
    <Content Include="Samples\Map\SearchPortalMaps\SearchPortalMaps.jpg">
      <CopyToOutputDirectory>PreserveNewest</CopyToOutputDirectory>
    </Content>
  </ItemGroup>
  <ItemGroup>
    <Folder Include="Samples\MapView\ShowCallout\" />
  </ItemGroup>
  <Import Project="..\..\..\packages\Esri.ArcGISRuntime.Xamarin.iOS.100.1.0\build\Xamarin.iOS10\Esri.ArcGISRuntime.Xamarin.iOS.targets" Condition="Exists('..\..\..\packages\Esri.ArcGISRuntime.Xamarin.iOS.100.1.0\build\Xamarin.iOS10\Esri.ArcGISRuntime.Xamarin.iOS.targets')" />
  <Target Name="EnsureNuGetPackageBuildImports" BeforeTargets="PrepareForBuild">
    <PropertyGroup>
      <ErrorText>This project references NuGet package(s) that are missing on this computer. Use NuGet Package Restore to download them.  For more information, see http://go.microsoft.com/fwlink/?LinkID=322105. The missing file is {0}.</ErrorText>
    </PropertyGroup>
    <Error Condition="!Exists('..\..\..\packages\Esri.ArcGISRuntime.Xamarin.iOS.100.1.0\build\Xamarin.iOS10\Esri.ArcGISRuntime.Xamarin.iOS.targets')" Text="$([System.String]::Format('$(ErrorText)', '..\..\..\packages\Esri.ArcGISRuntime.Xamarin.iOS.100.1.0\build\Xamarin.iOS10\Esri.ArcGISRuntime.Xamarin.iOS.targets'))" />
    <Error Condition="!Exists('..\..\..\packages\Microsoft.Bcl.Build.1.0.21\build\Microsoft.Bcl.Build.targets')" Text="$([System.String]::Format('$(ErrorText)', '..\..\..\packages\Microsoft.Bcl.Build.1.0.21\build\Microsoft.Bcl.Build.targets'))" />
  </Target>
  <Import Project="..\..\..\packages\Microsoft.Bcl.Build.1.0.21\build\Microsoft.Bcl.Build.targets" Condition="Exists('..\..\..\packages\Microsoft.Bcl.Build.1.0.21\build\Microsoft.Bcl.Build.targets')" />
</Project><|MERGE_RESOLUTION|>--- conflicted
+++ resolved
@@ -319,14 +319,11 @@
     <EmbeddedResource Include="Samples\Map\SearchPortalMaps\metadata.json">
       <CopyToOutputDirectory>PreserveNewest</CopyToOutputDirectory>
     </EmbeddedResource>
-<<<<<<< HEAD
     <EmbeddedResource Include="Samples\MapView\ShowCallout\metadata.json" />
     <BundleResource Include="Samples\MapView\ShowCallout\ShowCallout.jpg" />
-=======
     <EmbeddedResource Include="Samples\Layers\WMTSLayer\metadata.json">
       <CopyToOutputDirectory>PreserveNewest</CopyToOutputDirectory>
     </EmbeddedResource>
->>>>>>> 8bde5498
   </ItemGroup>
   <ItemGroup>
     <Compile Include="Main.cs" />
