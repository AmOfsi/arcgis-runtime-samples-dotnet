﻿<?xml version="1.0" encoding="utf-8"?>
<Project DefaultTargets="Build" ToolsVersion="4.0" xmlns="http://schemas.microsoft.com/developer/msbuild/2003">
  <!-- Build Configurations -->
  <PropertyGroup>
    <Configuration Condition=" '$(Configuration)' == '' ">Debug</Configuration>
    <Platform Condition=" '$(Platform)' == '' ">iPhoneSimulator</Platform>
    <ProjectTypeGuids>{FEACFBD2-3405-455C-9665-78FE426C6842};{FAE04EC0-301F-11D3-BF4B-00C04F79EFBC}</ProjectTypeGuids>
    <ProjectGuid>{3192A404-34AC-4083-A3B9-44610EE92E68}</ProjectGuid>
    <OutputType>Exe</OutputType>
    <RootNamespace>ArcGISRuntime</RootNamespace>
    <IPhoneResourcePrefix>Resources</IPhoneResourcePrefix>
    <AssemblyName>ArcGISRuntime</AssemblyName>
    <NuGetPackageImportStamp>
    </NuGetPackageImportStamp>
  </PropertyGroup>
  <PropertyGroup Condition=" '$(Configuration)|$(Platform)' == 'Debug|iPhoneSimulator' ">
    <DebugSymbols>true</DebugSymbols>
    <DebugType>full</DebugType>
    <Optimize>false</Optimize>
    <OutputPath>..\..\..\output\iOS\iPhoneSimulator\debug\</OutputPath>
    <DefineConstants>DEBUG;ENABLE_TEST_CLOUD;</DefineConstants>
    <ErrorReport>prompt</ErrorReport>
    <WarningLevel>4</WarningLevel>
    <ConsolePause>false</ConsolePause>
    <MtouchArch>i386, x86_64</MtouchArch>
    <MtouchLink>None</MtouchLink>
    <MtouchDebug>True</MtouchDebug>
    <MtouchProfiling>True</MtouchProfiling>
    <MtouchSdkVersion>
    </MtouchSdkVersion>
    <MtouchFastDev>False</MtouchFastDev>
    <MtouchUseLlvm>False</MtouchUseLlvm>
    <MtouchUseThumb>False</MtouchUseThumb>
    <MtouchOptimizePNGs>True</MtouchOptimizePNGs>
    <MtouchI18n />
  </PropertyGroup>
  <PropertyGroup Condition=" '$(Configuration)|$(Platform)' == 'Release|iPhoneSimulator' ">
    <DebugType>full</DebugType>
    <Optimize>true</Optimize>
    <OutputPath>..\..\..\output\iOS\iPhoneSimulator\release\</OutputPath>
    <ErrorReport>prompt</ErrorReport>
    <WarningLevel>4</WarningLevel>
    <MtouchArch>i386, x86_64</MtouchArch>
    <ConsolePause>false</ConsolePause>
    <MtouchLink>None</MtouchLink>
  </PropertyGroup>
  <PropertyGroup Condition=" '$(Configuration)|$(Platform)' == 'Debug|iPhone' ">
    <DebugSymbols>true</DebugSymbols>
    <DebugType>full</DebugType>
    <Optimize>false</Optimize>
    <OutputPath>..\..\..\output\iOS\iPhone\debug\</OutputPath>
    <DefineConstants>DEBUG;ENABLE_TEST_CLOUD;</DefineConstants>
    <ErrorReport>prompt</ErrorReport>
    <WarningLevel>4</WarningLevel>
    <ConsolePause>false</ConsolePause>
    <MtouchArch>ARMv7, ARM64</MtouchArch>
    <CodesignEntitlements>Entitlements.plist</CodesignEntitlements>
    <MtouchProfiling>True</MtouchProfiling>
    <CodesignKey>iPhone Developer</CodesignKey>
    <MtouchDebug>True</MtouchDebug>
    <MtouchSdkVersion>9.3</MtouchSdkVersion>
    <MtouchLink>None</MtouchLink>
    <MtouchFastDev>False</MtouchFastDev>
    <MtouchUseLlvm>False</MtouchUseLlvm>
    <MtouchUseThumb>False</MtouchUseThumb>
    <MtouchOptimizePNGs>True</MtouchOptimizePNGs>
    <MtouchI18n />
    <BuildIpa>True</BuildIpa>
    <IpaIncludeArtwork>False</IpaIncludeArtwork>
    <DeviceSpecificBuild>False</DeviceSpecificBuild>
    <LangVersion>6</LangVersion>
  </PropertyGroup>
  <PropertyGroup Condition=" '$(Configuration)|$(Platform)' == 'Release|iPhone' ">
    <DebugType>full</DebugType>
    <Optimize>true</Optimize>
    <OutputPath>..\..\..\output\iOS\iPhone\release\</OutputPath>
    <ErrorReport>prompt</ErrorReport>
    <WarningLevel>4</WarningLevel>
    <CodesignEntitlements>Entitlements.plist</CodesignEntitlements>
    <MtouchArch>ARMv7, ARM64</MtouchArch>
    <ConsolePause>false</ConsolePause>
    <CodesignKey>iPhone Developer</CodesignKey>
    <MtouchLink>Full</MtouchLink>
    <MtouchDebug>False</MtouchDebug>
    <MtouchProfiling>False</MtouchProfiling>
    <MtouchFastDev>False</MtouchFastDev>
    <MtouchUseLlvm>False</MtouchUseLlvm>
    <MtouchUseThumb>False</MtouchUseThumb>
    <MtouchEnableBitcode>False</MtouchEnableBitcode>
    <OptimizePNGs>True</OptimizePNGs>
    <MtouchFloat32>False</MtouchFloat32>
    <LangVersion>6</LangVersion>
  </PropertyGroup>
  <PropertyGroup Condition=" '$(Configuration)|$(Platform)' == 'Ad-Hoc|iPhone' ">
    <DebugType>full</DebugType>
    <Optimize>true</Optimize>
    <OutputPath>..\..\..\output\iOS\iPhone\Ad-Hoc\</OutputPath>
    <ErrorReport>prompt</ErrorReport>
    <WarningLevel>4</WarningLevel>
    <ConsolePause>false</ConsolePause>
    <MtouchArch>ARMv7, ARM64</MtouchArch>
    <IpaIncludeArtwork>true</IpaIncludeArtwork>
    <CodesignKey>iPhone Distribution</CodesignKey>
    <CodesignProvision>Automatic:AdHoc</CodesignProvision>
    <BuildIpa>true</BuildIpa>
    <LangVersion>6</LangVersion>
  </PropertyGroup>
  <PropertyGroup Condition=" '$(Configuration)|$(Platform)' == 'AppStore|iPhone' ">
    <DebugType>full</DebugType>
    <Optimize>true</Optimize>
    <OutputPath>..\..\..\output\iOS\iPhone\AppStore\</OutputPath>
    <ErrorReport>prompt</ErrorReport>
    <WarningLevel>4</WarningLevel>
    <ConsolePause>false</ConsolePause>
    <MtouchArch>ARMv7, ARM64</MtouchArch>
    <CodesignProvision>Automatic:AppStore</CodesignProvision>
    <CodesignKey>iPhone Distribution</CodesignKey>
    <LangVersion>6</LangVersion>
  </PropertyGroup>
  <PropertyGroup Condition="'$(Configuration)|$(Platform)' == 'Ad-Hoc|iPhoneSimulator'">
    <OutputPath>..\..\..\output\iOS\iPhoneSimulator\Ad-Hoc\</OutputPath>
    <MtouchArch>i386, x86_64</MtouchArch>
  </PropertyGroup>
  <PropertyGroup Condition="'$(Configuration)|$(Platform)' == 'AppStore|iPhoneSimulator'">
    <OutputPath>..\..\..\output\iOS\iPhoneSimulator\AppStore\</OutputPath>
    <MtouchArch>i386, x86_64</MtouchArch>
  </PropertyGroup>
  <!-- References -->
  <ItemGroup>
    <Reference Include="Esri.ArcGISRuntime, Version=100.3.0.0, Culture=neutral, PublicKeyToken=8fc3cc631e44ad86, processorArchitecture=MSIL">
      <HintPath>..\..\..\packages\Esri.ArcGISRuntime.Xamarin.iOS.100.3.0\lib\Xamarin.iOS10\Esri.ArcGISRuntime.dll</HintPath>
    </Reference>
    <Reference Include="Esri.ArcGISRuntime.Hydrography, Version=100.3.0.0, Culture=neutral, PublicKeyToken=8fc3cc631e44ad86, processorArchitecture=MSIL">
      <HintPath>..\..\..\packages\Esri.ArcGISRuntime.Hydrography.100.3.0\lib\Xamarin.iOS10\Esri.ArcGISRuntime.Hydrography.dll</HintPath>
    </Reference>
    <Reference Include="MonoTouch.Dialog-1" />
    <Reference Include="OpenTK-1.0" />
    <Reference Include="PCLCrypto, Version=2.0.0.0, Culture=neutral, PublicKeyToken=d4421c8a4786956c, processorArchitecture=MSIL">
      <HintPath>..\..\..\packages\PCLCrypto.2.0.147\lib\xamarinios10\PCLCrypto.dll</HintPath>
      <Private>True</Private>
    </Reference>
    <Reference Include="PInvoke.BCrypt, Version=0.5.0.0, Culture=neutral, PublicKeyToken=9e300f9f87f04a7a, processorArchitecture=MSIL">
      <HintPath>..\..\..\packages\PInvoke.BCrypt.0.5.86\lib\portable-net45+win8+wpa81\PInvoke.BCrypt.dll</HintPath>
    </Reference>
    <Reference Include="PInvoke.Kernel32, Version=0.5.0.0, Culture=neutral, PublicKeyToken=9e300f9f87f04a7a, processorArchitecture=MSIL">
      <HintPath>..\..\..\packages\PInvoke.Kernel32.0.5.86\lib\portable-net45+win8+wpa81\PInvoke.Kernel32.dll</HintPath>
    </Reference>
    <Reference Include="PInvoke.NCrypt, Version=0.5.0.0, Culture=neutral, PublicKeyToken=9e300f9f87f04a7a, processorArchitecture=MSIL">
      <HintPath>..\..\..\packages\PInvoke.NCrypt.0.5.86\lib\portable-net45+win8+wpa81\PInvoke.NCrypt.dll</HintPath>
    </Reference>
    <Reference Include="PInvoke.Windows.Core, Version=0.5.0.0, Culture=neutral, PublicKeyToken=9e300f9f87f04a7a, processorArchitecture=MSIL">
      <HintPath>..\..\..\packages\PInvoke.Windows.Core.0.5.86\lib\portable-net45+win8+wpa81\PInvoke.Windows.Core.dll</HintPath>
    </Reference>
    <Reference Include="System" />
    <Reference Include="System.IO.Compression" />
    <Reference Include="System.IO.Compression.FileSystem" />
    <Reference Include="System.Json" />
    <Reference Include="System.Runtime.Serialization" />
    <Reference Include="System.Xml" />
    <Reference Include="System.Core" />
    <Reference Include="Validation, Version=2.4.0.0, Culture=neutral, PublicKeyToken=2fc06f0d701809a7, processorArchitecture=MSIL">
      <HintPath>..\..\..\packages\Validation.2.4.15\lib\netstandard1.3\Validation.dll</HintPath>
    </Reference>
    <Reference Include="Xamarin.Auth, Version=1.5.0.0, Culture=neutral, processorArchitecture=MSIL">
      <HintPath>..\..\..\packages\Xamarin.Auth.1.5.0.3\lib\Xamarin.iOS10\Xamarin.Auth.dll</HintPath>
    </Reference>
    <Reference Include="Xamarin.iOS" />
  </ItemGroup>
  <!-- Image Assets -->
  <ItemGroup>
    <ImageAsset Include="Resources\Images.xcassets\AppIcons.appiconset\Contents.json">
      <Visible>false</Visible>
    </ImageAsset>
    <ImageAsset Include="Resources\Images.xcassets\LaunchImages.launchimage\Contents.json">
      <Visible>false</Visible>
    </ImageAsset>
    <ImageAsset Include="Resources\Images.xcassets\AppIcons.appiconset\sdk-120.png">
      <Visible>false</Visible>
    </ImageAsset>
    <ImageAsset Include="Resources\Images.xcassets\AppIcons.appiconset\sdk-152.png">
      <Visible>false</Visible>
    </ImageAsset>
    <ImageAsset Include="Resources\Images.xcassets\AppIcons.appiconset\sdk-167.png">
      <Visible>false</Visible>
    </ImageAsset>
    <ImageAsset Include="Resources\Images.xcassets\AppIcons.appiconset\sdk-180.png">
      <Visible>false</Visible>
    </ImageAsset>
    <ImageAsset Include="Resources\Images.xcassets\AppIcons.appiconset\sdk-29.png">
      <Visible>false</Visible>
    </ImageAsset>
    <ImageAsset Include="Resources\Images.xcassets\AppIcons.appiconset\sdk-40.png">
      <Visible>false</Visible>
    </ImageAsset>
    <ImageAsset Include="Resources\Images.xcassets\AppIcons.appiconset\sdk-58.png">
      <Visible>false</Visible>
    </ImageAsset>
    <ImageAsset Include="Resources\Images.xcassets\AppIcons.appiconset\sdk-76.png">
      <Visible>false</Visible>
    </ImageAsset>
    <ImageAsset Include="Resources\Images.xcassets\AppIcons.appiconset\sdk-80.png">
      <Visible>false</Visible>
    </ImageAsset>
    <ImageAsset Include="Resources\Images.xcassets\AppIcons.appiconset\sdk-87.png">
      <Visible>false</Visible>
    </ImageAsset>
  </ItemGroup>
  <!-- Resources -->
  <ItemGroup>
    <EmbeddedResource Include="Resources\PictureMarkerSymbols\pin_star_blue.png" />
    <BundleResource Include="Resources\Default-568h%402x.png" />
  </ItemGroup>
  <!-- Storyboards -->
  <ItemGroup>
    <InterfaceDefinition Include="MainStoryboard.storyboard" />
  </ItemGroup>
  <!-- Screenshots -->
  <ItemGroup>
    <None Include="Samples\Hydrography\SelectEncFeatures\SelectEncFeatures.jpg" />
    <None Include="Samples\Geoprocessing\ListGeodatabaseVersions\ListGeodatabaseVersions.jpg" />
    <None Include="Samples\Analysis\ViewshedLocation\ViewshedLocation.jpg" />
    <None Include="Samples\Analysis\ViewshedGeoElement\ViewshedGeoElement.jpg" />
    <None Include="Samples\GraphicsOverlay\Animate3DGraphic\Animate3DGraphic.jpg" />
    <None Include="Samples\Data\ListRelatedFeatures\ListRelatedFeatures.jpg" />
    <None Include="Samples\Analysis\LineOfSightGeoElement\LineOfSightGeoElement.jpg" />
    <None Include="Samples\Analysis\QueryFeatureCountAndExtent\QueryFeatureCountAndExtent.jpg" />
    <None Include="Samples\Geometry\FormatCoordinates\FormatCoordinates.jpg" />
    <None Include="Samples\GeometryEngine\ProjectWithSpecificTransformation\ProjectWithSpecificTransformation.jpg" />
    <None Include="Samples\Data\ListRelatedFeatures\ListRelatedFeatures.jpg" />
    <None Include="Samples\Geometry\FormatCoordinates\FormatCoordinates.jpg" />
    <None Include="Samples\Layers\Web_TiledLayer\Web_TiledLayer.jpg" />
    <None Include="Samples\GraphicsOverlay\AddGraphicsWithSymbols\AddGraphicsWithSymbols.jpg" />
    <None Include="Samples\Analysis\LineOfSightGeoElement\LineOfSightGeoElement.jpg" />
    <None Include="Samples\Analysis\QueryFeatureCountAndExtent\QueryFeatureCountAndExtent.jpg" />
    <None Include="Samples\Layers\FeatureLayerRenderingModeScene\FeatureLayerRenderingModeScene.jpg" />
    <None Include="Samples\Data\SymbolizeShapefile\SymbolizeShapefile.jpg" />
    <None Include="Samples\Analysis\LineOfSightLocation\LineOfSightLocation.jpg" />
    <None Include="Samples\Analysis\ViewshedCamera\ViewshedCamera.jpg" />
    <None Include="Samples\Data\EditAndSyncFeatures\EditAndSyncFeatures.jpg" />
    <None Include="Samples\Data\FeatureLayerGeoPackage\FeatureLayerGeoPackage.jpg" />
    <None Include="Samples\Data\FeatureLayerQuery\FeatureLayerQuery.jpg" />
    <None Include="Samples\Data\FeatureLayerShapefile\FeatureLayerShapefile.jpg" />
    <None Include="Samples\Data\GenerateGeodatabase\GenerateGeodatabase.jpg" />
    <None Include="Samples\Data\GeodatabaseTransactions\GeodatabaseTransactions.jpg" />
    <None Include="Samples\Data\RasterLayerGeoPackage\RasterLayerGeoPackage.jpg" />
    <None Include="Samples\Data\ReadShapefileMetadata\ReadShapefileMetadata.jpg" />
    <None Include="Samples\Data\ServiceFeatureTableCache\ServiceFeatureTableCache.jpg" />
    <None Include="Samples\Data\ServiceFeatureTableManualCache\ServiceFeatureTableManualCache.jpg" />
    <None Include="Samples\Data\ServiceFeatureTableNoCache\ServiceFeatureTableNoCache.jpg" />
    <None Include="Samples\Data\StatisticalQuery\StatisticalQuery.jpg" />
    <None Include="Samples\Data\StatsQueryGroupAndSort\StatsQueryGroupAndSort.jpg" />
    <None Include="Samples\Geoprocessing\AnalyzeHotspots\AnalyzeHotspots.jpg" />
    <None Include="Samples\Geoprocessing\AnalyzeViewshed\AnalyzeViewshed.jpg" />
    <None Include="Samples\GraphicsOverlay\AddGraphicsRenderer\AddGraphicsRenderer.jpg" />
    <None Include="Samples\GraphicsOverlay\IdentifyGraphics\IdentifyGraphics.jpg" />
    <None Include="Samples\GraphicsOverlay\SketchOnMap\SketchOnMap.jpg" />
    <None Include="Samples\GraphicsOverlay\SurfacePlacements\SurfacePlacements.jpg" />
    <None Include="Samples\Layers\ArcGISMapImageLayerUrl\ArcGISMapImageLayerUrl.jpg" />
    <None Include="Samples\Layers\ArcGISTiledLayerUrl\ArcGISTiledLayerUrl.jpg" />
    <None Include="Samples\Layers\ArcGISVectorTiledLayerUrl\ArcGISVectorTiledLayerUrl.jpg" />
    <None Include="Samples\Layers\ChangeFeatureLayerRenderer\ChangeFeatureLayerRenderer.jpg" />
    <None Include="Samples\Layers\ChangeSublayerVisibility\ChangeSublayerVisibility.jpg" />
    <None Include="Samples\Layers\CreateFeatureCollectionLayer\CreateFeatureCollectionLayer.jpg" />
    <None Include="Samples\Layers\DisplayScene\DisplayScene.jpg" />
    <None Include="Samples\Layers\ExportTiles\ExportTiles.jpg" />
    <None Include="Samples\Layers\FeatureCollectionLayerFromPortal\FeatureCollectionLayerFromPortal.jpg" />
    <None Include="Samples\Layers\FeatureCollectionLayerFromQuery\FeatureCollectionLayerFromQuery.jpg" />
    <None Include="Samples\Layers\FeatureLayerDefinitionExpression\FeatureLayerDefinitionExpression.jpg" />
    <None Include="Samples\Layers\FeatureLayerDictionaryRenderer\FeatureLayerDictionaryRenderer.jpg" />
    <None Include="Samples\Layers\FeatureLayerRenderingModeMap\FeatureLayerRenderingModeMap.jpg" />
    <None Include="Samples\Layers\FeatureLayerSelection\FeatureLayerSelection.jpg" />
    <None Include="Samples\Layers\FeatureLayerUrl\FeatureLayerUrl.jpg" />
    <None Include="Samples\Layers\RasterLayerFile\RasterLayerFile.jpg" />
    <None Include="Samples\Layers\RasterLayerImageServiceRaster\RasterLayerImageServiceRaster.jpg" />
    <None Include="Samples\Layers\RasterLayerRasterFunction\RasterLayerRasterFunction.jpg" />
    <None Include="Samples\Layers\RasterRenderingRule\RasterRenderingRule.jpg" />
    <None Include="Samples\Layers\SceneLayerUrl\SceneLayerUrl.jpg" />
    <None Include="Samples\Layers\TimeBasedQuery\TimeBasedQuery.jpg" />
    <None Include="Samples\Layers\WmsIdentify\WmsIdentify.jpg" />
    <None Include="Samples\Layers\WMSLayerUrl\WMSLayerUrl.jpg" />
    <None Include="Samples\Layers\WmsServiceCatalog\WmsServiceCatalog.jpg" />
    <None Include="Samples\Layers\WMTSLayer\WMTSLayer.jpg" />
    <None Include="Samples\Location\DisplayDeviceLocation\DisplayDeviceLocation.jpg" />
    <None Include="Samples\Map\AccessLoadStatus\AccessLoadStatus.jpg" />
    <None Include="Samples\Map\AuthorMap\AuthorMap.jpg" />
    <None Include="Samples\Map\ChangeBasemap\ChangeBasemap.jpg" />
    <None Include="Samples\Map\DisplayMap\DisplayMap.jpg" />
    <None Include="Samples\Map\ManageBookmarks\ManageBookmarks.jpg" />
    <None Include="Samples\Map\OpenMapURL\OpenMapURL.jpg" />
    <None Include="Samples\Map\OpenMobileMap\OpenMobileMap.jpg" />
    <None Include="Samples\Map\SearchPortalMaps\SearchPortalMaps.jpg" />
    <None Include="Samples\Map\SetInitialMapArea\SetInitialMapArea.jpg" />
    <None Include="Samples\Map\SetInitialMapLocation\SetInitialMapLocation.jpg" />
    <None Include="Samples\Map\SetMapSpatialReference\SetMapSpatialReference.jpg" />
    <None Include="Samples\Map\SetMinMaxScale\SetMinMaxScale.jpg" />
    <None Include="Samples\MapView\ChangeViewpoint\ChangeViewpoint.jpg" />
    <None Include="Samples\MapView\DisplayDrawingStatus\DisplayDrawingStatus.jpg" />
    <None Include="Samples\MapView\DisplayLayerViewState\DisplayLayerViewState.jpg" />
    <None Include="Samples\MapView\FeatureLayerTimeOffset\FeatureLayerTimeOffset.jpg" />
    <None Include="Samples\MapView\GeoViewSync\GeoViewSync.jpg" />
    <None Include="Samples\MapView\MapRotation\MapRotation.jpg" />
    <None Include="Samples\MapView\ShowCallout\ShowCallout.jpg" />
    <None Include="Samples\MapView\ShowMagnifier\ShowMagnifier.jpg" />
    <None Include="Samples\MapView\TakeScreenshot\TakeScreenshot.jpg" />
    <None Include="Samples\Network Analysis\FindRoute\FindRoute.jpg" />
    <None Include="Samples\Search\FindAddress\FindAddress.jpg" />
    <None Include="Samples\Search\FindPlace\FindPlace.jpg" />
    <None Include="Samples\Symbology\RenderPictureMarkers\RenderPictureMarkers.jpg" />
    <None Include="Samples\Symbology\RenderSimpleMarkers\RenderSimpleMarkers.jpg" />
    <None Include="Samples\Symbology\RenderUniqueValues\RenderUniqueValues.jpg" />
    <None Include="Samples\Symbology\SimpleRenderers\SimpleRenderers.jpg" />
    <None Include="Samples\Symbology\UseDistanceCompositeSym\UseDistanceCompositeSym.jpg" />
    <None Include="Samples\Tutorial\AuthorEditSaveMap\AuthorEditSaveMap.jpg" />
    <None Include="Samples\Layers\ChangeBlendRenderer\ChangeBlendRenderer.jpg" />
    <None Include="Samples\Layers\ChangeStretchRenderer\ChangeStretchRenderer.jpg" />
    <None Include="Samples\Data\ReadGeoPackage\ReadGeoPackage.jpg" />
    <None Include="Samples\Symbology\FeatureLayerExtrusion\FeatureLayerExtrusion.jpg" />
    <None Include="Samples\Data\ReadGeoPackage\ReadGeoPackage.jpg" />
    <None Include="Samples\Symbology\FeatureLayerExtrusion\FeatureLayerExtrusion.jpg" />
    <None Include="Samples\Layers\RasterHillshade\RasterHillshade.jpg" />
    <None Include="Samples\GeometryEngine\ListTransformations\ListTransformations.jpg" />
    <None Include="Samples\Layers\RasterRgbRenderer\RasterRgbRenderer.jpg" />
    <None Include="Samples\GeometryEngine\SpatialRelationships\SpatialRelationships.jpg" />
    <None Include="Samples\GeometryEngine\GeodesicOperations\GeodesicOperations.jpg" />
    <None Include="Samples\GeometryEngine\NearestVertex\NearestVertex.jpg" />
    <None Include="Samples\Map\DownloadPreplannedMapAreas\DownloadPreplannedMapAreas.jpg" />
    <None Include="Samples\Hydrography\AddEncExchangeSet\AddEncExchangeSet.jpg" />
    <None Include="Samples\GeometryEngine\CreateGeometries\CreateGeometries.jpg" />
    <None Include="Samples\GeometryEngine\Buffer\Buffer.jpg" />
    <None Include="Samples\MapView\ChangeTimeExtent\ChangeTimeExtent.jpg" />
    <None Include="Samples\GeometryEngine\BufferList\BufferList.jpg" />
    <None Include="Samples\Hydrography\ChangeEncDisplaySettings\ChangeEncDisplaySettings.jpg" />
  </ItemGroup>
  <!-- Sample Code -->
  <ItemGroup>
    <Compile Include="Samples\Data\ReadGeoPackage\ReadGeoPackage.cs" />
    <Compile Include="Samples\GeometryEngine\BufferList\BufferList.cs" />
    <Compile Include="Samples\GeometryEngine\Buffer\Buffer.cs" />
    <Compile Include="Samples\GeometryEngine\ClipGeometry\ClipGeometry.cs" />
    <Compile Include="Samples\GeometryEngine\CutGeometry\CutGeometry.cs" />
    <Compile Include="Samples\GeometryEngine\SpatialRelationships\SpatialRelationships.cs" />
    <Compile Include="Samples\GeometryEngine\GeodesicOperations\GeodesicOperations.cs" />
    <Compile Include="Samples\GeometryEngine\NearestVertex\NearestVertex.cs" />
    <Compile Include="Samples\Hydrography\AddEncExchangeSet\AddEncExchangeSet.cs" />
    <Compile Include="Samples\Hydrography\ChangeEncDisplaySettings\ChangeEncDisplaySettings.cs" />
    <Compile Include="Samples\GeometryEngine\CreateGeometries\CreateGeometries.cs" />
    <Compile Include="Samples\Layers\RasterRgbRenderer\RasterRgbRenderer.cs" />
    <Compile Include="Samples\Layers\RasterHillshade\RasterHillshade.cs" />
    <Compile Include="Samples\GeometryEngine\ListTransformations\ListTransformations.cs" />
    <Compile Include="Samples\Layers\ChangeBlendRenderer\ChangeBlendRenderer.cs" />
    <Compile Include="Samples\Layers\ChangeStretchRenderer\ChangeStretchRenderer.cs" />
    <Compile Include="Samples\MapView\ChangeTimeExtent\ChangeTimeExtent.cs" />
    <Compile Include="Samples\Map\DownloadPreplannedMapAreas\DownloadPreplannedMapAreas.cs" />
    <Compile Include="Samples\Symbology\FeatureLayerExtrusion\FeatureLayerExtrusion.cs" />
    <Compile Include="Samples\Hydrography\SelectEncFeatures\SelectEncFeatures.cs" />
    <Compile Include="Samples\Geoprocessing\ListGeodatabaseVersions\ListGeodatabaseVersions.cs" />
    <Compile Include="Samples\Analysis\ViewshedLocation\ViewshedLocation.cs" />
    <Compile Include="Samples\Analysis\ViewshedGeoElement\ViewshedGeoElement.cs" />
    <Compile Include="Samples\GraphicsOverlay\Animate3DGraphic\Animate3DGraphic.cs" />
    <Compile Include="Samples\GeometryEngine\ProjectWithSpecificTransformation\ProjectWithSpecificTransformation.cs" />
    <Compile Include="Samples\Data\ListRelatedFeatures\ListRelatedFeatures.cs" />
    <Compile Include="Samples\Geometry\FormatCoordinates\FormatCoordinates.cs" />
    <Compile Include="Samples\Layers\Web_TiledLayer\Web_TiledLayer.cs" />
    <Compile Include="Samples\GraphicsOverlay\AddGraphicsWithSymbols\AddGraphicsWithSymbols.cs" />
    <Compile Include="Samples\Analysis\LineOfSightGeoElement\LineOfSightGeoElement.cs" />
    <Compile Include="Samples\Analysis\QueryFeatureCountAndExtent\QueryFeatureCountAndExtent.cs" />
    <Compile Include="Samples\Layers\FeatureLayerRenderingModeScene\FeatureLayerRenderingModeScene.cs" />
    <Compile Include="Samples\Data\SymbolizeShapefile\SymbolizeShapefile.cs" />
    <Compile Include="Samples\Analysis\LineOfSightLocation\LineOfSightLocation.cs" />
    <Compile Include="Samples\Analysis\ViewshedCamera\ViewshedCamera.cs" />
    <Compile Include="Samples\Data\EditAndSyncFeatures\EditAndSyncFeatures.cs" />
    <Compile Include="Samples\Data\FeatureLayerGeoPackage\FeatureLayerGeoPackage.cs" />
    <Compile Include="Samples\Data\FeatureLayerQuery\FeatureLayerQuery.cs" />
    <Compile Include="Samples\Data\FeatureLayerShapefile\FeatureLayerShapefile.cs" />
    <Compile Include="Samples\Data\GenerateGeodatabase\GenerateGeodatabase.cs" />
    <Compile Include="Samples\Data\GeodatabaseTransactions\GeodatabaseTransactions.cs" />
    <Compile Include="Samples\Data\RasterLayerGeoPackage\RasterLayerGeoPackage.cs" />
    <Compile Include="Samples\Data\ReadShapefileMetadata\ReadShapefileMetadata.cs" />
    <Compile Include="Samples\Data\ServiceFeatureTableCache\ServiceFeatureTableCache.cs" />
    <Compile Include="Samples\Data\ServiceFeatureTableManualCache\ServiceFeatureTableManualCache.cs" />
    <Compile Include="Samples\Data\ServiceFeatureTableNoCache\ServiceFeatureTableNoCache.cs" />
    <Compile Include="Samples\Data\StatisticalQuery\StatisticalQuery.cs" />
    <Compile Include="Samples\Data\StatsQueryGroupAndSort\StatsQueryGroupAndSort.cs" />
    <Compile Include="Samples\Geoprocessing\AnalyzeHotspots\AnalyzeHotspots.cs" />
    <Compile Include="Samples\Geoprocessing\AnalyzeViewshed\AnalyzeViewshed.cs" />
    <Compile Include="Samples\GraphicsOverlay\AddGraphicsRenderer\AddGraphicsRenderer.cs" />
    <Compile Include="Samples\GraphicsOverlay\IdentifyGraphics\IdentifyGraphics.cs" />
    <Compile Include="Samples\GraphicsOverlay\SketchOnMap\SketchOnMap.cs" />
    <Compile Include="Samples\GraphicsOverlay\SurfacePlacements\SurfacePlacements.cs" />
    <Compile Include="Samples\Layers\ArcGISMapImageLayerUrl\ArcGISMapImageLayerUrl.cs" />
    <Compile Include="Samples\Layers\ArcGISTiledLayerUrl\ArcGISTiledLayerUrl.cs" />
    <Compile Include="Samples\Layers\ArcGISVectorTiledLayerUrl\ArcGISVectorTiledLayerUrl.cs" />
    <Compile Include="Samples\Layers\ChangeFeatureLayerRenderer\ChangeFeatureLayerRenderer.cs" />
    <Compile Include="Samples\Layers\ChangeSublayerVisibility\ChangeSublayerVisibility.cs" />
    <Compile Include="Samples\Layers\CreateFeatureCollectionLayer\CreateFeatureCollectionLayer.cs" />
    <Compile Include="Samples\Layers\DisplayScene\DisplayScene.cs" />
    <Compile Include="Samples\Layers\ExportTiles\ExportTiles.cs" />
    <Compile Include="Samples\Layers\FeatureCollectionLayerFromPortal\FeatureCollectionLayerFromPortal.cs" />
    <Compile Include="Samples\Layers\FeatureCollectionLayerFromQuery\FeatureCollectionLayerFromQuery.cs" />
    <Compile Include="Samples\Layers\FeatureLayerDefinitionExpression\FeatureLayerDefinitionExpression.cs" />
    <Compile Include="Samples\Layers\FeatureLayerDictionaryRenderer\FeatureLayerDictionaryRenderer.cs" />
    <Compile Include="Samples\Layers\FeatureLayerRenderingModeMap\FeatureLayerRenderingModeMap.cs" />
    <Compile Include="Samples\Layers\FeatureLayerSelection\FeatureLayerSelection.cs" />
    <Compile Include="Samples\Layers\FeatureLayerUrl\FeatureLayerUrl.cs" />
    <Compile Include="Samples\Layers\RasterLayerFile\RasterLayerFile.cs" />
    <Compile Include="Samples\Layers\RasterLayerImageServiceRaster\RasterLayerImageServiceRaster.cs" />
    <Compile Include="Samples\Layers\RasterLayerRasterFunction\RasterLayerRasterFunction.cs" />
    <Compile Include="Samples\Layers\RasterRenderingRule\RasterRenderingRule.cs" />
    <Compile Include="Samples\Layers\SceneLayerUrl\SceneLayerUrl.cs" />
    <Compile Include="Samples\Layers\TimeBasedQuery\TimeBasedQuery.cs" />
    <Compile Include="Samples\Layers\WmsIdentify\WmsIdentify.cs" />
    <Compile Include="Samples\Layers\WMSLayerUrl\WMSLayerUrl.cs" />
    <Compile Include="Samples\Layers\WmsServiceCatalog\WmsServiceCatalog.cs" />
    <Compile Include="Samples\Layers\WMTSLayer\WMTSLayer.cs" />
    <Compile Include="Samples\Location\DisplayDeviceLocation\DisplayDeviceLocation.cs" />
    <Compile Include="Samples\Map\AccessLoadStatus\AccessLoadStatus.cs" />
    <Compile Include="Samples\Map\AuthorMap\AuthorMap.cs" />
    <Compile Include="Samples\Map\ChangeBasemap\ChangeBasemap.cs" />
    <Compile Include="Samples\Map\DisplayMap\DisplayMap.cs" />
    <Compile Include="Samples\Map\ManageBookmarks\ManageBookmarks.cs" />
    <Compile Include="Samples\Map\OpenMapURL\OpenMapURL.cs" />
    <Compile Include="Samples\Map\OpenMobileMap\OpenMobileMap.cs" />
    <Compile Include="Samples\Map\SearchPortalMaps\SearchPortalMaps.cs" />
    <Compile Include="Samples\Map\SetInitialMapArea\SetInitialMapArea.cs" />
    <Compile Include="Samples\Map\SetInitialMapLocation\SetInitialMapLocation.cs" />
    <Compile Include="Samples\Map\SetMapSpatialReference\SetMapSpatialReference.cs" />
    <Compile Include="Samples\Map\SetMinMaxScale\SetMinMaxScale.cs" />
    <Compile Include="Samples\MapView\ChangeViewpoint\ChangeViewpoint.cs" />
    <Compile Include="Samples\MapView\DisplayDrawingStatus\DisplayDrawingStatus.cs" />
    <Compile Include="Samples\MapView\DisplayLayerViewState\DisplayLayerViewState.cs" />
    <Compile Include="Samples\MapView\FeatureLayerTimeOffset\FeatureLayerTimeOffset.cs" />
    <Compile Include="Samples\MapView\GeoViewSync\GeoViewSync.cs" />
    <Compile Include="Samples\MapView\MapRotation\MapRotation.cs" />
    <Compile Include="Samples\MapView\ShowCallout\ShowCallout.cs" />
    <Compile Include="Samples\MapView\ShowMagnifier\ShowMagnifier.cs" />
    <Compile Include="Samples\MapView\TakeScreenshot\TakeScreenshot.cs" />
    <Compile Include="Samples\Network Analysis\FindRoute\FindRoute.cs" />
    <Compile Include="Samples\Search\FindAddress\FindAddress.cs" />
    <Compile Include="Samples\Search\FindPlace\FindPlace.cs" />
    <Compile Include="Samples\Symbology\RenderPictureMarkers\RenderPictureMarkers.cs" />
    <Compile Include="Samples\Symbology\RenderSimpleMarkers\RenderSimpleMarkers.cs" />
    <Compile Include="Samples\Symbology\RenderUniqueValues\RenderUniqueValues.cs" />
    <Compile Include="Samples\Symbology\SimpleRenderers\SimpleRenderers.cs" />
    <Compile Include="Samples\Symbology\UseDistanceCompositeSym\UseDistanceCompositeSym.cs" />
    <Compile Include="Samples\Tutorial\AuthorEditSaveMap\AuthorEditSaveMap.cs" />
  </ItemGroup>
  <!-- Miscellaneous Configuration -->
  <ItemGroup>
    <None Include="app.config" />
    <None Include="Info.plist" />
    <None Include="Entitlements.plist" />
    <None Include="packages.config" />
  </ItemGroup>
  <!-- Sample Manager Code-->
  <ItemGroup>
    <Compile Include="AppDelegate.cs" />
    <Compile Include="LoadingOverlay.cs" />
    <Compile Include="Main.cs" />
    <Compile Include="ViewControllers\SamplesViewController.cs" />
    <Compile Include="ViewControllers\SearchResultsUpdater.cs" />
    <Compile Include="ViewControllers\SearchResultsViewController.cs" />
    <Compile Include="ViewControllers\CategoriesViewController.cs" />
    <Compile Include="ViewControllers\CategoriesViewController.designer.cs">
      <DependentUpon>CategoriesViewController.cs</DependentUpon>
    </Compile>
  </ItemGroup>
  <ItemGroup>
<<<<<<< HEAD
    <None Include="Samples\GeometryEngine\CreateGeometries\CreateGeometries.jpg" />
=======
    <None Include="Samples\GeometryEngine\CutGeometry\CutGeometry.jpg" />
  </ItemGroup>
  <ItemGroup>
    <None Include="Samples\GeometryEngine\ClipGeometry\ClipGeometry.jpg" />
>>>>>>> 3b35d69e
  </ItemGroup>
  <!-- Imports -->
  <Import Project="..\..\ArcGISRuntime.Samples.Shared\ArcGISRuntime.Samples.Shared.projitems" Label="Shared" />
  <Import Project="$(MSBuildExtensionsPath)\Xamarin\iOS\Xamarin.iOS.CSharp.targets" />
  <Target Name="EnsureNuGetPackageBuildImports" BeforeTargets="PrepareForBuild">
    <PropertyGroup>
      <ErrorText>This project references NuGet package(s) that are missing on this computer. Use NuGet Package Restore to download them.  For more information, see http://go.microsoft.com/fwlink/?LinkID=322105. The missing file is {0}.</ErrorText>
    </PropertyGroup>
    <Error Condition="!Exists('..\..\..\packages\Microsoft.Bcl.Build.1.0.21\build\Microsoft.Bcl.Build.targets')" Text="$([System.String]::Format('$(ErrorText)', '..\..\..\packages\Microsoft.Bcl.Build.1.0.21\build\Microsoft.Bcl.Build.targets'))" />
    <Error Condition="!Exists('..\..\..\packages\Esri.ArcGISRuntime.Xamarin.iOS.100.3.0\build\Xamarin.iOS10\Esri.ArcGISRuntime.Xamarin.iOS.targets')" Text="$([System.String]::Format('$(ErrorText)', '..\..\..\packages\Esri.ArcGISRuntime.Xamarin.iOS.100.3.0\build\Xamarin.iOS10\Esri.ArcGISRuntime.Xamarin.iOS.targets'))" />
    <Error Condition="!Exists('..\..\..\packages\Esri.ArcGISRuntime.Hydrography.100.3.0\build\Xamarin.iOS10\Esri.ArcGISRuntime.Hydrography.targets')" Text="$([System.String]::Format('$(ErrorText)', '..\..\..\packages\Esri.ArcGISRuntime.Hydrography.100.3.0\build\Xamarin.iOS10\Esri.ArcGISRuntime.Hydrography.targets'))" />
  </Target>
  <Import Project="..\..\..\packages\Microsoft.Bcl.Build.1.0.21\build\Microsoft.Bcl.Build.targets" Condition="Exists('..\..\..\packages\Microsoft.Bcl.Build.1.0.21\build\Microsoft.Bcl.Build.targets')" />
  <Import Project="..\..\..\packages\Esri.ArcGISRuntime.Xamarin.iOS.100.3.0\build\Xamarin.iOS10\Esri.ArcGISRuntime.Xamarin.iOS.targets" Condition="Exists('..\..\..\packages\Esri.ArcGISRuntime.Xamarin.iOS.100.3.0\build\Xamarin.iOS10\Esri.ArcGISRuntime.Xamarin.iOS.targets')" />
  <Import Project="..\..\..\packages\Esri.ArcGISRuntime.Hydrography.100.3.0\build\Xamarin.iOS10\Esri.ArcGISRuntime.Hydrography.targets" Condition="Exists('..\..\..\packages\Esri.ArcGISRuntime.Hydrography.100.3.0\build\Xamarin.iOS10\Esri.ArcGISRuntime.Hydrography.targets')" />
</Project><|MERGE_RESOLUTION|>--- conflicted
+++ resolved
@@ -330,6 +330,8 @@
     <None Include="Samples\MapView\ChangeTimeExtent\ChangeTimeExtent.jpg" />
     <None Include="Samples\GeometryEngine\BufferList\BufferList.jpg" />
     <None Include="Samples\Hydrography\ChangeEncDisplaySettings\ChangeEncDisplaySettings.jpg" />
+    <None Include="Samples\GeometryEngine\CutGeometry\CutGeometry.jpg" />
+    <None Include="Samples\GeometryEngine\ClipGeometry\ClipGeometry.jpg" />
   </ItemGroup>
   <!-- Sample Code -->
   <ItemGroup>
@@ -464,16 +466,6 @@
       <DependentUpon>CategoriesViewController.cs</DependentUpon>
     </Compile>
   </ItemGroup>
-  <ItemGroup>
-<<<<<<< HEAD
-    <None Include="Samples\GeometryEngine\CreateGeometries\CreateGeometries.jpg" />
-=======
-    <None Include="Samples\GeometryEngine\CutGeometry\CutGeometry.jpg" />
-  </ItemGroup>
-  <ItemGroup>
-    <None Include="Samples\GeometryEngine\ClipGeometry\ClipGeometry.jpg" />
->>>>>>> 3b35d69e
-  </ItemGroup>
   <!-- Imports -->
   <Import Project="..\..\ArcGISRuntime.Samples.Shared\ArcGISRuntime.Samples.Shared.projitems" Label="Shared" />
   <Import Project="$(MSBuildExtensionsPath)\Xamarin\iOS\Xamarin.iOS.CSharp.targets" />
