{
  "Categories":[
    {
      "Name":"Maps",
      "CategoryName":"Maps",
      "SubCategories":[
        {
          "Name":"MapView",
          "SubCategoryName":"MapView",
          "ShowGroup":true,
          "SampleInfos":[
            {
              "SampleName": "ChangeViewpoint",
              "Path": "Samples/MapView/ChangeViewpoint"
            },
            {
              "SampleName":"DisplayDrawingStatus",
              "Path":"Samples/MapView/DisplayDrawingStatus"
            },
            {
              "SampleName": "MapRotation",
              "Path": "Samples/MapView/MapRotation"
            },
            {
              "SampleName": "DisplayLayerViewState",
              "Path": "Samples/MapView/DisplayLayerViewState"
            },
            {
              "SampleName": "TakeScreenshot",
              "Path": "Samples/MapView/TakeScreenshot"
            },
            {
              "SampleName": "ShowCallout",
              "Path": "Samples/MapView/ShowCallout"
            }
          ]
        },
        {
          "Name":"Map",
          "SubCategoryName":"Map",
          "ShowGroup":true,
          "SampleInfos":[
            {
              "SampleName":"DisplayMap",
              "Path":"Samples/Map/DisplayMap"
            },
            {
              "SampleName": "OpenMobileMap",
              "Path": "Samples/Map/OpenMobileMap"

            },
            {
              "SampleName":"OpenMapURL",
              "Path":"Samples/Map/OpenMapURL"
            },
            {
              "SampleName":"SearchPortalMaps",
              "Path":"Samples/Map/SearchPortalMaps"
            },
            {
              "SampleName":"ChangeBasemap",
              "Path":"Samples/Map/ChangeBasemap"
            },
            {
              "SampleName":"SetMinMaxScale",
              "Path":"Samples/Map/SetMinMaxScale"
            },
            {
              "SampleName":"SetInitialMapLocation",
              "Path":"Samples/Map/SetInitialMapLocation"
            },
            {
              "SampleName":"SetInitialMapArea",
              "Path":"Samples/Map/SetInitialMapArea"
            },
            {
              "SampleName":"SetMapSpatialReference",
              "Path":"Samples/Map/SetMapSpatialReference"
            },
            {
              "SampleName": "AccessLoadStatus",
              "Path": "Samples/Map/AccessLoadStatus"
            },
            {
              "SampleName": "ManageBookmarks",
              "Path": "Samples/Map/ManageBookmarks"
            },
            {
              "SampleName": "AuthorMap",
              "Path": "Samples/Map/AuthorMap"
            }
          ]
        }
      ]
    },
    {
      "Name":"Layers",
      "CategoryName":"Layers",
      "SubCategories":[
        {
          "Name":"Tiled Layers",
          "SubCategoryName":"ArcGISTiledLayer",
          "ShowGroup":true,
          "SampleInfos":[
            {
              "SampleName": "ArcGISTiledLayerUrl",
              "Path": "Samples/Layers/ArcGISTiledLayerUrl"
            },
            {
              "SampleName":"ArcGISVectorTiledLayerUrl",
              "Path":"Samples/Layers/ArcGISVectorTiledLayerUrl"
            }
          ]
        },
        {
          "Name": "Map Image Layers",
          "SubCategoryName": "ArcGISMapImageLayer",
          "ShowGroup": true,
          "SampleInfos": [
            {
              "SampleName": "ArcGISMapImageLayerUrl",
              "Path": "Samples/Layers/ArcGISMapImageLayerUrl"
            },
            {
              "SampleName": "ChangeSublayerVisibility",
              "Path": "Samples/Layers/ChangeSublayerVisibility"
            },
            {
              "SampleName": "WMTSLayer",
              "Path": "Samples/Layers/WMTSLayer"
            }
          ]
        },
        {
          "Name":"Raster Layers",
          "SubCategoryName":"RasterLayer",
          "ShowGroup":true,
          "SampleInfos":[
            {
              "SampleName": "RasterLayerImageServiceRaster",
              "Path": "Samples/Layers/RasterLayerImageServiceRaster"
            },
            {
              "SampleName": "RasterLayerRasterFunction",
              "Path": "Samples/Layers/RasterLayerRasterFunction"
            }
          ]
        }
      ]
    },
    {
      "Name":"Features",
      "CategoryName":"Features",
      "SubCategories":[
        {
          "Name": "Feature Layers",
          "SubCategoryName": "FeatureLayers",
          "ShowGroup": true,
          "SampleInfos": [
            {
              "SampleName": "FeatureLayerUrl",
              "Path": "Samples/Layers/FeatureLayerUrl"
            },
            {
              "SampleName": "ChangeFeatureLayerRenderer",
              "Path": "Samples/Layers/ChangeFeatureLayerRenderer"
            },
            {
              "SampleName": "FeatureLayerSelection",
              "Path": "Samples/Layers/FeatureLayerSelection"
            },
               {
              "SampleName": "FeatureLayerDefinitionExpression",
              "Path": "Samples/Layers/FeatureLayerDefinitionExpression"
            },
            {
              "SampleName": "CreateFeatureCollectionLayer",
              "Path": "Samples/Layers/CreateFeatureCollectionLayer"
            },
            {
              "SampleName": "FeatureCollectionLayerFromPortal",
              "Path": "Samples/Layers/FeatureCollectionLayerFromPortal"
            },
            {
              "SampleName": "FeatureCollectionLayerFromQuery",
              "Path": "Samples/Layers/FeatureCollectionLayerFromQuery"
            }
          ]
        },
        {
          "Name":"Feature Tables",
          "SubCategoryName":"FeatureTables",
          "ShowGroup":true,
          "SampleInfos": [
             {
              "SampleName":"ServiceFeatureTableCache",
              "Path":"Samples/Data/ServiceFeatureTableCache"
            },
            {
              "SampleName": "ServiceFeatureTableNoCache",
              "Path": "Samples/Data/ServiceFeatureTableNoCache"
            },
            {
              "SampleName": "ServiceFeatureTableManualCache",
              "Path": "Samples/Data/ServiceFeatureTableManualCache"
            },
            {
              "SampleName": "FeatureLayerQuery",
              "Path": "Samples/Data/FeatureLayerQuery"
            },
            {
              "SampleName": "GenerateGeodatabase",
              "Path": "Samples/Data/GenerateGeodatabase"
            }
          ]
        }
      ]
    },
    {
      "Name": "Display Information",
      "CategoryName": "DisplayInformation",
      "SubCategories": [
        {
          "Name": "Graphics Overlay",
          "SubCategoryName": "GraphicsOverlay",
          "ShowGroup": true,
          "SampleInfos": [
            {
              "SampleName": "AddGraphicsRenderer",
              "Path": "Samples/GraphicsOverlay/AddGraphicsRenderer"
            },
            {
              "SampleName": "IdentifyGraphics",
              "Path": "Samples/GraphicsOverlay/IdentifyGraphics"
            },
            {
              "SampleName": "SketchOnMap",
              "Path": "Samples/GraphicsOverlay/SketchOnMap"
            }
          ]
        },
        {
          "Name": "Symbology",
          "SubCategoryName": "Symbology",
          "ShowGroup": true,
          "SampleInfos": [
            {
              "SampleName": "RenderSimpleMarkers",
              "Path": "Samples/Symbology/RenderSimpleMarkers"
            },
            {
              "SampleName": "RenderPictureMarkers",
              "Path": "Samples/Symbology/RenderPictureMarkers"
            },
            {
              "SampleName": "RenderUniqueValues",
              "Path": "Samples/Symbology/RenderUniqueValues"
            }
          ]
        }
      ]
    },
    {
<<<<<<< HEAD
      "Name": "Analysis",
      "CategoryName": "Analysis",
      "SubCategories": [
        {
          "Name": "Geoprocessing",
          "SubCategoryName": "Geoprocessing",
          "ShowGroup": true,
          "SampleInfos": [
            {
              "SampleName": "AnalyzeHotspots",
              "Path": "Samples/Geoprocessing/AnalyzeHotspots"
            },
            {
              "SampleName": "AnalyzeViewshed",
              "Path": "Samples/Geoprocessing/AnalyzeViewshed"
            },
            {
              "SampleName": "ListGeodatabaseVersions",
              "Path": "Samples/Geoprocessing/ListGeodatabaseVersions"
            }
          ]
        },
        {
          "Name": "Statistics",
          "SubCategoryName": "Statistics",
          "ShowGroup": true,
          "SampleInfos": [
            {
              "SampleName": "StatisticalQuery",
              "Path": "Samples/Data/StatisticalQuery"
            },
            {
              "SampleName": "StatisticsGroupSort",
              "Path": "Samples/Data/StatisticsGroupSort"
            },
            {
              "SampleName": "QueryCountExtent",
              "Path": "Samples/Data/QueryCountExtent"
=======
      "Name": "Network Analysis",
      "CategoryName": "NetworkAnalysis",
      "SubCategories": [
        {
          "Name": "Routes",
          "SubCategoryName": "Routes",
          "ShowGroup": true,
          "SampleInfos": [
            {
              "SampleName": "FindRoute",
              "Path": "Samples/NetworkAnalysis/FindRoute"
>>>>>>> 1fd7d319
            }
          ]
        }
      ]
    },
    {
      "Name": "Scenes",
      "CategoryName": "Scenes",
      "SubCategories": [
        {
          "Name": "Scene symbols",
          "SubCategoryName": "SceneSymbols",
          "ShowGroup": true,
          "SampleInfos": [
            {
              "SampleName": "UseDistanceCompositeSym",
              "Path": "Samples/Symbology/UseDistanceCompositeSym"
            }
          ]
        },
        {
          "Name": "Scene Layers",
          "SubCategoryName": "SceneLayers",
          "ShowGroup": true,
          "SampleInfos": [
            {
              "SampleName": "SceneLayerUrl",
              "Path": "Samples/Layers/SceneLayerUrl"
            }
          ]
        }
      ]
    },
    {
      "Name": "Location",
      "CategoryName": "Location",
      "SubCategories": [
        {
          "Name": "Display Location",
          "SubCategoryName": "DisplayLocation",
          "ShowGroup": true,
          "SampleInfos": [
            {
              "SampleName": "DisplayDeviceLocation",
              "Path": "Samples/Location/DisplayDeviceLocation"
            }
          ]
        }
      ]
    },
    {
      "Name": "Search",
      "CategoryName": "Search",
      "SubCategories": [
        {
          "Name": "Working with Addresses",
          "SubCategoryName": "WorkingWithAddresses",
          "ShowGroup": true,
          "SampleInfos": [
            {
              "SampleName": "FindAddress",
              "Path": "Samples/Search/FindAddress"
            }
          ]
        }
      ]
    },
    {
      "Name": "Tutorial",
      "CategoryName": "Tutorial",
      "SubCategories": [
        {
          "Name": "Author, edit, and save a map",
          "SubCategoryName": "AuthorEditSaveMap",
          "ShowGroup": true,
          "SampleInfos": [
            {
              "SampleName": "AuthorEditSaveMap",
              "Path": "Samples/Tutorial/AuthorEditSaveMap"
            }
          ]
        }
      ]
    }
  ],
  "Featured":[
    {
      "SampleName":"ExampleSample",
      "Reason":1
    }
  ]
}<|MERGE_RESOLUTION|>--- conflicted
+++ resolved
@@ -261,7 +261,6 @@
       ]
     },
     {
-<<<<<<< HEAD
       "Name": "Analysis",
       "CategoryName": "Analysis",
       "SubCategories": [
@@ -300,7 +299,12 @@
             {
               "SampleName": "QueryCountExtent",
               "Path": "Samples/Data/QueryCountExtent"
-=======
+            }
+          ]
+        }
+      ]
+    },
+    {
       "Name": "Network Analysis",
       "CategoryName": "NetworkAnalysis",
       "SubCategories": [
@@ -312,7 +316,6 @@
             {
               "SampleName": "FindRoute",
               "Path": "Samples/NetworkAnalysis/FindRoute"
->>>>>>> 1fd7d319
             }
           ]
         }
