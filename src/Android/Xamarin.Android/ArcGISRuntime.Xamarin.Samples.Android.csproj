﻿<?xml version="1.0" encoding="utf-8"?>
<Project ToolsVersion="4.0" DefaultTargets="Build" xmlns="http://schemas.microsoft.com/developer/msbuild/2003">
  <!-- Build Configurations-->
  <PropertyGroup>
    <Configuration Condition=" '$(Configuration)' == '' ">Debug</Configuration>
    <Platform Condition=" '$(Platform)' == '' ">AnyCPU</Platform>
    <ProductVersion>8.0.30703</ProductVersion>
    <SchemaVersion>2.0</SchemaVersion>
    <ProjectGuid>{BF0E3CEE-E88E-44E0-80CE-46EDA6CD4B54}</ProjectGuid>
    <ProjectTypeGuids>{EFBA0AD7-5A72-4C68-AF49-83D382785DCF};{FAE04EC0-301F-11D3-BF4B-00C04F79EFBC}</ProjectTypeGuids>
    <OutputType>Library</OutputType>
    <AppDesignerFolder>Properties</AppDesignerFolder>
    <RootNamespace>ArcGISRuntime</RootNamespace>
    <AssemblyName>ArcGISRuntime</AssemblyName>
    <FileAlignment>512</FileAlignment>
    <AndroidApplication>true</AndroidApplication>
    <AndroidResgenFile>Resources\Resource.Designer.cs</AndroidResgenFile>
    <GenerateSerializationAssemblies>Off</GenerateSerializationAssemblies>
    <AndroidUseLatestPlatformSdk>True</AndroidUseLatestPlatformSdk>
    <TargetFrameworkVersion>v7.1</TargetFrameworkVersion>
    <AndroidManifest>Properties\AndroidManifest.xml</AndroidManifest>
    <NuGetPackageImportStamp>
    </NuGetPackageImportStamp>
    <AndroidLinkMode>None</AndroidLinkMode>
    <AndroidLinkSkip>
    </AndroidLinkSkip>
    <AndroidStoreUncompressedFileExtensions>
    </AndroidStoreUncompressedFileExtensions>
  </PropertyGroup>
  <PropertyGroup Condition=" '$(Configuration)|$(Platform)' == 'Debug|AnyCPU' ">
    <DebugSymbols>true</DebugSymbols>
    <DebugType>full</DebugType>
    <Optimize>false</Optimize>
    <OutputPath>..\..\..\output\android\debug\</OutputPath>
    <DefineConstants>DEBUG;TRACE</DefineConstants>
    <ErrorReport>prompt</ErrorReport>
    <WarningLevel>4</WarningLevel>
    <AndroidUseSharedRuntime>True</AndroidUseSharedRuntime>
    <EmbedAssembliesIntoApk>True</EmbedAssembliesIntoApk>
    <AndroidSupportedAbis>armeabi,armeabi-v7a,x86</AndroidSupportedAbis>
    <MandroidI18n />
    <Debugger>Xamarin</Debugger>
    <DevInstrumentationEnabled>True</DevInstrumentationEnabled>
    <LangVersion>6</LangVersion>
    <AndroidHttpClientHandlerType>Xamarin.Android.Net.AndroidClientHandler</AndroidHttpClientHandlerType>
    <AotAssemblies>false</AotAssemblies>
    <EnableLLVM>false</EnableLLVM>
    <BundleAssemblies>false</BundleAssemblies>
  </PropertyGroup>
  <PropertyGroup Condition=" '$(Configuration)|$(Platform)' == 'Release|AnyCPU' ">
    <DebugType>pdbonly</DebugType>
    <Optimize>true</Optimize>
    <OutputPath>..\..\..\output\android\release\</OutputPath>
    <DefineConstants>TRACE</DefineConstants>
    <ErrorReport>prompt</ErrorReport>
    <WarningLevel>4</WarningLevel>
    <AndroidUseSharedRuntime>False</AndroidUseSharedRuntime>
    <LangVersion>6</LangVersion>
  </PropertyGroup>
  <!-- References -->
  <ItemGroup>
    <Reference Include="Esri.ArcGISRuntime, Version=100.3.0.0, Culture=neutral, PublicKeyToken=8fc3cc631e44ad86, processorArchitecture=MSIL">
      <HintPath>..\..\..\packages\Esri.ArcGISRuntime.Xamarin.Android.100.3.0\lib\MonoAndroid10\Esri.ArcGISRuntime.dll</HintPath>
    </Reference>
    <Reference Include="Esri.ArcGISRuntime.Hydrography, Version=100.3.0.0, Culture=neutral, PublicKeyToken=8fc3cc631e44ad86, processorArchitecture=MSIL">
      <HintPath>..\..\..\packages\Esri.ArcGISRuntime.Hydrography.100.3.0\lib\MonoAndroid10\Esri.ArcGISRuntime.Hydrography.dll</HintPath>
    </Reference>
    <Reference Include="Java.Interop" />
    <Reference Include="Mono.Android" />
    <Reference Include="mscorlib" />
    <Reference Include="PCLCrypto, Version=2.0.0.0, Culture=neutral, PublicKeyToken=d4421c8a4786956c, processorArchitecture=MSIL">
      <HintPath>..\..\..\packages\PCLCrypto.2.0.147\lib\MonoAndroid23\PCLCrypto.dll</HintPath>
      <Private>True</Private>
    </Reference>
    <Reference Include="PInvoke.BCrypt, Version=0.5.0.0, Culture=neutral, PublicKeyToken=9e300f9f87f04a7a, processorArchitecture=MSIL">
      <HintPath>..\..\..\packages\PInvoke.BCrypt.0.5.86\lib\portable-net45+win8+wpa81\PInvoke.BCrypt.dll</HintPath>
    </Reference>
    <Reference Include="PInvoke.Kernel32, Version=0.5.0.0, Culture=neutral, PublicKeyToken=9e300f9f87f04a7a, processorArchitecture=MSIL">
      <HintPath>..\..\..\packages\PInvoke.Kernel32.0.5.86\lib\portable-net45+win8+wpa81\PInvoke.Kernel32.dll</HintPath>
    </Reference>
    <Reference Include="PInvoke.NCrypt, Version=0.5.0.0, Culture=neutral, PublicKeyToken=9e300f9f87f04a7a, processorArchitecture=MSIL">
      <HintPath>..\..\..\packages\PInvoke.NCrypt.0.5.86\lib\portable-net45+win8+wpa81\PInvoke.NCrypt.dll</HintPath>
    </Reference>
    <Reference Include="PInvoke.Windows.Core, Version=0.5.0.0, Culture=neutral, PublicKeyToken=9e300f9f87f04a7a, processorArchitecture=MSIL">
      <HintPath>..\..\..\packages\PInvoke.Windows.Core.0.5.86\lib\portable-net45+win8+wpa81\PInvoke.Windows.Core.dll</HintPath>
    </Reference>
    <Reference Include="System" />
    <Reference Include="System.Collections" />
    <Reference Include="System.Core" />
    <Reference Include="System.IdentityModel" />
    <Reference Include="System.IO.Compression" />
    <Reference Include="System.IO.Compression.FileSystem" />
    <Reference Include="System.Json" />
    <Reference Include="System.Net.Http" />
    <Reference Include="System.Runtime" />
    <Reference Include="System.Runtime.Serialization" />
    <Reference Include="System.Threading.Tasks" />
    <Reference Include="System.Xml.Linq" />
    <Reference Include="System.Xml" />
    <Reference Include="Validation, Version=2.4.0.0, Culture=neutral, PublicKeyToken=2fc06f0d701809a7, processorArchitecture=MSIL">
      <HintPath>..\..\..\packages\Validation.2.4.15\lib\netstandard1.3\Validation.dll</HintPath>
    </Reference>
    <Reference Include="Xamarin.Android.Support.Constraint.Layout, Version=1.1.0.0, Culture=neutral, processorArchitecture=MSIL">
      <HintPath>..\..\..\packages\Xamarin.Android.Support.Constraint.Layout.1.0.2.2\lib\MonoAndroid70\Xamarin.Android.Support.Constraint.Layout.dll</HintPath>
    </Reference>
    <Reference Include="Xamarin.Android.Support.Constraint.Layout.Solver, Version=1.1.0.0, Culture=neutral, processorArchitecture=MSIL">
      <HintPath>..\..\..\packages\Xamarin.Android.Support.Constraint.Layout.Solver.1.0.2.2\lib\MonoAndroid70\Xamarin.Android.Support.Constraint.Layout.Solver.dll</HintPath>
    </Reference>
    <Reference Include="Xamarin.Android.Support.CustomTabs, Version=1.0.0.0, Culture=neutral, processorArchitecture=MSIL">
      <HintPath>..\..\..\packages\Xamarin.Android.Support.CustomTabs.23.3.0\lib\MonoAndroid403\Xamarin.Android.Support.CustomTabs.dll</HintPath>
    </Reference>
    <Reference Include="Xamarin.Android.Support.v4, Version=1.0.0.0, Culture=neutral, processorArchitecture=MSIL">
      <HintPath>..\..\..\packages\Xamarin.Android.Support.v4.23.3.0\lib\MonoAndroid403\Xamarin.Android.Support.v4.dll</HintPath>
    </Reference>
    <Reference Include="Xamarin.Auth, Version=1.5.0.0, Culture=neutral, processorArchitecture=MSIL">
      <HintPath>..\..\..\packages\Xamarin.Auth.1.5.0.3\lib\MonoAndroid10\Xamarin.Auth.dll</HintPath>
    </Reference>
  </ItemGroup>
  <!-- Screenshots -->
  <ItemGroup>
    <None Include="Samples\GeometryEngine\ClipGeometry\ClipGeometry.jpg" />
    <None Include="Samples\GeometryEngine\CutGeometry\CutGeometry.jpg" />
    <None Include="Samples\Hydrography\SelectEncFeatures\SelectEncFeatures.jpg" />
    <None Include="Samples\Analysis\ViewshedLocation\ViewshedLocation.jpg" />
    <None Include="Samples\Analysis\ViewshedGeoElement\ViewshedGeoElement.jpg" />
    <None Include="Samples\GraphicsOverlay\Animate3DGraphic\Animate3DGraphic.jpg" />
    <None Include="Samples\GeometryEngine\ProjectWithSpecificTransformation\ProjectWithSpecificTransformation.jpg" />
    <None Include="Samples\Data\ListRelatedFeatures\ListRelatedFeatures.jpg" />
    <None Include="Samples\Geometry\FormatCoordinates\FormatCoordinates.jpg" />
    <None Include="Samples\Layers\LoadWebTiledLayer\LoadWebTiledLayer.jpg" />
    <None Include="Samples\GraphicsOverlay\AddGraphicsWithSymbols\AddGraphicsWithSymbols.jpg" />
    <None Include="Samples\Analysis\LineOfSightGeoElement\LineOfSightGeoElement.jpg" />
    <None Include="Samples\Analysis\QueryFeatureCountAndExtent\QueryFeatureCountAndExtent.jpg" />
    <None Include="Samples\Layers\FeatureLayerRenderingModeScene\FeatureLayerRenderingModeScene.jpg" />
    <None Include="Samples\Data\SymbolizeShapefile\SymbolizeShapefile.jpg" />
    <None Include="Samples\Analysis\LineOfSightLocation\LineOfSightLocation.jpg" />
    <None Include="Samples\Analysis\ViewshedCamera\ViewshedCamera.jpg" />
    <None Include="Samples\Data\EditAndSyncFeatures\EditAndSyncFeatures.jpg" />
    <None Include="Samples\Data\FeatureLayerGeoPackage\FeatureLayerGeoPackage.jpg" />
    <None Include="Samples\Data\FeatureLayerQuery\FeatureLayerQuery.jpg" />
    <None Include="Samples\Data\FeatureLayerShapefile\FeatureLayerShapefile.jpg" />
    <None Include="Samples\Data\GenerateGeodatabase\GenerateGeodatabase.jpg" />
    <None Include="Samples\Data\GeodatabaseTransactions\GeodatabaseTransactions.jpg" />
    <None Include="Samples\Data\RasterLayerGeoPackage\RasterLayerGeoPackage.jpg" />
    <None Include="Samples\Data\ReadGeoPackage\ReadGeoPackage.jpg" />
    <None Include="Samples\Data\ReadShapefileMetadata\ReadShapefileMetadata.jpg" />
    <None Include="Samples\Data\ServiceFeatureTableCache\ServiceFeatureTableCache.jpg" />
    <None Include="Samples\Data\ServiceFeatureTableManualCache\ServiceFeatureTableManualCache.jpg" />
    <None Include="Samples\Data\ServiceFeatureTableNoCache\ServiceFeatureTableNoCache.jpg" />
    <None Include="Samples\Data\StatisticalQuery\StatisticalQuery.jpg" />
    <None Include="Samples\Data\StatsQueryGroupAndSort\StatsQueryGroupAndSort.jpg" />
    <None Include="Samples\Geoprocessing\AnalyzeHotspots\AnalyzeHotspots.jpg" />
    <None Include="Samples\Geoprocessing\AnalyzeViewshed\AnalyzeViewshed.jpg" />
    <None Include="Samples\Geoprocessing\ListGeodatabaseVersions\ListGeodatabaseVersions.jpg" />
    <None Include="Samples\GraphicsOverlay\AddGraphicsRenderer\AddGraphicsRenderer.jpg" />
    <None Include="Samples\GraphicsOverlay\IdentifyGraphics\IdentifyGraphics.jpg" />
    <None Include="Samples\GraphicsOverlay\SketchOnMap\SketchOnMap.jpg" />
    <None Include="Samples\GraphicsOverlay\SurfacePlacements\SurfacePlacements.jpg" />
    <None Include="Samples\Layers\ArcGISMapImageLayerUrl\ArcGISMapImageLayerUrl.jpg" />
    <None Include="Samples\Layers\ArcGISTiledLayerUrl\ArcGISTiledLayerUrl.jpg" />
    <None Include="Samples\Layers\ArcGISVectorTiledLayerUrl\ArcGISVectorTiledLayerUrl.jpg" />
    <None Include="Samples\Layers\ChangeFeatureLayerRenderer\ChangeFeatureLayerRenderer.jpg" />
    <None Include="Samples\Layers\ChangeSublayerVisibility\ChangeSublayerVisibility.jpg" />
    <None Include="Samples\Layers\CreateFeatureCollectionLayer\CreateFeatureCollectionLayer.jpg" />
    <None Include="Samples\Layers\DisplayScene\DisplayScene.jpg" />
    <None Include="Samples\Layers\ExportTiles\ExportTiles.jpg" />
    <None Include="Samples\Layers\FeatureCollectionLayerFromPortal\FeatureCollectionLayerFromPortal.jpg" />
    <None Include="Samples\Layers\FeatureCollectionLayerFromQuery\FeatureCollectionLayerFromQuery.jpg" />
    <None Include="Samples\Layers\FeatureLayerDefinitionExpression\FeatureLayerDefinitionExpression.jpg" />
    <None Include="Samples\Layers\FeatureLayerDictionaryRenderer\FeatureLayerDictionaryRenderer.jpg" />
    <None Include="Samples\Layers\FeatureLayerRenderingModeMap\FeatureLayerRenderingModeMap.jpg" />
    <None Include="Samples\Layers\FeatureLayerSelection\FeatureLayerSelection.jpg" />
    <None Include="Samples\Layers\FeatureLayerUrl\FeatureLayerUrl.jpg" />
    <None Include="Samples\Layers\RasterLayerFile\RasterLayerFile.jpg" />
    <None Include="Samples\Layers\RasterLayerImageServiceRaster\RasterLayerImageServiceRaster.jpg" />
    <None Include="Samples\Layers\RasterLayerRasterFunction\RasterLayerRasterFunction.jpg" />
    <None Include="Samples\Layers\RasterRenderingRule\RasterRenderingRule.jpg" />
    <None Include="Samples\Layers\SceneLayerUrl\SceneLayerUrl.jpg" />
    <None Include="Samples\Layers\TimeBasedQuery\TimeBasedQuery.jpg" />
    <None Include="Samples\Layers\WmsIdentify\WmsIdentify.jpg" />
    <None Include="Samples\Layers\WMSLayerUrl\WMSLayerUrl.jpg" />
    <None Include="Samples\Layers\WmsServiceCatalog\WmsServiceCatalog.jpg" />
    <None Include="Samples\Layers\WMTSLayer\WMTSLayer.jpg" />
    <None Include="Samples\Location\DisplayDeviceLocation\DisplayDeviceLocation.jpg" />
    <None Include="Samples\Map\AccessLoadStatus\AccessLoadStatus.jpg" />
    <None Include="Samples\Map\AuthorMap\AuthorMap.jpg" />
    <None Include="Samples\Map\ChangeBasemap\ChangeBasemap.jpg" />
    <None Include="Samples\Map\DisplayMap\DisplayMap.jpg" />
    <None Include="Samples\Map\ManageBookmarks\ManageBookmarks.jpg" />
    <None Include="Samples\Map\OpenMapURL\OpenMapURL.jpg" />
    <None Include="Samples\Map\OpenMobileMap\OpenMobileMap.jpg" />
    <None Include="Samples\Map\SearchPortalMaps\SearchPortalMaps.jpg" />
    <None Include="Samples\Map\SetInitialMapArea\SetInitialMapArea.jpg" />
    <None Include="Samples\Map\SetInitialMapLocation\SetInitialMapLocation.jpg" />
    <None Include="Samples\Map\SetMapSpatialReference\SetMapSpatialReference.jpg" />
    <None Include="Samples\Map\SetMinMaxScale\SetMinMaxScale.jpg" />
    <None Include="Samples\MapView\ChangeViewpoint\ChangeViewpoint.jpg" />
    <None Include="Samples\MapView\DisplayDrawingStatus\DisplayDrawingStatus.jpg" />
    <None Include="Samples\MapView\DisplayLayerViewState\DisplayLayerViewState.jpg" />
    <None Include="Samples\MapView\FeatureLayerTimeOffset\FeatureLayerTimeOffset.jpg" />
    <None Include="Samples\MapView\GeoViewSync\GeoViewSync.jpg" />
    <None Include="Samples\MapView\MapRotation\MapRotation.jpg" />
    <None Include="Samples\MapView\ShowCallout\ShowCallout.jpg" />
    <None Include="Samples\MapView\ShowMagnifier\ShowMagnifier.jpg" />
    <None Include="Samples\MapView\TakeScreenshot\TakeScreenshot.jpg" />
    <None Include="Samples\Network Analysis\FindRoute\FindRoute.jpg" />
    <None Include="Samples\Search\FindAddress\FindAddress.jpg" />
    <None Include="Samples\Search\FindPlace\FindPlace.jpg" />
    <None Include="Samples\Symbology\RenderPictureMarkers\RenderPictureMarkers.jpg" />
    <None Include="Samples\Symbology\RenderSimpleMarkers\RenderSimpleMarkers.jpg" />
    <None Include="Samples\Symbology\RenderUniqueValues\RenderUniqueValues.jpg" />
    <None Include="Samples\Symbology\SimpleRenderers\SimpleRenderers.jpg" />
    <None Include="Samples\Symbology\UseDistanceCompositeSym\UseDistanceCompositeSym.jpg" />
    <None Include="Samples\Tutorial\AuthorEditSaveMap\AuthorEditSaveMap.jpg" />
    <None Include="Samples\Layers\ChangeBlendRenderer\ChangeBlendRenderer.jpg" />
    <None Include="Samples\Layers\ChangeStretchRenderer\ChangeStretchRenderer.jpg" />
    <None Include="Samples\Symbology\FeatureLayerExtrusion\FeatureLayerExtrusion.jpg" />
    <None Include="Samples\Layers\RasterHillshade\RasterHillshade.jpg" />
    <None Include="Samples\Layers\RasterRgbRenderer\RasterRgbRenderer.jpg" />
    <None Include="Samples\GeometryEngine\ListTransformations\ListTransformations.jpg" />
    <None Include="Samples\GeometryEngine\BufferList\BufferList.jpg" />
    <None Include="Samples\GeometryEngine\Buffer\Buffer.jpg" />
    <None Include="Samples\Hydrography\AddEncExchangeSet\AddEncExchangeSet.jpg" />
    <None Include="Samples\Hydrography\ChangeEncDisplaySettings\ChangeEncDisplaySettings.jpg" />
    <None Include="Samples\MapView\ChangeTimeExtent\ChangeTimeExtent.jpg" />
    <None Include="Samples\GeometryEngine\CreateGeometries\CreateGeometries.jpg" />
    <None Include="Samples\GeometryEngine\SpatialRelationships\SpatialRelationships.jpg" />
    <None Include="Samples\GeometryEngine\GeodesicOperations\GeodesicOperations.jpg" />
    <None Include="Samples\GeometryEngine\NearestVertex\NearestVertex.jpg" />
    <None Include="Samples\Map\DownloadPreplannedMapAreas\DownloadPreplannedMapAreas.jpg" />
    <None Include="Samples\Layers\StyleWmsLayer\StyleWmsLayer.jpg" />
    <None Include="Samples\Data\FeatureLayerGeodatabase\FeatureLayerGeodatabase.jpg" />
    <None Include="Samples\GeometryEngine\ClipGeometry\ClipGeometry.jpg" />
    <None Include="Samples\GeometryEngine\ConvexHullList\ConvexHullList.jpg" />
    <None Include="Samples\GeometryEngine\ConvexHull\ConvexHull.jpg" />
    <None Include="Samples\GeometryEngine\CutGeometry\CutGeometry.jpg" />
    <None Include="Samples\Layers\ChangeSublayerRenderer\ChangeSublayerRenderer.jpg" />
    <None Include="Samples\Layers\ShowLabelsOnLayer\ShowLabelsOnLayer.jpg" />
  </ItemGroup>
  <!-- Sample Code -->
  <ItemGroup>
    <Compile Include="Samples\Data\FeatureLayerGeodatabase\FeatureLayerGeodatabase.cs" />
    <Compile Include="Samples\GeometryEngine\DensifyAndGeneralize\DensifyAndGeneralize.cs" />
    <Compile Include="Samples\GeometryEngine\BufferList\BufferList.cs" />
    <Compile Include="Samples\GeometryEngine\Buffer\Buffer.cs" />
    <Compile Include="Samples\GeometryEngine\ClipGeometry\ClipGeometry.cs" />
    <Compile Include="Samples\GeometryEngine\ConvexHullList\ConvexHullList.cs" />
    <Compile Include="Samples\GeometryEngine\ConvexHull\ConvexHull.cs" />
    <Compile Include="Samples\GeometryEngine\CutGeometry\CutGeometry.cs" />
    <Compile Include="Samples\GeometryEngine\GeodesicOperations\GeodesicOperations.cs" />
    <Compile Include="Samples\GeometryEngine\NearestVertex\NearestVertex.cs" />
    <Compile Include="Samples\GeometryEngine\CreateGeometries\CreateGeometries.cs" />
    <Compile Include="Samples\GeometryEngine\ListTransformations\ListTransformations.cs" />
    <Compile Include="Samples\GeometryEngine\SpatialRelationships\SpatialRelationships.cs" />
    <Compile Include="Samples\Hydrography\AddEncExchangeSet\AddEncExchangeSet.cs" />
    <Compile Include="Samples\Hydrography\ChangeEncDisplaySettings\ChangeEncDisplaySettings.cs" />
    <Compile Include="Samples\Hydrography\SelectEncFeatures\SelectEncFeatures.cs" />
    <Compile Include="Samples\Analysis\ViewshedLocation\ViewshedLocation.cs" />
    <Compile Include="Samples\Analysis\ViewshedGeoElement\ViewshedGeoElement.cs" />
    <Compile Include="Samples\GraphicsOverlay\Animate3DGraphic\Animate3DGraphic.cs" />
    <Compile Include="Samples\Layers\ChangeBlendRenderer\ChangeBlendRenderer.cs" />
    <Compile Include="Samples\GeometryEngine\ProjectWithSpecificTransformation\ProjectWithSpecificTransformation.cs" />
    <Compile Include="Samples\Data\ListRelatedFeatures\ListRelatedFeatures.cs" />
    <Compile Include="Samples\Geometry\FormatCoordinates\FormatCoordinates.cs" />
    <Compile Include="Samples\Layers\MapImageSublayerQuery\MapImageSublayerQuery.cs" />
    <Compile Include="Samples\Layers\ChangeSublayerRenderer\ChangeSublayerRenderer.cs" />
    <Compile Include="Samples\Layers\ShowLabelsOnLayer\ShowLabelsOnLayer.cs" />
    <Compile Include="Samples\Layers\LoadWebTiledLayer\LoadWebTiledLayer.cs" />
    <Compile Include="Samples\GraphicsOverlay\AddGraphicsWithSymbols\AddGraphicsWithSymbols.cs" />
    <Compile Include="Samples\Analysis\LineOfSightGeoElement\LineOfSightGeoElement.cs" />
    <Compile Include="Samples\Analysis\QueryFeatureCountAndExtent\QueryFeatureCountAndExtent.cs" />
    <Compile Include="Samples\Layers\ChangeStretchRenderer\ChangeStretchRenderer.cs" />
    <Compile Include="Samples\Layers\FeatureLayerRenderingModeScene\FeatureLayerRenderingModeScene.cs" />
    <Compile Include="Samples\Data\SymbolizeShapefile\SymbolizeShapefile.cs" />
    <Compile Include="Samples\Analysis\LineOfSightLocation\LineOfSightLocation.cs" />
    <Compile Include="Samples\Analysis\ViewshedCamera\ViewshedCamera.cs" />
    <Compile Include="Samples\Data\EditAndSyncFeatures\EditAndSyncFeatures.cs" />
    <Compile Include="Samples\Data\FeatureLayerGeoPackage\FeatureLayerGeoPackage.cs" />
    <Compile Include="Samples\Data\FeatureLayerQuery\FeatureLayerQuery.cs" />
    <Compile Include="Samples\Data\FeatureLayerShapefile\FeatureLayerShapefile.cs" />
    <Compile Include="Samples\Data\GenerateGeodatabase\GenerateGeodatabase.cs" />
    <Compile Include="Samples\Data\GeodatabaseTransactions\GeodatabaseTransactions.cs" />
    <Compile Include="Samples\Data\RasterLayerGeoPackage\RasterLayerGeoPackage.cs" />
    <Compile Include="Samples\Data\ReadGeoPackage\ReadGeoPackage.cs" />
    <Compile Include="Samples\Data\ReadShapefileMetadata\ReadShapefileMetadata.cs" />
    <Compile Include="Samples\Data\ServiceFeatureTableCache\ServiceFeatureTableCache.cs" />
    <Compile Include="Samples\Data\ServiceFeatureTableManualCache\ServiceFeatureTableManualCache.cs" />
    <Compile Include="Samples\Data\ServiceFeatureTableNoCache\ServiceFeatureTableNoCache.cs" />
    <Compile Include="Samples\Data\StatisticalQuery\StatisticalQuery.cs" />
    <Compile Include="Samples\Data\StatsQueryGroupAndSort\StatsQueryGroupAndSort.cs" />
    <Compile Include="Samples\Geoprocessing\AnalyzeHotspots\AnalyzeHotspots.cs" />
    <Compile Include="Samples\Geoprocessing\AnalyzeViewshed\AnalyzeViewshed.cs" />
    <Compile Include="Samples\Geoprocessing\ListGeodatabaseVersions\ListGeodatabaseVersions.cs" />
    <Compile Include="Samples\GraphicsOverlay\AddGraphicsRenderer\AddGraphicsRenderer.cs" />
    <Compile Include="Samples\GraphicsOverlay\IdentifyGraphics\IdentifyGraphics.cs" />
    <Compile Include="Samples\GraphicsOverlay\SketchOnMap\SketchOnMap.cs" />
    <Compile Include="Samples\GraphicsOverlay\SurfacePlacements\SurfacePlacements.cs" />
    <Compile Include="Samples\Layers\ArcGISMapImageLayerUrl\ArcGISMapImageLayerUrl.cs" />
    <Compile Include="Samples\Layers\ArcGISTiledLayerUrl\ArcGISTiledLayerUrl.cs" />
    <Compile Include="Samples\Layers\ArcGISVectorTiledLayerUrl\ArcGISVectorTiledLayerUrl.cs" />
    <Compile Include="Samples\Layers\ChangeFeatureLayerRenderer\ChangeFeatureLayerRenderer.cs" />
    <Compile Include="Samples\Layers\ChangeSublayerVisibility\ChangeSublayerVisibility.cs" />
    <Compile Include="Samples\Layers\CreateFeatureCollectionLayer\CreateFeatureCollectionLayer.cs" />
    <Compile Include="Samples\Layers\DisplayScene\DisplayScene.cs" />
    <Compile Include="Samples\Layers\ExportTiles\ExportTiles.cs" />
    <Compile Include="Samples\Layers\FeatureCollectionLayerFromPortal\FeatureCollectionLayerFromPortal.cs" />
    <Compile Include="Samples\Layers\FeatureCollectionLayerFromQuery\FeatureCollectionLayerFromQuery.cs" />
    <Compile Include="Samples\Layers\FeatureLayerDefinitionExpression\FeatureLayerDefinitionExpression.cs" />
    <Compile Include="Samples\Layers\FeatureLayerDictionaryRenderer\FeatureLayerDictionaryRenderer.cs" />
    <Compile Include="Samples\Layers\FeatureLayerRenderingModeMap\FeatureLayerRenderingModeMap.cs" />
    <Compile Include="Samples\Layers\FeatureLayerSelection\FeatureLayerSelection.cs" />
    <Compile Include="Samples\Layers\FeatureLayerUrl\FeatureLayerUrl.cs" />
    <Compile Include="Samples\Layers\RasterRgbRenderer\RasterRgbRenderer.cs" />
    <Compile Include="Samples\Layers\RasterHillshade\RasterHillshade.cs" />
    <Compile Include="Samples\Layers\RasterLayerFile\RasterLayerFile.cs" />
    <Compile Include="Samples\Layers\RasterLayerImageServiceRaster\RasterLayerImageServiceRaster.cs" />
    <Compile Include="Samples\Layers\RasterLayerRasterFunction\RasterLayerRasterFunction.cs" />
    <Compile Include="Samples\Layers\RasterRenderingRule\RasterRenderingRule.cs" />
    <Compile Include="Samples\Layers\SceneLayerUrl\SceneLayerUrl.cs" />
    <Compile Include="Samples\Layers\TimeBasedQuery\TimeBasedQuery.cs" />
    <Compile Include="Samples\Layers\WmsIdentify\WmsIdentify.cs" />
    <Compile Include="Samples\Layers\StyleWmsLayer\StyleWmsLayer.cs" />
    <Compile Include="Samples\Layers\WMSLayerUrl\WMSLayerUrl.cs" />
    <Compile Include="Samples\Layers\WmsServiceCatalog\WmsServiceCatalog.cs" />
    <Compile Include="Samples\Layers\WMTSLayer\WMTSLayer.cs" />
    <Compile Include="Samples\Location\DisplayDeviceLocation\DisplayDeviceLocation.cs" />
    <Compile Include="Samples\MapView\DisplayGrid\DisplayGrid.cs" />
    <Compile Include="Samples\MapView\ChangeTimeExtent\ChangeTimeExtent.cs" />
    <Compile Include="Samples\Map\AccessLoadStatus\AccessLoadStatus.cs" />
    <Compile Include="Samples\Map\AuthorMap\AuthorMap.cs" />
    <Compile Include="Samples\Map\ChangeBasemap\ChangeBasemap.cs" />
    <Compile Include="Samples\Map\DisplayMap\DisplayMap.cs" />
    <Compile Include="Samples\Map\DownloadPreplannedMapAreas\DownloadPreplannedMapAreas.cs" />
    <Compile Include="Samples\Map\ManageBookmarks\ManageBookmarks.cs" />
    <Compile Include="Samples\Map\OpenMapURL\OpenMapURL.cs" />
    <Compile Include="Samples\Map\OpenMobileMap\OpenMobileMap.cs" />
    <Compile Include="Samples\Map\SearchPortalMaps\SearchPortalMaps.cs" />
    <Compile Include="Samples\Map\SetInitialMapArea\SetInitialMapArea.cs" />
    <Compile Include="Samples\Map\SetInitialMapLocation\SetInitialMapLocation.cs" />
    <Compile Include="Samples\Map\SetMapSpatialReference\SetMapSpatialReference.cs" />
    <Compile Include="Samples\Map\SetMinMaxScale\SetMinMaxScale.cs" />
    <Compile Include="Samples\MapView\ChangeViewpoint\ChangeViewpoint.cs" />
    <Compile Include="Samples\MapView\DisplayDrawingStatus\DisplayDrawingStatus.cs" />
    <Compile Include="Samples\MapView\DisplayLayerViewState\DisplayLayerViewState.cs" />
    <Compile Include="Samples\MapView\FeatureLayerTimeOffset\FeatureLayerTimeOffset.cs" />
    <Compile Include="Samples\MapView\GeoViewSync\GeoViewSync.cs" />
    <Compile Include="Samples\MapView\MapRotation\MapRotation.cs" />
    <Compile Include="Samples\MapView\ShowCallout\ShowCallout.cs" />
    <Compile Include="Samples\MapView\ShowMagnifier\ShowMagnifier.cs" />
    <Compile Include="Samples\MapView\TakeScreenshot\TakeScreenshot.cs" />
    <Compile Include="Samples\Network Analysis\FindRoute\FindRoute.cs" />
    <Compile Include="Samples\Search\FindAddress\FindAddress.cs" />
    <Compile Include="Samples\Search\FindPlace\FindPlace.cs" />
    <Compile Include="Samples\Symbology\FeatureLayerExtrusion\FeatureLayerExtrusion.cs" />
    <Compile Include="Samples\Symbology\RenderPictureMarkers\RenderPictureMarkers.cs" />
    <Compile Include="Samples\Symbology\RenderSimpleMarkers\RenderSimpleMarkers.cs" />
    <Compile Include="Samples\Symbology\RenderUniqueValues\RenderUniqueValues.cs" />
    <Compile Include="Samples\Symbology\SimpleRenderers\SimpleRenderers.cs" />
    <Compile Include="Samples\Symbology\UseDistanceCompositeSym\UseDistanceCompositeSym.cs" />
    <Compile Include="Samples\Tutorial\AuthorEditSaveMap\AuthorEditSaveMap.cs" />
  </ItemGroup>
  <!-- Sample Layouts -->
  <ItemGroup>
    <AndroidResource Include="Resources\layout\GeoViewSync.axml" />
    <AndroidResource Include="Resources\layout\FeatureLayerRenderingModeMapLayout.axml" />
    <AndroidResource Include="Resources\layout\GroupedResultsList_DataItem.axml" />
    <AndroidResource Include="Resources\layout\GroupedResultsList_GroupItem.axml" />
    <AndroidResource Include="Resources\layout\FeatureLayerRenderingModeScene.axml" />
    <AndroidResource Include="Resources\layout\Animate3DGraphic.axml" />
  </ItemGroup>
  <!-- Sample Manager Code -->
  <ItemGroup>
    <Compile Include="CategoriesAdapter.cs" />
    <Compile Include="MainActivity.cs" />
    <Compile Include="Resources\Resource.Designer.cs" />
    <Compile Include="Properties\AssemblyInfo.cs" />
  </ItemGroup>
  <!-- Sample Manager Layout-->
  <ItemGroup>
    <AndroidResource Include="Resources\layout\CategoriesList.axml">
      <SubType>Designer</SubType>
    </AndroidResource>
    <AndroidResource Include="Resources\layout\CategoriesLayout.axml">
      <SubType>AndroidResource</SubType>
    </AndroidResource>
    <AndroidResource Include="Resources\layout\SamplesList.axml">
      <SubType>AndroidResource</SubType>
    </AndroidResource>
    <AndroidResource Include="Resources\layout\SamplesLayout.axml">
      <SubType>AndroidResource</SubType>
    </AndroidResource>
  </ItemGroup>
  <!-- Miscellaneous Android Resources-->
  <ItemGroup>
    <EmbeddedResource Include="Resources\PictureMarkerSymbols\pin_star_blue.png" />
    <AndroidResource Include="Resources\drawable-xxhdpi\Icon.png" />
    <AndroidResource Include="Resources\drawable-xxxhdpi\Icon.png" />
    <AndroidResource Include="Resources\drawable-mdpi\Icon.png" />
    <AndroidResource Include="Resources\drawable\Android_512.png" />
    <AndroidResource Include="Resources\drawable-xhdpi\Icon.png" />
    <AndroidResource Include="Resources\drawable-hdpi\Icon.png" />
    <AndroidResource Include="Resources\drawable\Icon.png" />
    <AndroidResource Include="Resources\values\Strings.xml" />
    <AndroidAsset Include="Assets\AboutAssets.txt">
      <CopyToOutputDirectory>PreserveNewest</CopyToOutputDirectory>
    </AndroidAsset>
    <None Include="Properties\AndroidManifest.xml" />
  </ItemGroup>
  <!-- Miscellaneous Configuration -->
  <ItemGroup>
    <None Include="app.config" />
    <None Include="packages.config" />
    <None Include="Resources\AboutResources.txt" />
  </ItemGroup>
  <ItemGroup>
<<<<<<< HEAD
    <None Include="Samples\Layers\MapImageSublayerQuery\MapImageSublayerQuery.jpg" />
=======
    <AndroidResource Include="Resources\layout\DensifyAndGeneralize.axml">
      <SubType>Designer</SubType>
    </AndroidResource>
  </ItemGroup>
  <ItemGroup>
    <None Include="Samples\GeometryEngine\DensifyAndGeneralize\DensifyAndGeneralize.jpg" />
    <None Include="Samples\MapView\DisplayGrid\DisplayGrid.jpg" />
  </ItemGroup>
  <ItemGroup>
    <AndroidResource Include="Resources\layout\DisplayGrid.axml">
      <SubType>Designer</SubType>
    </AndroidResource>
>>>>>>> 61e6524b
  </ItemGroup>
  <!-- Imports -->
  <Import Project="..\..\ArcGISRuntime.Samples.Shared\ArcGISRuntime.Samples.Shared.projitems" Label="Shared" />
  <Import Project="$(MSBuildExtensionsPath)\Xamarin\Android\Xamarin.Android.CSharp.targets" />
  <Import Project="..\..\..\packages\Esri.ArcGISRuntime.Xamarin.Android.100.3.0\build\MonoAndroid10\Esri.ArcGISRuntime.Xamarin.Android.targets" Condition="Exists('..\..\..\packages\Esri.ArcGISRuntime.Xamarin.Android.100.3.0\build\MonoAndroid10\Esri.ArcGISRuntime.Xamarin.Android.targets')" />
  <Target Name="EnsureNuGetPackageBuildImports" BeforeTargets="PrepareForBuild">
    <PropertyGroup>
      <ErrorText>This project references NuGet package(s) that are missing on this computer. Use NuGet Package Restore to download them.  For more information, see http://go.microsoft.com/fwlink/?LinkID=322105. The missing file is {0}.</ErrorText>
    </PropertyGroup>
    <Error Condition="!Exists('..\..\..\packages\Esri.ArcGISRuntime.Xamarin.Android.100.3.0\build\MonoAndroid10\Esri.ArcGISRuntime.Xamarin.Android.targets')" Text="$([System.String]::Format('$(ErrorText)', '..\..\..\packages\Esri.ArcGISRuntime.Xamarin.Android.100.3.0\build\MonoAndroid10\Esri.ArcGISRuntime.Xamarin.Android.targets'))" />
    <Error Condition="!Exists('..\..\..\packages\Esri.ArcGISRuntime.Hydrography.100.3.0\build\MonoAndroid10\Esri.ArcGISRuntime.Hydrography.targets')" Text="$([System.String]::Format('$(ErrorText)', '..\..\..\packages\Esri.ArcGISRuntime.Hydrography.100.3.0\build\MonoAndroid10\Esri.ArcGISRuntime.Hydrography.targets'))" />
  </Target>
  <Import Project="..\..\..\packages\Esri.ArcGISRuntime.Hydrography.100.3.0\build\MonoAndroid10\Esri.ArcGISRuntime.Hydrography.targets" Condition="Exists('..\..\..\packages\Esri.ArcGISRuntime.Hydrography.100.3.0\build\MonoAndroid10\Esri.ArcGISRuntime.Hydrography.targets')" />
</Project><|MERGE_RESOLUTION|>--- conflicted
+++ resolved
@@ -413,9 +413,9 @@
     <None Include="Resources\AboutResources.txt" />
   </ItemGroup>
   <ItemGroup>
-<<<<<<< HEAD
     <None Include="Samples\Layers\MapImageSublayerQuery\MapImageSublayerQuery.jpg" />
-=======
+  </ItemGroup>
+  <ItemGroup>
     <AndroidResource Include="Resources\layout\DensifyAndGeneralize.axml">
       <SubType>Designer</SubType>
     </AndroidResource>
@@ -428,7 +428,6 @@
     <AndroidResource Include="Resources\layout\DisplayGrid.axml">
       <SubType>Designer</SubType>
     </AndroidResource>
->>>>>>> 61e6524b
   </ItemGroup>
   <!-- Imports -->
   <Import Project="..\..\ArcGISRuntime.Samples.Shared\ArcGISRuntime.Samples.Shared.projitems" Label="Shared" />
