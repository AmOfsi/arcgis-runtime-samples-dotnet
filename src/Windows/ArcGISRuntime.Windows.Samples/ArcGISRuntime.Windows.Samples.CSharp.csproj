﻿<?xml version="1.0" encoding="utf-8"?>
<Project ToolsVersion="14.0" DefaultTargets="Build" xmlns="http://schemas.microsoft.com/developer/msbuild/2003">
  <Import Project="$(MSBuildExtensionsPath)\$(MSBuildToolsVersion)\Microsoft.Common.props" Condition="Exists('$(MSBuildExtensionsPath)\$(MSBuildToolsVersion)\Microsoft.Common.props')" />
  <PropertyGroup>
    <Configuration Condition=" '$(Configuration)' == '' ">Debug</Configuration>
    <Platform Condition=" '$(Platform)' == '' ">AnyCPU</Platform>
    <ProjectGuid>{6820B615-C568-4A13-B026-A77CDD348BFA}</ProjectGuid>
    <OutputType>Library</OutputType>
    <AppDesignerFolder>Properties</AppDesignerFolder>
    <RootNamespace>ArcGISRuntime.Windows</RootNamespace>
    <AssemblyName>ArcGISRuntime.Windows.Samples</AssemblyName>
    <DefaultLanguage>en-US</DefaultLanguage>
    <TargetPlatformIdentifier>UAP</TargetPlatformIdentifier>
    <TargetPlatformVersion>10.0.10240.0</TargetPlatformVersion>
    <TargetPlatformMinVersion>10.0.10240.0</TargetPlatformMinVersion>
    <MinimumVisualStudioVersion>14</MinimumVisualStudioVersion>
    <FileAlignment>512</FileAlignment>
    <ProjectTypeGuids>{A5A43C5B-DE2A-4C0C-9213-0A381AF9435A};{FAE04EC0-301F-11D3-BF4B-00C04F79EFBC}</ProjectTypeGuids>
  </PropertyGroup>
  <PropertyGroup Condition="'$(Configuration)|$(Platform)' == 'Debug|ARM'">
    <PlatformTarget>ARM</PlatformTarget>
    <DebugSymbols>true</DebugSymbols>
    <OutputPath>..\..\..\output\windows\ARM\debug\</OutputPath>
    <DefineConstants>DEBUG;TRACE;NETFX_CORE;WINDOWS_UWP</DefineConstants>
    <NoWarn>;2008</NoWarn>
    <DebugType>full</DebugType>
    <PlatformTarget>ARM</PlatformTarget>
    <UseVSHostingProcess>false</UseVSHostingProcess>
    <ErrorReport>prompt</ErrorReport>
  </PropertyGroup>
  <PropertyGroup Condition="'$(Configuration)|$(Platform)' == 'Release|ARM'">
    <PlatformTarget>ARM</PlatformTarget>
    <OutputPath>..\..\..\output\windows\ARM\release\</OutputPath>
    <DefineConstants>TRACE;NETFX_CORE;WINDOWS_UWP</DefineConstants>
    <Optimize>true</Optimize>
    <NoWarn>;2008</NoWarn>
    <DebugType>pdbonly</DebugType>
    <PlatformTarget>ARM</PlatformTarget>
    <UseVSHostingProcess>false</UseVSHostingProcess>
    <ErrorReport>prompt</ErrorReport>
  </PropertyGroup>
  <PropertyGroup Condition="'$(Configuration)|$(Platform)' == 'Debug|x64'">
    <PlatformTarget>x64</PlatformTarget>
    <DebugSymbols>true</DebugSymbols>
    <OutputPath>..\..\..\output\windows\x64\debug\</OutputPath>
    <DefineConstants>DEBUG;TRACE;NETFX_CORE;WINDOWS_UWP</DefineConstants>
    <NoWarn>;2008</NoWarn>
    <DebugType>full</DebugType>
    <PlatformTarget>x64</PlatformTarget>
    <UseVSHostingProcess>false</UseVSHostingProcess>
    <ErrorReport>prompt</ErrorReport>
  </PropertyGroup>
  <PropertyGroup Condition="'$(Configuration)|$(Platform)' == 'Release|x64'">
    <PlatformTarget>x64</PlatformTarget>
    <OutputPath>..\..\..\output\windows\x64\release\</OutputPath>
    <DefineConstants>TRACE;NETFX_CORE;WINDOWS_UWP</DefineConstants>
    <Optimize>true</Optimize>
    <NoWarn>;2008</NoWarn>
    <DebugType>pdbonly</DebugType>
    <PlatformTarget>x64</PlatformTarget>
    <UseVSHostingProcess>false</UseVSHostingProcess>
    <ErrorReport>prompt</ErrorReport>
  </PropertyGroup>
  <PropertyGroup Condition="'$(Configuration)|$(Platform)' == 'Debug|x86'">
    <PlatformTarget>x86</PlatformTarget>
    <DebugSymbols>true</DebugSymbols>
    <OutputPath>..\..\..\output\windows\x86\debug\</OutputPath>
    <DefineConstants>DEBUG;TRACE;NETFX_CORE;WINDOWS_UWP</DefineConstants>
    <NoWarn>;2008</NoWarn>
    <DebugType>full</DebugType>
    <PlatformTarget>x86</PlatformTarget>
    <UseVSHostingProcess>false</UseVSHostingProcess>
    <ErrorReport>prompt</ErrorReport>
  </PropertyGroup>
  <PropertyGroup Condition="'$(Configuration)|$(Platform)' == 'Release|x86'">
    <PlatformTarget>x86</PlatformTarget>
    <OutputPath>..\..\..\output\windows\x86\release\</OutputPath>
    <DefineConstants>TRACE;NETFX_CORE;WINDOWS_UWP</DefineConstants>
    <Optimize>true</Optimize>
    <NoWarn>;2008</NoWarn>
    <DebugType>pdbonly</DebugType>
    <PlatformTarget>x86</PlatformTarget>
    <UseVSHostingProcess>false</UseVSHostingProcess>
    <ErrorReport>prompt</ErrorReport>
  </PropertyGroup>
  <ItemGroup>
    <!-- A reference to the entire .Net Framework and Windows SDK are automatically included -->
    <Content Include="Samples\Layers\ArcGISMapImageLayerUrl\ArcGISMapImageLayerUrl.jpg">
      <CopyToOutputDirectory>PreserveNewest</CopyToOutputDirectory>
    </Content>
    <Content Include="Samples\Layers\ArcGISTiledLayerUrl\ArcGISTiledLayerUrl.jpg">
      <CopyToOutputDirectory>PreserveNewest</CopyToOutputDirectory>
    </Content>
<<<<<<< HEAD
    <Content Include="Samples\Map\SetInitialMapArea\SetInitialMapArea.jpg">
=======
    <Content Include="Samples\Map\SetInitialMapLocation\SetInitialMapLocation.jpg">
>>>>>>> 41c8101f
      <CopyToOutputDirectory>PreserveNewest</CopyToOutputDirectory>
    </Content>
    <Content Include="Samples\Map\SetMapSpatialReference\SetMapSpatialReference.jpg">
      <CopyToOutputDirectory>PreserveNewest</CopyToOutputDirectory>
    </Content>
    <None Include="project.json" />
    <Content Include="Samples\Layers\ArcGISMapImageLayerUrl\metadata.json">
      <CopyToOutputDirectory>PreserveNewest</CopyToOutputDirectory>
    </Content>
    <Content Include="Samples\Layers\ArcGISTiledLayerUrl\metadata.json">
      <CopyToOutputDirectory>PreserveNewest</CopyToOutputDirectory>
    </Content>
    <Content Include="Samples\Map\SetMapSpatialReference\metadata.json">
      <CopyToOutputDirectory>PreserveNewest</CopyToOutputDirectory>
    </Content>
<<<<<<< HEAD
    <Content Include="Samples\Map\SetInitialMapArea\metadata.json">
=======
    <Content Include="Samples\Map\SetInitialMapLocation\metadata.json">
>>>>>>> 41c8101f
      <CopyToOutputDirectory>PreserveNewest</CopyToOutputDirectory>
    </Content>
  </ItemGroup>
  <ItemGroup>
    <Compile Include="Properties\AssemblyInfo.cs" />
    <Compile Include="Samples\Layers\ArcGISMapImageLayerUrl\ArcGISMapImageLayerUrl.xaml.cs">
      <DependentUpon>ArcGISMapImageLayerUrl.xaml</DependentUpon>
    </Compile>
    <Compile Include="Samples\Layers\ArcGISTiledLayerUrl\ArcGISTiledLayerUrl.xaml.cs">
      <DependentUpon>ArcGISTiledLayerUrl.xaml</DependentUpon>
    </Compile>
<<<<<<< HEAD
    <Compile Include="Samples\Map\SetInitialMapArea\SetInitialMapArea.xaml.cs">
      <DependentUpon>SetInitialMapArea.xaml</DependentUpon>
=======
    <Compile Include="Samples\Map\SetInitialMapLocation\SetInitialMapLocation.xaml.cs">
      <DependentUpon>SetInitialMapLocation.xaml</DependentUpon>
>>>>>>> 41c8101f
    </Compile>
    <Compile Include="Samples\Map\SetMapSpatialReference\SetMapSpatialReference.xaml.cs">
      <DependentUpon>SetMapSpatialReference.xaml</DependentUpon>
    </Compile>
    <Content Include="Properties\ArcGISRuntime.Windows.Samples.rd.xml" />
  </ItemGroup>
  <ItemGroup>
    <SDKReference Include="Esri.ArcGISRuntime, Version=100.0">
      <Name>ArcGIS Runtime for Universal apps</Name>
    </SDKReference>
    <SDKReference Include="Microsoft.VCLibs, version=14.0">
      <Name>Visual C++ 2015 Runtime for Universal Windows Platform Apps</Name>
    </SDKReference>
  </ItemGroup>
  <ItemGroup>
    <Page Include="Samples\Layers\ArcGISMapImageLayerUrl\ArcGISMapImageLayerUrl.xaml">
      <Generator>MSBuild:Compile</Generator>
      <SubType>Designer</SubType>
    </Page>
    <Page Include="Samples\Layers\ArcGISTiledLayerUrl\ArcGISTiledLayerUrl.xaml">
      <Generator>MSBuild:Compile</Generator>
      <SubType>Designer</SubType>
    </Page>
<<<<<<< HEAD
    <Page Include="Samples\Map\SetInitialMapArea\SetInitialMapArea.xaml">
      <Generator>MSBuild:Compile</Generator>
      <SubType>Designer</SubType>
=======
    <Page Include="Samples\Map\SetInitialMapLocation\SetInitialMapLocation.xaml">
      <SubType>Designer</SubType>
      <Generator>MSBuild:Compile</Generator>
>>>>>>> 41c8101f
    </Page>
    <Page Include="Samples\Map\SetMapSpatialReference\SetMapSpatialReference.xaml">
      <Generator>MSBuild:Compile</Generator>
      <SubType>Designer</SubType>
    </Page>
  </ItemGroup>
  <ItemGroup>
    <Folder Include="Samples\MapView\" />
    <Folder Include="Samples\Symbology\" />
  </ItemGroup>
  <PropertyGroup Condition=" '$(VisualStudioVersion)' == '' or '$(VisualStudioVersion)' &lt; '14.0' ">
    <VisualStudioVersion>14.0</VisualStudioVersion>
  </PropertyGroup>
  <Import Project="$(MSBuildExtensionsPath)\Microsoft\WindowsXaml\v$(VisualStudioVersion)\Microsoft.Windows.UI.Xaml.CSharp.targets" />
  <!-- To modify your build process, add your task inside one of the targets below and uncomment it. 
       Other similar extension points exist, see Microsoft.Common.targets.
  <Target Name="BeforeBuild">
  </Target>
  <Target Name="AfterBuild">
  </Target>
  -->
</Project><|MERGE_RESOLUTION|>--- conflicted
+++ resolved
@@ -91,11 +91,10 @@
     <Content Include="Samples\Layers\ArcGISTiledLayerUrl\ArcGISTiledLayerUrl.jpg">
       <CopyToOutputDirectory>PreserveNewest</CopyToOutputDirectory>
     </Content>
-<<<<<<< HEAD
     <Content Include="Samples\Map\SetInitialMapArea\SetInitialMapArea.jpg">
-=======
+      <CopyToOutputDirectory>PreserveNewest</CopyToOutputDirectory>
+    </Content>
     <Content Include="Samples\Map\SetInitialMapLocation\SetInitialMapLocation.jpg">
->>>>>>> 41c8101f
       <CopyToOutputDirectory>PreserveNewest</CopyToOutputDirectory>
     </Content>
     <Content Include="Samples\Map\SetMapSpatialReference\SetMapSpatialReference.jpg">
@@ -111,11 +110,10 @@
     <Content Include="Samples\Map\SetMapSpatialReference\metadata.json">
       <CopyToOutputDirectory>PreserveNewest</CopyToOutputDirectory>
     </Content>
-<<<<<<< HEAD
+    <Content Include="Samples\Map\SetInitialMapLocation\metadata.json">
+      <CopyToOutputDirectory>PreserveNewest</CopyToOutputDirectory>
+    </Content>
     <Content Include="Samples\Map\SetInitialMapArea\metadata.json">
-=======
-    <Content Include="Samples\Map\SetInitialMapLocation\metadata.json">
->>>>>>> 41c8101f
       <CopyToOutputDirectory>PreserveNewest</CopyToOutputDirectory>
     </Content>
   </ItemGroup>
@@ -127,13 +125,11 @@
     <Compile Include="Samples\Layers\ArcGISTiledLayerUrl\ArcGISTiledLayerUrl.xaml.cs">
       <DependentUpon>ArcGISTiledLayerUrl.xaml</DependentUpon>
     </Compile>
-<<<<<<< HEAD
+    <Compile Include="Samples\Map\SetInitialMapLocation\SetInitialMapLocation.xaml.cs">
+      <DependentUpon>SetInitialMapLocation.xaml</DependentUpon>
+    </Compile>
     <Compile Include="Samples\Map\SetInitialMapArea\SetInitialMapArea.xaml.cs">
       <DependentUpon>SetInitialMapArea.xaml</DependentUpon>
-=======
-    <Compile Include="Samples\Map\SetInitialMapLocation\SetInitialMapLocation.xaml.cs">
-      <DependentUpon>SetInitialMapLocation.xaml</DependentUpon>
->>>>>>> 41c8101f
     </Compile>
     <Compile Include="Samples\Map\SetMapSpatialReference\SetMapSpatialReference.xaml.cs">
       <DependentUpon>SetMapSpatialReference.xaml</DependentUpon>
@@ -157,15 +153,13 @@
       <Generator>MSBuild:Compile</Generator>
       <SubType>Designer</SubType>
     </Page>
-<<<<<<< HEAD
+    <Page Include="Samples\Map\SetInitialMapLocation\SetInitialMapLocation.xaml">
+      <SubType>Designer</SubType>
+      <Generator>MSBuild:Compile</Generator>
+    </Page>
     <Page Include="Samples\Map\SetInitialMapArea\SetInitialMapArea.xaml">
       <Generator>MSBuild:Compile</Generator>
       <SubType>Designer</SubType>
-=======
-    <Page Include="Samples\Map\SetInitialMapLocation\SetInitialMapLocation.xaml">
-      <SubType>Designer</SubType>
-      <Generator>MSBuild:Compile</Generator>
->>>>>>> 41c8101f
     </Page>
     <Page Include="Samples\Map\SetMapSpatialReference\SetMapSpatialReference.xaml">
       <Generator>MSBuild:Compile</Generator>
