﻿<?xml version="1.0" encoding="utf-8"?>
<Project ToolsVersion="14.0" DefaultTargets="Build" xmlns="http://schemas.microsoft.com/developer/msbuild/2003">
  <Import Project="$(MSBuildExtensionsPath)\$(MSBuildToolsVersion)\Microsoft.Common.props" Condition="Exists('$(MSBuildExtensionsPath)\$(MSBuildToolsVersion)\Microsoft.Common.props')" />
  <PropertyGroup>
    <Configuration Condition=" '$(Configuration)' == '' ">Debug</Configuration>
    <Platform Condition=" '$(Platform)' == '' ">AnyCPU</Platform>
    <ProjectGuid>{73CF6057-8AC2-40E5-90EB-F733CE87DD93}</ProjectGuid>
    <OutputType>Library</OutputType>
    <RootNamespace>ArcGISRuntime.Windows.Samples</RootNamespace>
    <AssemblyName>ArcGISRuntime.Windows.Samples.VB</AssemblyName>
    <DefaultLanguage>en-US</DefaultLanguage>
    <TargetPlatformIdentifier>UAP</TargetPlatformIdentifier>
    <TargetPlatformVersion>10.0.10240.0</TargetPlatformVersion>
    <TargetPlatformMinVersion>10.0.10240.0</TargetPlatformMinVersion>
    <MinimumVisualStudioVersion>14</MinimumVisualStudioVersion>
    <ProjectTypeGuids>{A5A43C5B-DE2A-4C0C-9213-0A381AF9435A};{F184B08F-C81C-45F6-A57F-5ABD9991F28F}</ProjectTypeGuids>
  </PropertyGroup>
  <PropertyGroup Condition="'$(Configuration)|$(Platform)' == 'Debug|ARM'">
    <PlatformTarget>ARM</PlatformTarget>
    <DebugSymbols>true</DebugSymbols>
    <DefineDebug>true</DefineDebug>
    <DefineTrace>true</DefineTrace>
    <OutputPath>..\..\..\output\windows\ARM\debug\</OutputPath>
    <DefineConstants>NETFX_CORE,WINDOWS_UWP</DefineConstants>
    <DebugType>full</DebugType>
    <PlatformTarget>ARM</PlatformTarget>
    <UseVSHostingProcess>false</UseVSHostingProcess>
    <DocumentationFile>ArcGISRuntime.Windows.Samples.VB.xml</DocumentationFile>
    <NoWarn>41999,42016,42017,42018,42019,42020,42021,42022,42032,42036,42314</NoWarn>
  </PropertyGroup>
  <PropertyGroup Condition="'$(Configuration)|$(Platform)' == 'Release|ARM'">
    <PlatformTarget>ARM</PlatformTarget>
    <DefineTrace>true</DefineTrace>
    <OutputPath>..\..\..\output\windows\ARM\release\</OutputPath>
    <DefineConstants>NETFX_CORE,WINDOWS_UWP</DefineConstants>
    <Optimize>true</Optimize>
    <DebugType>pdbonly</DebugType>
    <PlatformTarget>ARM</PlatformTarget>
    <UseVSHostingProcess>false</UseVSHostingProcess>
    <DocumentationFile>ArcGISRuntime.Windows.Samples.VB.xml</DocumentationFile>
    <NoWarn>41999,42016,42017,42018,42019,42020,42021,42022,42032,42036,42314</NoWarn>
  </PropertyGroup>
  <PropertyGroup Condition="'$(Configuration)|$(Platform)' == 'Debug|x64'">
    <PlatformTarget>x64</PlatformTarget>
    <DebugSymbols>true</DebugSymbols>
    <DefineDebug>true</DefineDebug>
    <DefineTrace>true</DefineTrace>
    <OutputPath>..\..\..\output\windows\x64\debug\</OutputPath>
    <DefineConstants>NETFX_CORE,WINDOWS_UWP</DefineConstants>
    <DebugType>full</DebugType>
    <PlatformTarget>x64</PlatformTarget>
    <UseVSHostingProcess>false</UseVSHostingProcess>
    <DocumentationFile>ArcGISRuntime.Windows.Samples.VB.xml</DocumentationFile>
    <NoWarn>41999,42016,42017,42018,42019,42020,42021,42022,42032,42036,42314</NoWarn>
  </PropertyGroup>
  <PropertyGroup Condition="'$(Configuration)|$(Platform)' == 'Release|x64'">
    <PlatformTarget>x64</PlatformTarget>
    <DefineTrace>true</DefineTrace>
    <OutputPath>..\..\..\output\windows\x64\release\</OutputPath>
    <DefineConstants>NETFX_CORE,WINDOWS_UWP</DefineConstants>
    <Optimize>true</Optimize>
    <DebugType>pdbonly</DebugType>
    <PlatformTarget>x64</PlatformTarget>
    <UseVSHostingProcess>false</UseVSHostingProcess>
    <DocumentationFile>ArcGISRuntime.Windows.Samples.VB.xml</DocumentationFile>
    <NoWarn>41999,42016,42017,42018,42019,42020,42021,42022,42032,42036,42314</NoWarn>
  </PropertyGroup>
  <PropertyGroup Condition="'$(Configuration)|$(Platform)' == 'Debug|x86'">
    <PlatformTarget>x86</PlatformTarget>
    <DebugSymbols>true</DebugSymbols>
    <DefineDebug>true</DefineDebug>
    <DefineTrace>true</DefineTrace>
    <OutputPath>..\..\..\output\windows\x86\debug\</OutputPath>
    <DefineConstants>NETFX_CORE,WINDOWS_UWP</DefineConstants>
    <DebugType>full</DebugType>
    <PlatformTarget>x86</PlatformTarget>
    <UseVSHostingProcess>false</UseVSHostingProcess>
    <DocumentationFile>ArcGISRuntime.Windows.Samples.VB.xml</DocumentationFile>
    <NoWarn>41999,42016,42017,42018,42019,42020,42021,42022,42032,42036,42314</NoWarn>
  </PropertyGroup>
  <PropertyGroup Condition="'$(Configuration)|$(Platform)' == 'Release|x86'">
    <PlatformTarget>x86</PlatformTarget>
    <DefineTrace>true</DefineTrace>
    <OutputPath>..\..\..\output\windows\x86\release\</OutputPath>
    <DefineConstants>NETFX_CORE,WINDOWS_UWP</DefineConstants>
    <Optimize>true</Optimize>
    <DebugType>pdbonly</DebugType>
    <PlatformTarget>x86</PlatformTarget>
    <UseVSHostingProcess>false</UseVSHostingProcess>
    <DocumentationFile>ArcGISRuntime.Windows.Samples.VB.xml</DocumentationFile>
    <NoWarn>41999,42016,42017,42018,42019,42020,42021,42022,42032,42036,42314</NoWarn>
  </PropertyGroup>
  <ItemGroup>
    <!-- A reference to the entire .Net Framework and Windows SDK are automatically included -->
    <None Include="groups.json" />
    <None Include="project.json" />
    <None Include="Samples\Layers\ArcGISMapImageLayerUrl\metadata.json" />
    <None Include="Samples\Layers\ArcGISMapImageLayerUrl\README.md" />
<<<<<<< HEAD
    <None Include="Samples\MapView\MapRotation\metadata.json" />
=======
    <None Include="Samples\Map\SetInitialMapLocation\metadata.json" />
    <None Include="Samples\Map\SetInitialMapArea\metadata.json" />
>>>>>>> 8d6591df
  </ItemGroup>
  <ItemGroup>
    <Compile Include="My Project\AssemblyInfo.vb" />
    <Compile Include="Samples\Layers\ArcGISMapImageLayerUrl\ArcGISMapImageLayerUrlVB.xaml.vb">
      <DependentUpon>ArcGISMapImageLayerUrlVB.xaml</DependentUpon>
    </Compile>
<<<<<<< HEAD
    <Compile Include="Samples\MapView\MapRotation\MapRotationVB.xaml.vb">
      <DependentUpon>MapRotationVB.xaml</DependentUpon>
    </Compile>
    <Content Include="My Project\ArcGISRuntime.Windows.Samples.VBNet.rd.xml" />
    <Content Include="Samples\Layers\ArcGISMapImageLayerUrl\ArcGISMapImageLayerUrl.jpg" />
    <Content Include="Samples\MapView\MapRotation\MapRotation.jpg" />
=======
    <Compile Include="Samples\Map\SetInitialMapLocation\SetInitialMapLocationVB.xaml.vb">
      <DependentUpon>SetInitialMapLocationVB.xaml</DependentUpon>
    </Compile>
    <Compile Include="Samples\Map\SetInitialMapArea\SetInitialMapAreaVB.xaml.vb">
      <DependentUpon>SetInitialMapAreaVB.xaml</DependentUpon>
    </Compile>
    <Content Include="My Project\ArcGISRuntime.Windows.Samples.VBNet.rd.xml" />
    <Content Include="Samples\Layers\ArcGISMapImageLayerUrl\ArcGISMapImageLayerUrl.jpg" />
    <Content Include="Samples\Map\SetInitialMapLocation\SetInitialMapLocation.jpg">
      <CopyToOutputDirectory>PreserveNewest</CopyToOutputDirectory>
    </Content>
    <Content Include="Samples\Map\SetInitialMapArea\SetInitialMapArea.jpg" />
>>>>>>> 8d6591df
  </ItemGroup>
  <ItemGroup>
    <Import Include="Microsoft.VisualBasic" />
    <Import Include="System" />
    <Import Include="System.Collections" />
    <Import Include="System.Collections.Generic" />
    <Import Include="System.Collections.ObjectModel" />
    <Import Include="System.ComponentModel" />
    <Import Include="System.Diagnostics" />
    <Import Include="System.IO" />
    <Import Include="System.Linq" />
    <Import Include="System.Runtime.CompilerServices" />
    <Import Include="System.Threading.Tasks" />
    <Import Include="System.Runtime.InteropServices.WindowsRuntime" />
    <Import Include="System.Windows.Input" />
    <Import Include="System.Xml.Linq" />
    <Import Include="Windows.ApplicationModel" />
    <Import Include="Windows.ApplicationModel.Activation" />
    <Import Include="Windows.Foundation" />
    <Import Include="Windows.Foundation.Collections" />
    <Import Include="Windows.Graphics.Display" />
    <Import Include="Windows.UI.ViewManagement" />
    <Import Include="Windows.UI.Xaml" />
    <Import Include="Windows.UI.Xaml.Controls" />
    <Import Include="Windows.UI.Xaml.Controls.Primitives" />
    <Import Include="Windows.UI.Xaml.Data" />
    <Import Include="Windows.UI.Xaml.Input" />
    <Import Include="Windows.UI.Xaml.Media" />
    <Import Include="Windows.UI.Xaml.Media.Imaging" />
    <Import Include="Windows.UI.Xaml.Navigation" />
  </ItemGroup>
  <ItemGroup>
    <SDKReference Include="Esri.ArcGISRuntime, Version=100.0">
      <Name>ArcGIS Runtime for Universal apps</Name>
    </SDKReference>
    <SDKReference Include="Microsoft.VCLibs, version=14.0">
      <Name>Visual C++ 2015 Runtime for Universal Windows Platform Apps</Name>
    </SDKReference>
  </ItemGroup>
  <ItemGroup />
  <ItemGroup>
    <Page Include="Samples\Layers\ArcGISMapImageLayerUrl\ArcGISMapImageLayerUrlVB.xaml">
      <Generator>MSBuild:Compile</Generator>
      <SubType>Designer</SubType>
    </Page>
<<<<<<< HEAD
    <Page Include="Samples\MapView\MapRotation\MapRotationVB.xaml">
      <Generator>MSBuild:Compile</Generator>
      <SubType>Designer</SubType>
=======
    <Page Include="Samples\Map\SetInitialMapLocation\SetInitialMapLocationVB.xaml">
      <SubType>Designer</SubType>
      <Generator>MSBuild:Compile</Generator>
    </Page>
    <Page Include="Samples\Map\SetInitialMapArea\SetInitialMapAreaVB.xaml">
      <SubType>Designer</SubType>
      <Generator>MSBuild:Compile</Generator>
>>>>>>> 8d6591df
    </Page>
  </ItemGroup>
  <PropertyGroup Condition=" '$(VisualStudioVersion)' == '' or '$(VisualStudioVersion)' &lt; '14.0' ">
    <VisualStudioVersion>14.0</VisualStudioVersion>
  </PropertyGroup>
  <PropertyGroup>
    <OptionExplicit>On</OptionExplicit>
  </PropertyGroup>
  <PropertyGroup>
    <OptionCompare>Binary</OptionCompare>
  </PropertyGroup>
  <PropertyGroup>
    <OptionStrict>Off</OptionStrict>
  </PropertyGroup>
  <PropertyGroup>
    <OptionInfer>On</OptionInfer>
  </PropertyGroup>
  <Import Project="$(MSBuildExtensionsPath)\Microsoft\WindowsXaml\v$(VisualStudioVersion)\Microsoft.Windows.UI.Xaml.VisualBasic.targets" />
  <!-- To modify your build process, add your task inside one of the targets below and uncomment it. 
       Other similar extension points exist, see Microsoft.Common.targets.
  <Target Name="BeforeBuild">
  </Target>
  <Target Name="AfterBuild">
  </Target>
  -->
</Project><|MERGE_RESOLUTION|>--- conflicted
+++ resolved
@@ -96,26 +96,14 @@
     <None Include="project.json" />
     <None Include="Samples\Layers\ArcGISMapImageLayerUrl\metadata.json" />
     <None Include="Samples\Layers\ArcGISMapImageLayerUrl\README.md" />
-<<<<<<< HEAD
-    <None Include="Samples\MapView\MapRotation\metadata.json" />
-=======
     <None Include="Samples\Map\SetInitialMapLocation\metadata.json" />
     <None Include="Samples\Map\SetInitialMapArea\metadata.json" />
->>>>>>> 8d6591df
   </ItemGroup>
   <ItemGroup>
     <Compile Include="My Project\AssemblyInfo.vb" />
     <Compile Include="Samples\Layers\ArcGISMapImageLayerUrl\ArcGISMapImageLayerUrlVB.xaml.vb">
       <DependentUpon>ArcGISMapImageLayerUrlVB.xaml</DependentUpon>
     </Compile>
-<<<<<<< HEAD
-    <Compile Include="Samples\MapView\MapRotation\MapRotationVB.xaml.vb">
-      <DependentUpon>MapRotationVB.xaml</DependentUpon>
-    </Compile>
-    <Content Include="My Project\ArcGISRuntime.Windows.Samples.VBNet.rd.xml" />
-    <Content Include="Samples\Layers\ArcGISMapImageLayerUrl\ArcGISMapImageLayerUrl.jpg" />
-    <Content Include="Samples\MapView\MapRotation\MapRotation.jpg" />
-=======
     <Compile Include="Samples\Map\SetInitialMapLocation\SetInitialMapLocationVB.xaml.vb">
       <DependentUpon>SetInitialMapLocationVB.xaml</DependentUpon>
     </Compile>
@@ -128,7 +116,6 @@
       <CopyToOutputDirectory>PreserveNewest</CopyToOutputDirectory>
     </Content>
     <Content Include="Samples\Map\SetInitialMapArea\SetInitialMapArea.jpg" />
->>>>>>> 8d6591df
   </ItemGroup>
   <ItemGroup>
     <Import Include="Microsoft.VisualBasic" />
@@ -174,11 +161,6 @@
       <Generator>MSBuild:Compile</Generator>
       <SubType>Designer</SubType>
     </Page>
-<<<<<<< HEAD
-    <Page Include="Samples\MapView\MapRotation\MapRotationVB.xaml">
-      <Generator>MSBuild:Compile</Generator>
-      <SubType>Designer</SubType>
-=======
     <Page Include="Samples\Map\SetInitialMapLocation\SetInitialMapLocationVB.xaml">
       <SubType>Designer</SubType>
       <Generator>MSBuild:Compile</Generator>
@@ -186,7 +168,6 @@
     <Page Include="Samples\Map\SetInitialMapArea\SetInitialMapAreaVB.xaml">
       <SubType>Designer</SubType>
       <Generator>MSBuild:Compile</Generator>
->>>>>>> 8d6591df
     </Page>
   </ItemGroup>
   <PropertyGroup Condition=" '$(VisualStudioVersion)' == '' or '$(VisualStudioVersion)' &lt; '14.0' ">
