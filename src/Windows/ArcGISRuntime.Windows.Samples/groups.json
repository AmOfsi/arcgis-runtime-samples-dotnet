{
  "Categories": [
    {
      "Name": "Tutorials",
      "CategoryName": "Tutorials",
      "SubCategories": [
        {
          "Name": "General",
          "SubCategoryName": "GeneralTutorials",
          "ShowGroup": false,
          "Samples": [
          ]
        }
      ]
    },
    {
      "Name": "Maps",
      "CategoryName": "Maps",
      "SubCategories": [
        {
          "Name": "MapView",
          "SubCategoryName": "MapView",
          "ShowGroup": false,
          "Samples": [
            "MapRotation"
          ]
        },
        {
          "Name": "Map",
          "SubCategoryName": "Map",
          "ShowGroup": false,
          "Samples": [
            "SetMapSpatialReference",
            "SetInitialMapLocation",
            "SetInitialMapArea"
          ]
        },
        {
          "Name": "Basic license",
          "SubCategoryName": "BasicLicence",
          "ShowGroup": false,
          "Samples": [
          ]
        }
      ]
    },
    {
      "Name": "Layers",
      "CategoryName": "Layers",
      "SubCategories": [
        {
          "Name": "Tiled Layers",
          "SubCategoryName": "ArcGISTiledLayer",
          "ShowGroup": false,
          "Samples": [
            "ArcGISTiledLayerUrl"
          ]
        },
        {
          "Name": "Map Image Layers",
          "SubCategoryName": "ArcGISMapImageLayer",
          "ShowGroup": false,
          "Samples": [
            "ArcGISMapImageLayerUrl"
          ]
        },
        {
          "Name": "KML Layers",
          "SubCategoryName": "KMLLayers",
          "ShowGroup": false,
          "Samples": [
          ]
        },
        {
          "Name": "Raster Layers",
          "SubCategoryName": "RasterLayers",
          "ShowGroup": false,
          "Samples": [
          ]
        }
      ]
    },
    {
      "Name": "Features",
      "CategoryName": "Features",
      "SubCategories": [
        {
          "Name": "Feature Layers",
          "SubCategoryName": "FeatureLayers",
          "ShowGroup": false,
          "Samples": [
          ]
        }
      ]
    },
    {
      "Name": "Display Information",
      "CategoryName": "DisplayInformation",
      "SubCategories": [
        {
          "Name": "Graphics Overlay",
          "SubCategoryName": "GraphicOverlay",
          "ShowGroup": false,
          "Samples": [
          ]
        },
        {
          "Name": "Symbology",
          "SubCategoryName": "Symbology",
          "ShowGroup": false,
          "Samples": [
            "UniqueValueRenderer"
          ]
        }
      ]
    },
    {
      "Name": "Search",
      "CategoryName": "Search",
      "SubCategories": [
        {
          "Name": "Query",
          "SubCategoryName": "Query",
          "ShowGroup": false,
          "Samples": [
          ]
        },
        {
          "Name": "Geocoding",
          "SubCategoryName": "Geocoding",
          "ShowGroup": false,
          "Samples": [
          ]
        }
      ]
    },
    {
      "Name": "Edit Data",
      "CategoryName": "EditData",
      "SubCategories": [
        {
          "Name": "Editing",
          "SubCategoryName": "Editing",
          "ShowGroup": false,
          "Samples": [
          ]
        }
      ]
    },
    {
      "Name": "Geometry",
      "CategoryName": "Geometry",
      "SubCategories": [
        {
          "Name": "Geometry",
          "SubCategoryName": "Geometry",
          "ShowGroup": false,
          "Samples": [
          ]
        }
      ]
    },
    {
      "Name": "Routing & Navigation",
      "CategoryName": "RoutingNavigation",
      "SubCategories": [
        {
          "Name": "Network Analysis",
          "SubCategoryName": "NetworkAnalysis",
          "ShowGroup": false,
          "Samples": [
          ]
        }
      ]
    },
    {
      "Name": "Analysis",
      "CategoryName": "Analysis",
      "SubCategories": [
        {
          "Name": "Analysis",
          "SubCategoryName": "Analysis",
          "ShowGroup": false,
          "Samples": [
          ]
        },
        {
          "Name": "Geoprocessing",
          "SubCategoryName": "Geoprocessing",
          "ShowGroup": false,
          "Samples": [
          ]
        }
      ]
    },
    {
      "Name": "Cloud & Portal",
      "CategoryName": "CloudPortal",
      "SubCategories": [
        {
          "Name": "Portal",
          "SubCategoryName": "Portal",
          "ShowGroup": false,
          "Samples": [
          ]
        },
        {
          "Name": "Security",
          "SubCategoryName": "Security",
          "ShowGroup": false,
          "Samples": [
          ]
        }
      ]
    },
    {
      "Name": "3D",
      "CategoryName": "3D",
      "SubCategories": [
        {
          "Name": "SceneView",
          "SubCategoryName": "SceneView",
          "ShowGroup": false,
          "Samples": [
          ]
        },
        {
          "Name": "Scene",
          "SubCategoryName": "Scene",
          "ShowGroup": false,
          "Samples": [
          ]
        }
      ]
    }
  ],
  "Featured": [
    {
      "SampleName": "ArcGISTiledLayerUrl",
      "Reason": 1
    },
     {
      "SampleName": "ArcGISMapImageLayerUrl",
      "Reason": 1
    },
    {
      "SampleName": "SetMapSpatialReference",
      "Reason": 1
    },
<<<<<<< HEAD
    {
      "SampleName": "MapRotation",
=======
     {
      "SampleName": "SetInitialMapArea",
>>>>>>> 8d6591df
      "Reason": 1
    }

  ]
}<|MERGE_RESOLUTION|>--- conflicted
+++ resolved
@@ -22,7 +22,6 @@
           "SubCategoryName": "MapView",
           "ShowGroup": false,
           "Samples": [
-            "MapRotation"
           ]
         },
         {
@@ -247,13 +246,8 @@
       "SampleName": "SetMapSpatialReference",
       "Reason": 1
     },
-<<<<<<< HEAD
-    {
-      "SampleName": "MapRotation",
-=======
      {
       "SampleName": "SetInitialMapArea",
->>>>>>> 8d6591df
       "Reason": 1
     }
 
