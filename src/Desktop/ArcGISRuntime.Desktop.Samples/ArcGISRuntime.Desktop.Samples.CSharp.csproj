--- conflicted
+++ resolved
@@ -65,13 +65,11 @@
     <Compile Include="Samples\MapView\MapRotation\MapRotation.xaml.cs">
       <DependentUpon>MapRotation.xaml</DependentUpon>
     </Compile>
-<<<<<<< HEAD
+    <Compile Include="Samples\Map\SetInitialMapLocation\SetInitialMapLocation.xaml.cs">
+      <DependentUpon>SetInitialMapLocation.xaml</DependentUpon>
+    </Compile>
     <Compile Include="Samples\Map\SetInitialMapArea\SetInitialMapArea.xaml.cs">
       <DependentUpon>SetInitialMapArea.xaml</DependentUpon>
-=======
-    <Compile Include="Samples\Map\SetInitialMapLocation\SetInitialMapLocation.xaml.cs">
-      <DependentUpon>SetInitialMapLocation.xaml</DependentUpon>
->>>>>>> 41c8101f
     </Compile>
     <Compile Include="Samples\Map\SetMapSpatialReference\SetMapSpatialReference.xaml.cs">
       <DependentUpon>SetMapSpatialReference.xaml</DependentUpon>
@@ -108,11 +106,10 @@
     <Content Include="Samples\MapView\MapRotation\MapRotation.jpg">
       <CopyToOutputDirectory>PreserveNewest</CopyToOutputDirectory>
     </Content>
-<<<<<<< HEAD
+    <Content Include="Samples\Map\SetInitialMapLocation\SetInitialMapLocation.jpg">
+      <CopyToOutputDirectory>PreserveNewest</CopyToOutputDirectory>
+    </Content>
     <Content Include="Samples\Map\SetInitialMapArea\SetInitialMapArea.jpg">
-=======
-    <Content Include="Samples\Map\SetInitialMapLocation\SetInitialMapLocation.jpg">
->>>>>>> 41c8101f
       <CopyToOutputDirectory>PreserveNewest</CopyToOutputDirectory>
     </Content>
     <Content Include="Samples\Map\SetMapSpatialReference\SetMapSpatialReference.jpg">
@@ -148,11 +145,11 @@
       <SubType>Designer</SubType>
       <Generator>MSBuild:Compile</Generator>
     </Page>
-<<<<<<< HEAD
+    <Page Include="Samples\Map\SetInitialMapLocation\SetInitialMapLocation.xaml">
+      <SubType>Designer</SubType>
+      <Generator>MSBuild:Compile</Generator>
+    </Page>
     <Page Include="Samples\Map\SetInitialMapArea\SetInitialMapArea.xaml">
-=======
-    <Page Include="Samples\Map\SetInitialMapLocation\SetInitialMapLocation.xaml">
->>>>>>> 41c8101f
       <SubType>Designer</SubType>
       <Generator>MSBuild:Compile</Generator>
     </Page>
@@ -216,16 +213,17 @@
     </Content>
   </ItemGroup>
   <ItemGroup>
-<<<<<<< HEAD
+    <Content Include="Samples\Symbology\SimpleMarkerSym\metadata.json">
+      <CopyToOutputDirectory>PreserveNewest</CopyToOutputDirectory>
+    </Content>
+  </ItemGroup>
+  <ItemGroup>
+    <Content Include="Samples\Map\SetInitialMapLocation\metadata.json">
+      <CopyToOutputDirectory>PreserveNewest</CopyToOutputDirectory>
+    </Content>
+  </ItemGroup>
+  <ItemGroup>
     <Content Include="Samples\Map\SetInitialMapArea\metadata.json">
-=======
-    <Content Include="Samples\Symbology\SimpleMarkerSym\metadata.json">
-      <CopyToOutputDirectory>PreserveNewest</CopyToOutputDirectory>
-    </Content>
-  </ItemGroup>
-  <ItemGroup>
-    <Content Include="Samples\Map\SetInitialMapLocation\metadata.json">
->>>>>>> 41c8101f
       <CopyToOutputDirectory>PreserveNewest</CopyToOutputDirectory>
     </Content>
   </ItemGroup>
