--- conflicted
+++ resolved
@@ -29,14 +29,9 @@
           "SubCategoryName": "Map",
           "ShowGroup": false,
           "Samples": [
-<<<<<<< HEAD
-            "MapFromPortal",
             "SetMapSpatialReference",
+            "SetInitialMapLocation",
             "SetInitialMapArea"
-=======
-            "SetMapSpatialReference",
-            "SetInitialMapLocation"
->>>>>>> 41c8101f
           ]
         },
         {
@@ -241,14 +236,13 @@
       "SampleName": "ArcGISTiledLayerUrl",
       "Reason": 1
     },
-     {
+    {
       "SampleName": "ArcGISMapImageLayerUrl",
       "Reason": 1
     },
     {
       "SampleName": "SetMapSpatialReference",
       "Reason": 1
-<<<<<<< HEAD
     },
     {
       "SampleName": "MapRotation",
@@ -261,9 +255,6 @@
      {
       "SampleName": "SetInitialMapArea",
       "Reason": 1
-=======
->>>>>>> 41c8101f
     }
-
   ]
 }