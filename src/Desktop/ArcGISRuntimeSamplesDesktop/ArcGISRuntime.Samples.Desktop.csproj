﻿<?xml version="1.0" encoding="utf-8"?>
<Project ToolsVersion="12.0" DefaultTargets="Build" xmlns="http://schemas.microsoft.com/developer/msbuild/2003">
  <Import Project="$(MSBuildExtensionsPath)\$(MSBuildToolsVersion)\Microsoft.Common.props" Condition="Exists('$(MSBuildExtensionsPath)\$(MSBuildToolsVersion)\Microsoft.Common.props')" />
  <PropertyGroup>
    <Configuration Condition=" '$(Configuration)' == '' ">Debug</Configuration>
    <Platform Condition=" '$(Platform)' == '' ">AnyCPU</Platform>
    <ProjectGuid>{45EEFB07-245F-41DB-9445-0CDF099B7619}</ProjectGuid>
    <OutputType>Library</OutputType>
    <AppDesignerFolder>Properties</AppDesignerFolder>
    <RootNamespace>ArcGISRuntime.Samples.Desktop</RootNamespace>
    <AssemblyName>ArcGISRuntimeSamplesDesktop</AssemblyName>
    <TargetFrameworkVersion>v4.5</TargetFrameworkVersion>
    <FileAlignment>512</FileAlignment>
    <TargetFrameworkProfile />
    <NuGetPackageImportStamp>cded1110</NuGetPackageImportStamp>
  </PropertyGroup>
  <PropertyGroup Condition=" '$(Configuration)|$(Platform)' == 'Debug|AnyCPU' ">
    <DebugSymbols>true</DebugSymbols>
    <DebugType>full</DebugType>
    <Optimize>false</Optimize>
    <OutputPath>..\..\..\output\Desktop\Debug\</OutputPath>
    <DefineConstants>DEBUG;TRACE</DefineConstants>
    <ErrorReport>prompt</ErrorReport>
    <WarningLevel>4</WarningLevel>
    <DocumentationFile>Assets\SampleDescriptions.xml</DocumentationFile>
  </PropertyGroup>
  <PropertyGroup Condition=" '$(Configuration)|$(Platform)' == 'Release|AnyCPU' ">
    <DebugType>pdbonly</DebugType>
    <Optimize>true</Optimize>
    <OutputPath>..\..\..\output\Desktop\Release\</OutputPath>
    <DefineConstants>TRACE</DefineConstants>
    <ErrorReport>prompt</ErrorReport>
    <WarningLevel>4</WarningLevel>
    <DocumentationFile>Assets\SampleDescriptions.xml</DocumentationFile>
  </PropertyGroup>
  <ItemGroup>
    <Reference Include="Esri.ArcGISRuntime, Version=10.2.6.0, Culture=neutral, PublicKeyToken=8fc3cc631e44ad86, processorArchitecture=MSIL" />
    <Reference Include="PresentationCore" />
    <Reference Include="PresentationFramework" />
    <Reference Include="System" />
    <Reference Include="System.Core" />
    <Reference Include="System.Drawing" />
    <Reference Include="System.Net.Http" />
    <Reference Include="System.Runtime.Serialization" />
    <Reference Include="System.Web" />
    <Reference Include="System.Web.Extensions" />
    <Reference Include="System.Windows" />
    <Reference Include="System.Windows.Forms" />
    <Reference Include="System.Xaml" />
    <Reference Include="System.Xml.Linq" />
    <Reference Include="System.Data.DataSetExtensions" />
    <Reference Include="Microsoft.CSharp" />
    <Reference Include="System.Data" />
    <Reference Include="System.Xml" />
    <Reference Include="WindowsBase" />
  </ItemGroup>
  <ItemGroup>
    <Compile Include="Properties\AssemblyInfo.cs" />
    <Compile Include="Samples\KmlLayers\AddKMLLayer.xaml.cs">
      <DependentUpon>AddKMLLayer.xaml</DependentUpon>
    </Compile>
    <Compile Include="Samples\KmlLayers\AddLocalKMLLayer.xaml.cs">
      <DependentUpon>AddLocalKMLLayer.xaml</DependentUpon>
    </Compile>
    <Compile Include="Samples\KmlLayers\DragDropKMLFile.xaml.cs">
      <DependentUpon>DragDropKMLFile.xaml</DependentUpon>
    </Compile>
    <Compile Include="Samples\KmlLayers\NetworklinkKML.xaml.cs">
      <DependentUpon>NetworklinkKML.xaml</DependentUpon>
    </Compile>
    <Compile Include="Samples\Scene\ArcGISDynamicMapServiceLayerSample3d.xaml.cs">
      <DependentUpon>ArcGISDynamicMapServiceLayerSample3d.xaml</DependentUpon>
      <SubType>Code</SubType>
    </Compile>
    <Compile Include="Samples\Scene\ArcGISTiledMapServiceLayerSample3d.xaml.cs">
      <DependentUpon>ArcGISTiledMapServiceLayerSample3d.xaml</DependentUpon>
    </Compile>
    <Compile Include="Samples\Scene\CameraAnimationSample3d.xaml.cs">
      <DependentUpon>CameraAnimationSample3d.xaml</DependentUpon>
    </Compile>
    <Compile Include="Samples\Scene\ElevationExaggeration.xaml.cs">
      <DependentUpon>ElevationExaggeration.xaml</DependentUpon>
    </Compile>
    <Compile Include="Samples\Scene\ElevationSourceSample3d.xaml.cs">
      <DependentUpon>ElevationSourceSample3d.xaml</DependentUpon>
      <SubType>Code</SubType>
    </Compile>
    <Compile Include="Samples\Scene\ElevationModeSample.xaml.cs">
      <DependentUpon>ElevationModeSample.xaml</DependentUpon>
    </Compile>
    <Compile Include="Samples\Scene\FollowTarget.xaml.cs">
      <DependentUpon>FollowTarget.xaml</DependentUpon>
    </Compile>
    <Compile Include="Samples\Scene\GraphicsExtrusion.xaml.cs">
      <DependentUpon>GraphicsExtrusion.xaml</DependentUpon>
    </Compile>
    <Compile Include="Samples\Scene\GraphicsOverlay3d.xaml.cs">
      <DependentUpon>GraphicsOverlay3d.xaml</DependentUpon>
    </Compile>
    <Compile Include="Samples\Scene\KMLLayerSample3D.xaml.cs">
      <DependentUpon>KMLLayerSample3D.xaml</DependentUpon>
    </Compile>
    <Compile Include="Samples\Scene\OpenStreetMapLayerSample3d.xaml.cs">
      <DependentUpon>OpenStreetMapLayerSample3d.xaml</DependentUpon>
    </Compile>
    <Compile Include="Samples\DynamicServiceLayers\ArcGISDynamicMapServiceLayerLocalSample.xaml.cs">
      <DependentUpon>ArcGISDynamicMapServiceLayerLocalSample.xaml</DependentUpon>
    </Compile>
    <Compile Include="Samples\DynamicServiceLayers\ArcGISDynamicMapServiceLayerSample.xaml.cs">
      <DependentUpon>ArcGISDynamicMapServiceLayerSample.xaml</DependentUpon>
    </Compile>
    <Compile Include="Samples\DynamicServiceLayers\ArcGISImageServiceLayerSample.xaml.cs">
      <DependentUpon>ArcGISImageServiceLayerSample.xaml</DependentUpon>
    </Compile>
    <Compile Include="Samples\DynamicServiceLayers\DynamicLayerAddData.xaml.cs">
      <DependentUpon>DynamicLayerAddData.xaml</DependentUpon>
    </Compile>
    <Compile Include="Samples\DynamicServiceLayers\DynamicLayerLabeling.xaml.cs">
      <DependentUpon>DynamicLayerLabeling.xaml</DependentUpon>
    </Compile>
    <Compile Include="Samples\DynamicServiceLayers\DynamicLayerRendering.xaml.cs">
      <DependentUpon>DynamicLayerRendering.xaml</DependentUpon>
    </Compile>
    <Compile Include="Samples\DynamicServiceLayers\DynamicLayerReordering.xaml.cs">
      <DependentUpon>DynamicLayerReordering.xaml</DependentUpon>
    </Compile>
    <Compile Include="Samples\DynamicServiceLayers\DynamicLayersInXAML.xaml.cs">
      <DependentUpon>DynamicLayersInXAML.xaml</DependentUpon>
    </Compile>
    <Compile Include="Samples\DynamicServiceLayers\ImageServiceRasterFunctions.xaml.cs">
      <DependentUpon>ImageServiceRasterFunctions.xaml</DependentUpon>
    </Compile>
    <Compile Include="Samples\DynamicServiceLayers\Stretch.xaml.cs">
      <DependentUpon>Stretch.xaml</DependentUpon>
    </Compile>
    <Compile Include="Samples\DynamicServiceLayers\WMSLayer.xaml.cs">
      <DependentUpon>WMSLayer.xaml</DependentUpon>
    </Compile>
    <Compile Include="Samples\Editing\DrawAndEditGraphics.xaml.cs">
      <DependentUpon>DrawAndEditGraphics.xaml</DependentUpon>
    </Compile>
    <Compile Include="Samples\Editing\DynamicLayerEditAttribute.xaml.cs">
      <DependentUpon>DynamicLayerEditAttribute.xaml</DependentUpon>
    </Compile>
    <Compile Include="Samples\Editing\DynamicLayerEditGeometry.xaml.cs">
      <DependentUpon>DynamicLayerEditGeometry.xaml</DependentUpon>
    </Compile>
    <Compile Include="Samples\Editing\EditAttachment.xaml.cs">
      <DependentUpon>EditAttachment.xaml</DependentUpon>
    </Compile>
    <Compile Include="Samples\Editing\EditRelatedData.xaml.cs">
      <DependentUpon>EditRelatedData.xaml</DependentUpon>
    </Compile>
    <Compile Include="Samples\Editing\ExplicitSave.xaml.cs">
      <DependentUpon>ExplicitSave.xaml</DependentUpon>
    </Compile>
    <Compile Include="Samples\Extras\SOEElevationData.xaml.cs">
      <DependentUpon>SOEElevationData.xaml</DependentUpon>
    </Compile>
    <Compile Include="Samples\Editing\FeatureLayerEditAttribute.xaml.cs">
      <DependentUpon>FeatureLayerEditAttribute.xaml</DependentUpon>
    </Compile>
    <Compile Include="Samples\Editing\FeatureLayerEditGeometry.xaml.cs">
      <DependentUpon>FeatureLayerEditGeometry.xaml</DependentUpon>
    </Compile>
    <Compile Include="Samples\Editing\MovePoints.xaml.cs">
      <DependentUpon>MovePoints.xaml</DependentUpon>
    </Compile>
    <Compile Include="Samples\Editing\OwnershipBasedEditing.xaml.cs">
      <DependentUpon>OwnershipBasedEditing.xaml</DependentUpon>
    </Compile>
    <Compile Include="Samples\FeatureLayers\FeatureLayerFromLocalGeodatabase.xaml.cs">
      <DependentUpon>FeatureLayerFromLocalGeodatabase.xaml</DependentUpon>
    </Compile>
    <Compile Include="Samples\FeatureLayers\FeatureLayerFromService.xaml.cs">
      <DependentUpon>FeatureLayerFromService.xaml</DependentUpon>
    </Compile>
    <Compile Include="Samples\FeatureLayers\FeatureLayerFromShapefile.xaml.cs">
      <DependentUpon>FeatureLayerFromShapefile.xaml</DependentUpon>
    </Compile>
    <Compile Include="Samples\FeatureLayers\FeatureLayerHitTesting.xaml.cs">
      <DependentUpon>FeatureLayerHitTesting.xaml</DependentUpon>
    </Compile>
    <Compile Include="Samples\FeatureLayers\FeatureLayerMapTips.xaml.cs">
      <DependentUpon>FeatureLayerMapTips.xaml</DependentUpon>
    </Compile>
    <Compile Include="Samples\FeatureLayers\FeatureLayerSelection.xaml.cs">
      <DependentUpon>FeatureLayerSelection.xaml</DependentUpon>
    </Compile>
    <Compile Include="Samples\FeatureLayers\QueryFilterSample.xaml.cs">
      <DependentUpon>QueryFilterSample.xaml</DependentUpon>
    </Compile>
    <Compile Include="Samples\GeocodingTasks\FindPlace.xaml.cs">
      <DependentUpon>FindPlace.xaml</DependentUpon>
    </Compile>
    <Compile Include="Samples\GeocodingTasks\GeocodeAddress.xaml.cs">
      <DependentUpon>GeocodeAddress.xaml</DependentUpon>
    </Compile>
    <Compile Include="Samples\GeocodingTasks\ReverseGeocode.xaml.cs">
      <DependentUpon>ReverseGeocode.xaml</DependentUpon>
    </Compile>
    <Compile Include="Samples\Geometry\AreaSample.xaml.cs">
      <DependentUpon>AreaSample.xaml</DependentUpon>
    </Compile>
    <Compile Include="Samples\Geometry\Boundary.xaml.cs">
      <DependentUpon>Boundary.xaml</DependentUpon>
    </Compile>
    <Compile Include="Samples\Geometry\BufferSample.xaml.cs">
      <DependentUpon>BufferSample.xaml</DependentUpon>
    </Compile>
    <Compile Include="Samples\Geometry\ClipGeometry.xaml.cs">
      <DependentUpon>ClipGeometry.xaml</DependentUpon>
    </Compile>
    <Compile Include="Samples\Geometry\ConvexHull.xaml.cs">
      <DependentUpon>ConvexHull.xaml</DependentUpon>
    </Compile>
    <Compile Include="Samples\Geometry\CreatePoints.xaml.cs">
      <DependentUpon>CreatePoints.xaml</DependentUpon>
    </Compile>
    <Compile Include="Samples\Geometry\CreatePolygons.xaml.cs">
      <DependentUpon>CreatePolygons.xaml</DependentUpon>
    </Compile>
    <Compile Include="Samples\Geometry\CreatePolylines.xaml.cs">
      <DependentUpon>CreatePolylines.xaml</DependentUpon>
    </Compile>
    <Compile Include="Samples\Geometry\CutGeometry.xaml.cs">
      <DependentUpon>CutGeometry.xaml</DependentUpon>
    </Compile>
    <Compile Include="Samples\Geometry\Densify.xaml.cs">
      <DependentUpon>Densify.xaml</DependentUpon>
    </Compile>
    <Compile Include="Samples\Geometry\Difference.xaml.cs">
      <DependentUpon>Difference.xaml</DependentUpon>
    </Compile>
    <Compile Include="Samples\Geometry\DistanceFromGeometry.xaml.cs">
      <DependentUpon>DistanceFromGeometry.xaml</DependentUpon>
    </Compile>
    <Compile Include="Samples\Geometry\Generalize.xaml.cs">
      <DependentUpon>Generalize.xaml</DependentUpon>
    </Compile>
    <Compile Include="Samples\Geometry\GeodesicBuffer.xaml.cs">
      <DependentUpon>GeodesicBuffer.xaml</DependentUpon>
    </Compile>
    <Compile Include="Samples\Geometry\GeodesicDensify.xaml.cs">
      <DependentUpon>GeodesicDensify.xaml</DependentUpon>
    </Compile>
    <Compile Include="Samples\Geometry\GeodesicEllipse.xaml.cs">
      <DependentUpon>GeodesicEllipse.xaml</DependentUpon>
    </Compile>
    <Compile Include="Samples\Geometry\GeodesicMove.xaml.cs">
      <DependentUpon>GeodesicMove.xaml</DependentUpon>
    </Compile>
    <Compile Include="Samples\Geometry\Intersection.xaml.cs">
      <DependentUpon>Intersection.xaml</DependentUpon>
    </Compile>
    <Compile Include="Samples\Geometry\LabelPoint.xaml.cs">
      <DependentUpon>LabelPoint.xaml</DependentUpon>
    </Compile>
    <Compile Include="Samples\Geometry\NearestCoordinateInGeometry.xaml.cs">
      <DependentUpon>NearestCoordinateInGeometry.xaml</DependentUpon>
    </Compile>
    <Compile Include="Samples\Geometry\Offset.xaml.cs">
      <DependentUpon>Offset.xaml</DependentUpon>
    </Compile>
    <Compile Include="Samples\Geometry\ProjectCoordinate.xaml.cs">
      <DependentUpon>ProjectCoordinate.xaml</DependentUpon>
    </Compile>
    <Compile Include="Samples\Geometry\Relate.xaml.cs">
      <DependentUpon>Relate.xaml</DependentUpon>
    </Compile>
    <Compile Include="Samples\Geometry\Relationship.xaml.cs">
      <DependentUpon>Relationship.xaml</DependentUpon>
    </Compile>
    <Compile Include="Samples\Geometry\Simplify.xaml.cs">
      <DependentUpon>Simplify.xaml</DependentUpon>
    </Compile>
    <Compile Include="Samples\Geometry\UnionGeometry.xaml.cs">
      <DependentUpon>UnionGeometry.xaml</DependentUpon>
    </Compile>
    <Compile Include="Samples\GeoprocessingTasks\ClipFeatures.xaml.cs">
      <DependentUpon>ClipFeatures.xaml</DependentUpon>
    </Compile>
    <Compile Include="Samples\GeoprocessingTasks\DriveTimes.xaml.cs">
      <DependentUpon>DriveTimes.xaml</DependentUpon>
    </Compile>
    <Compile Include="Samples\GeoprocessingTasks\ExtractData.xaml.cs">
      <DependentUpon>ExtractData.xaml</DependentUpon>
    </Compile>
    <Compile Include="Samples\GeoprocessingTasks\MessageInABottle.xaml.cs">
      <DependentUpon>MessageInABottle.xaml</DependentUpon>
    </Compile>
    <Compile Include="Samples\GeoprocessingTasks\PopulationForArea.xaml.cs">
      <DependentUpon>PopulationForArea.xaml</DependentUpon>
    </Compile>
    <Compile Include="Samples\GeoprocessingTasks\Viewshed.xaml.cs">
      <DependentUpon>Viewshed.xaml</DependentUpon>
    </Compile>
    <Compile Include="Samples\GraphicsLayers\AddInteractively.xaml.cs">
      <DependentUpon>AddInteractively.xaml</DependentUpon>
    </Compile>
    <Compile Include="Samples\GraphicsLayers\CsvLayerSample.xaml.cs">
      <DependentUpon>CsvLayerSample.xaml</DependentUpon>
    </Compile>
    <Compile Include="Samples\GraphicsLayers\GeoRssLayerSample.xaml.cs">
      <DependentUpon>GeoRssLayerSample.xaml</DependentUpon>
    </Compile>
    <Compile Include="Samples\GraphicsLayers\GraphicsHitTesting.xaml.cs">
      <DependentUpon>GraphicsHitTesting.xaml</DependentUpon>
    </Compile>
    <Compile Include="Samples\GraphicsLayers\GraphicsLayerRenderingMode.xaml.cs">
      <DependentUpon>GraphicsLayerRenderingMode.xaml</DependentUpon>
    </Compile>
    <Compile Include="Samples\GraphicsLayers\GraphicsLayerSample.xaml.cs">
      <DependentUpon>GraphicsLayerSample.xaml</DependentUpon>
    </Compile>
    <Compile Include="Samples\GraphicsLayers\GraphicsLayerSelection.xaml.cs">
      <DependentUpon>GraphicsLayerSelection.xaml</DependentUpon>
    </Compile>
    <Compile Include="Samples\GraphicsLayers\GraphicsMapTips.xaml.cs">
      <DependentUpon>GraphicsMapTips.xaml</DependentUpon>
    </Compile>
    <Compile Include="Samples\GraphicsLayers\GraphicsSourceSample.xaml.cs">
      <DependentUpon>GraphicsSourceSample.xaml</DependentUpon>
    </Compile>
    <Compile Include="Samples\GraphicsLayers\SmoothGraphicAnimation.xaml.cs">
      <DependentUpon>SmoothGraphicAnimation.xaml</DependentUpon>
    </Compile>
    <Compile Include="Samples\ImageryTasks\ComputeClassStatistics.xaml.cs">
      <DependentUpon>ComputeClassStatistics.xaml</DependentUpon>
    </Compile>
    <Compile Include="Samples\ImageryTasks\GetSamples.xaml.cs">
      <DependentUpon>GetSamples.xaml</DependentUpon>
    </Compile>
    <Compile Include="Samples\ImageryTasks\Mensuration.xaml.cs">
      <DependentUpon>Mensuration.xaml</DependentUpon>
    </Compile>
    <Compile Include="Samples\Mapping\GroupLayers.xaml.cs">
      <DependentUpon>GroupLayers.xaml</DependentUpon>
    </Compile>
    <Compile Include="Samples\Mapping\InteractionOptionsSample.xaml.cs">
      <DependentUpon>InteractionOptionsSample.xaml</DependentUpon>
    </Compile>
    <Compile Include="Samples\Mapping\LayerList.xaml.cs">
      <DependentUpon>LayerList.xaml</DependentUpon>
    </Compile>
    <Compile Include="Samples\Mapping\LayersInitialized.xaml.cs">
      <DependentUpon>LayersInitialized.xaml</DependentUpon>
    </Compile>
    <Compile Include="Samples\Mapping\LocationDisplay.xaml.cs">
      <DependentUpon>LocationDisplay.xaml</DependentUpon>
    </Compile>
    <Compile Include="Samples\Mapping\MapGrid.xaml.cs">
      <DependentUpon>MapGrid.xaml</DependentUpon>
    </Compile>
    <Compile Include="Samples\Mapping\MapOverlays.xaml.cs">
      <DependentUpon>MapOverlays.xaml</DependentUpon>
    </Compile>
    <Compile Include="Samples\Mapping\MapRotation.xaml.cs">
      <DependentUpon>MapRotation.xaml</DependentUpon>
    </Compile>
    <Compile Include="Samples\Mapping\NavigateFromViewModel.xaml.cs">
      <DependentUpon>NavigateFromViewModel.xaml</DependentUpon>
    </Compile>
    <Compile Include="Samples\Mapping\OverviewMap.xaml.cs">
      <DependentUpon>OverviewMap.xaml</DependentUpon>
    </Compile>
    <Compile Include="Samples\Mapping\SetInitialCenterAndScale.xaml.cs">
      <DependentUpon>SetInitialCenterAndScale.xaml</DependentUpon>
    </Compile>
    <Compile Include="Samples\Mapping\SetInitialMapExtent.xaml.cs">
      <DependentUpon>SetInitialMapExtent.xaml</DependentUpon>
    </Compile>
    <Compile Include="Samples\Mapping\SetSpatialReference.xaml.cs">
      <DependentUpon>SetSpatialReference.xaml</DependentUpon>
    </Compile>
    <Compile Include="Samples\Mapping\ShowMapExtent.xaml.cs">
      <DependentUpon>ShowMapExtent.xaml</DependentUpon>
    </Compile>
    <Compile Include="Samples\Mapping\ShowMapScale.xaml.cs">
      <DependentUpon>ShowMapScale.xaml</DependentUpon>
    </Compile>
    <Compile Include="Samples\Mapping\ShowMouseCoordinates.xaml.cs">
      <DependentUpon>ShowMouseCoordinates.xaml</DependentUpon>
    </Compile>
    <Compile Include="Samples\Mapping\Swipe.xaml.cs">
      <DependentUpon>Swipe.xaml</DependentUpon>
    </Compile>
    <Compile Include="Samples\Mapping\SwitchBasemaps.xaml.cs">
      <DependentUpon>SwitchBasemaps.xaml</DependentUpon>
    </Compile>
    <Compile Include="Samples\NetworkAnalystTasks\Routing.xaml.cs">
      <DependentUpon>Routing.xaml</DependentUpon>
    </Compile>
    <Compile Include="Samples\NetworkAnalystTasks\RoutingWithBarriers.xaml.cs">
      <DependentUpon>RoutingWithBarriers.xaml</DependentUpon>
    </Compile>
    <Compile Include="Samples\NetworkAnalystTasks\RoutingWithDirections.xaml.cs">
      <DependentUpon>RoutingWithDirections.xaml</DependentUpon>
    </Compile>
    <Compile Include="Samples\Offline\ExportTileCache.xaml.cs">
      <DependentUpon>ExportTileCache.xaml</DependentUpon>
    </Compile>
    <Compile Include="Samples\Offline\GenerateGeodatabase.xaml.cs">
      <DependentUpon>GenerateGeodatabase.xaml</DependentUpon>
    </Compile>
    <Compile Include="Samples\Offline\OfflineGeocoding.xaml.cs">
      <DependentUpon>OfflineGeocoding.xaml</DependentUpon>
    </Compile>
    <Compile Include="Samples\Offline\OfflineRouting.xaml.cs">
      <DependentUpon>OfflineRouting.xaml</DependentUpon>
    </Compile>
    <Compile Include="Samples\Offline\SyncGeodatabase.xaml.cs">
      <DependentUpon>SyncGeodatabase.xaml</DependentUpon>
    </Compile>
    <Compile Include="Samples\OnlineServices\BatchGeocoding.xaml.cs">
      <DependentUpon>BatchGeocoding.xaml</DependentUpon>
    </Compile>
    <Compile Include="Samples\OnlineServices\PortalSecurity.cs" />
    <Compile Include="Samples\OnlineServices\Traffic.xaml.cs">
      <DependentUpon>Traffic.xaml</DependentUpon>
    </Compile>
    <Compile Include="Samples\Portal\CreateWebMap.xaml.cs">
      <DependentUpon>CreateWebMap.xaml</DependentUpon>
    </Compile>
    <Compile Include="Samples\Portal\LoadWebMap.xaml.cs">
      <DependentUpon>LoadWebMap.xaml</DependentUpon>
    </Compile>
    <Compile Include="Samples\Portal\LoadWebMapMVVM.xaml.cs">
      <DependentUpon>LoadWebMapMVVM.xaml</DependentUpon>
    </Compile>
    <Compile Include="Samples\Portal\PortalBasemaps.xaml.cs">
      <DependentUpon>PortalBasemaps.xaml</DependentUpon>
    </Compile>
    <Compile Include="Samples\Portal\PortalSearch.xaml.cs">
      <DependentUpon>PortalSearch.xaml</DependentUpon>
    </Compile>
    <Compile Include="Samples\Portal\ShowProperties.xaml.cs">
      <DependentUpon>ShowProperties.xaml</DependentUpon>
    </Compile>
    <Compile Include="Samples\Printing\ClientPrinting.xaml.cs">
      <DependentUpon>ClientPrinting.xaml</DependentUpon>
    </Compile>
    <Compile Include="Samples\Printing\ServerPrinting.xaml.cs">
      <DependentUpon>ServerPrinting.xaml</DependentUpon>
    </Compile>
    <Compile Include="Samples\QueryTasks\AttributeQuery.xaml.cs">
      <DependentUpon>AttributeQuery.xaml</DependentUpon>
    </Compile>
    <Compile Include="Samples\QueryTasks\FindTaskSample.xaml.cs">
      <DependentUpon>FindTaskSample.xaml</DependentUpon>
    </Compile>
    <Compile Include="Samples\QueryTasks\IdentifySample.xaml.cs">
      <DependentUpon>IdentifySample.xaml</DependentUpon>
    </Compile>
    <Compile Include="Samples\QueryTasks\QueryOnly.xaml.cs">
      <DependentUpon>QueryOnly.xaml</DependentUpon>
    </Compile>
    <Compile Include="Samples\QueryTasks\QueryRelatedTables.xaml.cs">
      <DependentUpon>QueryRelatedTables.xaml</DependentUpon>
    </Compile>
    <Compile Include="Samples\QueryTasks\SpatialQuery.xaml.cs">
      <DependentUpon>SpatialQuery.xaml</DependentUpon>
    </Compile>
    <Compile Include="Samples\QueryTasks\Statistics.xaml.cs">
      <DependentUpon>Statistics.xaml</DependentUpon>
    </Compile>
    <Compile Include="Samples\Scene\SceneOverlay.xaml.cs">
      <DependentUpon>SceneOverlay.xaml</DependentUpon>
    </Compile>
    <Compile Include="Samples\Security\OAuthAuthorizeHandler.cs" />
    <Compile Include="Samples\Security\TokenSecuredServices.xaml.cs">
      <DependentUpon>TokenSecuredServices.xaml</DependentUpon>
    </Compile>
    <Compile Include="Samples\Symbology\ClassBreaksRendererSample.xaml.cs">
      <DependentUpon>ClassBreaksRendererSample.xaml</DependentUpon>
    </Compile>
    <Compile Include="Samples\Symbology\GenerateRenderer.xaml.cs">
      <DependentUpon>GenerateRenderer.xaml</DependentUpon>
    </Compile>
    <Compile Include="Samples\Symbology\Hydrographic\S57CellInfoSample.xaml.cs">
      <DependentUpon>S57CellInfoSample.xaml</DependentUpon>
    </Compile>
    <Compile Include="Samples\Symbology\Hydrographic\S57DisplayPropertiesSample.xaml.cs">
      <DependentUpon>S57DisplayPropertiesSample.xaml</DependentUpon>
    </Compile>
    <Compile Include="Samples\Symbology\Hydrographic\S57IdentifySample.xaml.cs">
      <DependentUpon>S57IdentifySample.xaml</DependentUpon>
    </Compile>
    <Compile Include="Samples\Symbology\Hydrographic\S57SearchSample.xaml.cs">
      <DependentUpon>S57SearchSample.xaml</DependentUpon>
    </Compile>
    <Compile Include="Samples\Symbology\LineFillSymbols.xaml.cs">
      <DependentUpon>LineFillSymbols.xaml</DependentUpon>
    </Compile>
    <Compile Include="Samples\Symbology\MarkerSymbols.xaml.cs">
      <DependentUpon>MarkerSymbols.xaml</DependentUpon>
    </Compile>
    <Compile Include="Samples\Symbology\SimpleRendererSample.xaml.cs">
      <DependentUpon>SimpleRendererSample.xaml</DependentUpon>
    </Compile>
    <Compile Include="Samples\Symbology\Specialized\MessageProcessingSample.xaml.cs">
      <DependentUpon>MessageProcessingSample.xaml</DependentUpon>
    </Compile>
    <Compile Include="Samples\Symbology\Specialized\SymbolDictionarySearchSample.xaml.cs">
      <DependentUpon>SymbolDictionarySearchSample.xaml</DependentUpon>
    </Compile>
    <Compile Include="Samples\Symbology\SymbolsAndLabels.xaml.cs">
      <DependentUpon>SymbolsAndLabels.xaml</DependentUpon>
    </Compile>
    <Compile Include="Samples\Symbology\TextSymbols.xaml.cs">
      <DependentUpon>TextSymbols.xaml</DependentUpon>
    </Compile>
    <Compile Include="Samples\Symbology\UniqueValueRendererSample.xaml.cs">
      <DependentUpon>UniqueValueRendererSample.xaml</DependentUpon>
    </Compile>
    <Compile Include="Samples\TiledLayers\ArcGISLocalTiledLayerSample.xaml.cs">
      <DependentUpon>ArcGISLocalTiledLayerSample.xaml</DependentUpon>
    </Compile>
    <Compile Include="Samples\TiledLayers\ArcGISTiledMapServiceLayerSample.xaml.cs">
      <DependentUpon>ArcGISTiledMapServiceLayerSample.xaml</DependentUpon>
    </Compile>
    <Compile Include="Samples\TiledLayers\BingLayerSample.xaml.cs">
      <DependentUpon>BingLayerSample.xaml</DependentUpon>
    </Compile>
    <Compile Include="Samples\TiledLayers\OpenStreetMapLayerSample.xaml.cs">
      <DependentUpon>OpenStreetMapLayerSample.xaml</DependentUpon>
    </Compile>
    <Compile Include="Samples\TiledLayers\WebTiledLayerSample.xaml.cs">
      <DependentUpon>WebTiledLayerSample.xaml</DependentUpon>
    </Compile>
    <Compile Include="Samples\TiledLayers\WmtsLayerSample.xaml.cs">
      <DependentUpon>WmtsLayerSample.xaml</DependentUpon>
    </Compile>
    <Compile Include="Samples\Scene\SetSunTime.xaml.cs">
      <DependentUpon>SetSunTime.xaml</DependentUpon>
    </Compile>
    <Compile Include="Samples\Scene\SymbolRotation3d.xaml.cs">
      <DependentUpon>SymbolRotation3d.xaml</DependentUpon>
    </Compile>
  </ItemGroup>
  <ItemGroup>
    <Page Include="Samples\KmlLayers\AddKMLLayer.xaml">
      <SubType>Designer</SubType>
      <Generator>MSBuild:Compile</Generator>
    </Page>
    <Page Include="Samples\KmlLayers\AddLocalKMLLayer.xaml">
      <SubType>Designer</SubType>
      <Generator>MSBuild:Compile</Generator>
    </Page>
    <Page Include="Samples\KmlLayers\DragDropKMLFile.xaml">
      <SubType>Designer</SubType>
      <Generator>MSBuild:Compile</Generator>
    </Page>
    <Page Include="Samples\KmlLayers\NetworklinkKML.xaml">
      <SubType>Designer</SubType>
      <Generator>MSBuild:Compile</Generator>
    </Page>
    <Page Include="Samples\Scene\ArcGISDynamicMapServiceLayerSample3d.xaml">
      <SubType>Designer</SubType>
      <Generator>MSBuild:Compile</Generator>
    </Page>
    <Page Include="Samples\Scene\ArcGISTiledMapServiceLayerSample3d.xaml">
      <SubType>Designer</SubType>
      <Generator>MSBuild:Compile</Generator>
    </Page>
    <Page Include="Samples\Scene\CameraAnimationSample3d.xaml">
      <SubType>Designer</SubType>
      <Generator>MSBuild:Compile</Generator>
    </Page>
    <Page Include="Samples\Scene\ElevationExaggeration.xaml">
      <Generator>MSBuild:Compile</Generator>
      <SubType>Designer</SubType>
    </Page>
    <Page Include="Samples\Scene\ElevationSourceSample3d.xaml">
      <SubType>Designer</SubType>
      <Generator>MSBuild:Compile</Generator>
    </Page>
    <Page Include="Samples\Scene\ElevationModeSample.xaml">
      <SubType>Designer</SubType>
      <Generator>MSBuild:Compile</Generator>
    </Page>
    <Page Include="Samples\Scene\FollowTarget.xaml">
      <Generator>MSBuild:Compile</Generator>
      <SubType>Designer</SubType>
    </Page>
    <Page Include="Samples\Scene\GraphicsExtrusion.xaml">
      <SubType>Designer</SubType>
      <Generator>MSBuild:Compile</Generator>
    </Page>
    <Page Include="Samples\Scene\GraphicsOverlay3d.xaml">
      <Generator>MSBuild:Compile</Generator>
      <SubType>Designer</SubType>
    </Page>
    <Page Include="Samples\Scene\KMLLayerSample3D.xaml">
      <SubType>Designer</SubType>
      <Generator>MSBuild:Compile</Generator>
    </Page>
    <Page Include="Samples\Scene\OpenStreetMapLayerSample3d.xaml">
      <SubType>Designer</SubType>
      <Generator>MSBuild:Compile</Generator>
    </Page>
    <Page Include="Samples\DynamicServiceLayers\ArcGISDynamicMapServiceLayerLocalSample.xaml">
      <Generator>MSBuild:Compile</Generator>
      <SubType>Designer</SubType>
    </Page>
    <Page Include="Samples\DynamicServiceLayers\ArcGISDynamicMapServiceLayerSample.xaml">
      <Generator>MSBuild:Compile</Generator>
      <SubType>Designer</SubType>
    </Page>
    <Page Include="Samples\DynamicServiceLayers\ArcGISImageServiceLayerSample.xaml">
      <Generator>MSBuild:Compile</Generator>
      <SubType>Designer</SubType>
    </Page>
    <Page Include="Samples\DynamicServiceLayers\DynamicLayerAddData.xaml">
      <Generator>MSBuild:Compile</Generator>
      <SubType>Designer</SubType>
    </Page>
    <Page Include="Samples\DynamicServiceLayers\DynamicLayerLabeling.xaml">
      <Generator>MSBuild:Compile</Generator>
      <SubType>Designer</SubType>
    </Page>
    <Page Include="Samples\DynamicServiceLayers\DynamicLayerRendering.xaml">
      <Generator>MSBuild:Compile</Generator>
      <SubType>Designer</SubType>
    </Page>
    <Page Include="Samples\DynamicServiceLayers\DynamicLayerReordering.xaml">
      <Generator>MSBuild:Compile</Generator>
      <SubType>Designer</SubType>
    </Page>
    <Page Include="Samples\DynamicServiceLayers\DynamicLayersInXAML.xaml">
      <Generator>MSBuild:Compile</Generator>
      <SubType>Designer</SubType>
    </Page>
    <Page Include="Samples\DynamicServiceLayers\ImageServiceRasterFunctions.xaml">
      <Generator>MSBuild:Compile</Generator>
      <SubType>Designer</SubType>
    </Page>
    <Page Include="Samples\DynamicServiceLayers\Stretch.xaml">
      <Generator>MSBuild:Compile</Generator>
      <SubType>Designer</SubType>
    </Page>
    <Page Include="Samples\DynamicServiceLayers\WMSLayer.xaml">
      <Generator>MSBuild:Compile</Generator>
      <SubType>Designer</SubType>
    </Page>
    <Page Include="Samples\Editing\DrawAndEditGraphics.xaml">
      <Generator>MSBuild:Compile</Generator>
      <SubType>Designer</SubType>
    </Page>
    <Page Include="Samples\Editing\DynamicLayerEditAttribute.xaml">
      <Generator>MSBuild:Compile</Generator>
      <SubType>Designer</SubType>
    </Page>
    <Page Include="Samples\Editing\DynamicLayerEditGeometry.xaml">
      <Generator>MSBuild:Compile</Generator>
      <SubType>Designer</SubType>
    </Page>
    <Page Include="Samples\Editing\EditAttachment.xaml">
      <Generator>MSBuild:Compile</Generator>
      <SubType>Designer</SubType>
    </Page>
    <Page Include="Samples\Editing\EditRelatedData.xaml">
      <Generator>MSBuild:Compile</Generator>
      <SubType>Designer</SubType>
    </Page>
    <Page Include="Samples\Editing\ExplicitSave.xaml">
      <Generator>MSBuild:Compile</Generator>
      <SubType>Designer</SubType>
    </Page>
    <Page Include="Samples\Extras\SOEElevationData.xaml">
      <Generator>MSBuild:Compile</Generator>
      <SubType>Designer</SubType>
    </Page>
    <Page Include="Samples\Editing\FeatureLayerEditAttribute.xaml">
      <Generator>MSBuild:Compile</Generator>
      <SubType>Designer</SubType>
    </Page>
    <Page Include="Samples\Editing\FeatureLayerEditGeometry.xaml">
      <Generator>MSBuild:Compile</Generator>
      <SubType>Designer</SubType>
    </Page>
    <Page Include="Samples\Editing\MovePoints.xaml">
      <Generator>MSBuild:Compile</Generator>
      <SubType>Designer</SubType>
    </Page>
    <Page Include="Samples\Editing\OwnershipBasedEditing.xaml">
      <Generator>MSBuild:Compile</Generator>
      <SubType>Designer</SubType>
    </Page>
    <Page Include="Samples\FeatureLayers\FeatureLayerFromLocalGeodatabase.xaml">
      <Generator>MSBuild:Compile</Generator>
      <SubType>Designer</SubType>
    </Page>
    <Page Include="Samples\FeatureLayers\FeatureLayerFromService.xaml">
      <Generator>MSBuild:Compile</Generator>
      <SubType>Designer</SubType>
    </Page>
    <Page Include="Samples\FeatureLayers\FeatureLayerFromShapefile.xaml">
      <Generator>MSBuild:Compile</Generator>
      <SubType>Designer</SubType>
    </Page>
    <Page Include="Samples\FeatureLayers\FeatureLayerHitTesting.xaml">
      <Generator>MSBuild:Compile</Generator>
      <SubType>Designer</SubType>
    </Page>
    <Page Include="Samples\FeatureLayers\FeatureLayerMapTips.xaml">
      <Generator>MSBuild:Compile</Generator>
      <SubType>Designer</SubType>
    </Page>
    <Page Include="Samples\FeatureLayers\FeatureLayerSelection.xaml">
      <Generator>MSBuild:Compile</Generator>
      <SubType>Designer</SubType>
    </Page>
    <Page Include="Samples\FeatureLayers\QueryFilterSample.xaml">
      <Generator>MSBuild:Compile</Generator>
      <SubType>Designer</SubType>
    </Page>
    <Page Include="Samples\GeocodingTasks\FindPlace.xaml">
      <Generator>MSBuild:Compile</Generator>
      <SubType>Designer</SubType>
    </Page>
    <Page Include="Samples\GeocodingTasks\GeocodeAddress.xaml">
      <Generator>MSBuild:Compile</Generator>
      <SubType>Designer</SubType>
    </Page>
    <Page Include="Samples\GeocodingTasks\ReverseGeocode.xaml">
      <Generator>MSBuild:Compile</Generator>
      <SubType>Designer</SubType>
    </Page>
    <Page Include="Samples\Geometry\AreaSample.xaml">
      <Generator>MSBuild:Compile</Generator>
      <SubType>Designer</SubType>
    </Page>
    <Page Include="Samples\Geometry\Boundary.xaml">
      <Generator>MSBuild:Compile</Generator>
      <SubType>Designer</SubType>
    </Page>
    <Page Include="Samples\Geometry\BufferSample.xaml">
      <Generator>MSBuild:Compile</Generator>
      <SubType>Designer</SubType>
    </Page>
    <Page Include="Samples\Geometry\ClipGeometry.xaml">
      <Generator>MSBuild:Compile</Generator>
      <SubType>Designer</SubType>
    </Page>
    <Page Include="Samples\Geometry\ConvexHull.xaml">
      <Generator>MSBuild:Compile</Generator>
      <SubType>Designer</SubType>
    </Page>
    <Page Include="Samples\Geometry\CreatePoints.xaml">
      <Generator>MSBuild:Compile</Generator>
      <SubType>Designer</SubType>
    </Page>
    <Page Include="Samples\Geometry\CreatePolygons.xaml">
      <Generator>MSBuild:Compile</Generator>
      <SubType>Designer</SubType>
    </Page>
    <Page Include="Samples\Geometry\CreatePolylines.xaml">
      <Generator>MSBuild:Compile</Generator>
      <SubType>Designer</SubType>
    </Page>
    <Page Include="Samples\Geometry\CutGeometry.xaml">
      <Generator>MSBuild:Compile</Generator>
      <SubType>Designer</SubType>
    </Page>
    <Page Include="Samples\Geometry\Densify.xaml">
      <Generator>MSBuild:Compile</Generator>
      <SubType>Designer</SubType>
    </Page>
    <Page Include="Samples\Geometry\Difference.xaml">
      <Generator>MSBuild:Compile</Generator>
      <SubType>Designer</SubType>
    </Page>
    <Page Include="Samples\Geometry\DistanceFromGeometry.xaml">
      <Generator>MSBuild:Compile</Generator>
      <SubType>Designer</SubType>
    </Page>
    <Page Include="Samples\Geometry\Generalize.xaml">
      <Generator>MSBuild:Compile</Generator>
      <SubType>Designer</SubType>
    </Page>
    <Page Include="Samples\Geometry\GeodesicBuffer.xaml">
      <Generator>MSBuild:Compile</Generator>
      <SubType>Designer</SubType>
    </Page>
    <Page Include="Samples\Geometry\GeodesicDensify.xaml">
      <Generator>MSBuild:Compile</Generator>
      <SubType>Designer</SubType>
    </Page>
    <Page Include="Samples\Geometry\GeodesicEllipse.xaml">
      <Generator>MSBuild:Compile</Generator>
      <SubType>Designer</SubType>
    </Page>
    <Page Include="Samples\Geometry\GeodesicMove.xaml">
      <Generator>MSBuild:Compile</Generator>
      <SubType>Designer</SubType>
    </Page>
    <Page Include="Samples\Geometry\Intersection.xaml">
      <Generator>MSBuild:Compile</Generator>
      <SubType>Designer</SubType>
    </Page>
    <Page Include="Samples\Geometry\LabelPoint.xaml">
      <Generator>MSBuild:Compile</Generator>
      <SubType>Designer</SubType>
    </Page>
    <Page Include="Samples\Geometry\NearestCoordinateInGeometry.xaml">
      <Generator>MSBuild:Compile</Generator>
      <SubType>Designer</SubType>
    </Page>
    <Page Include="Samples\Geometry\Offset.xaml">
      <Generator>MSBuild:Compile</Generator>
      <SubType>Designer</SubType>
    </Page>
    <Page Include="Samples\Geometry\ProjectCoordinate.xaml">
      <Generator>MSBuild:Compile</Generator>
      <SubType>Designer</SubType>
    </Page>
    <Page Include="Samples\Geometry\Relate.xaml">
      <Generator>MSBuild:Compile</Generator>
      <SubType>Designer</SubType>
    </Page>
    <Page Include="Samples\Geometry\Relationship.xaml">
      <Generator>MSBuild:Compile</Generator>
      <SubType>Designer</SubType>
    </Page>
    <Page Include="Samples\Geometry\Simplify.xaml">
      <Generator>MSBuild:Compile</Generator>
      <SubType>Designer</SubType>
    </Page>
    <Page Include="Samples\Geometry\UnionGeometry.xaml">
      <Generator>MSBuild:Compile</Generator>
      <SubType>Designer</SubType>
    </Page>
    <Page Include="Samples\GeoprocessingTasks\ClipFeatures.xaml">
      <Generator>MSBuild:Compile</Generator>
      <SubType>Designer</SubType>
    </Page>
    <Page Include="Samples\GeoprocessingTasks\DriveTimes.xaml">
      <Generator>MSBuild:Compile</Generator>
      <SubType>Designer</SubType>
    </Page>
    <Page Include="Samples\GeoprocessingTasks\ExtractData.xaml">
      <Generator>MSBuild:Compile</Generator>
      <SubType>Designer</SubType>
    </Page>
    <Page Include="Samples\GeoprocessingTasks\MessageInABottle.xaml">
      <Generator>MSBuild:Compile</Generator>
      <SubType>Designer</SubType>
    </Page>
    <Page Include="Samples\GeoprocessingTasks\PopulationForArea.xaml">
      <Generator>MSBuild:Compile</Generator>
      <SubType>Designer</SubType>
    </Page>
    <Page Include="Samples\GeoprocessingTasks\Viewshed.xaml">
      <Generator>MSBuild:Compile</Generator>
      <SubType>Designer</SubType>
    </Page>
    <Page Include="Samples\GraphicsLayers\AddInteractively.xaml">
      <Generator>MSBuild:Compile</Generator>
      <SubType>Designer</SubType>
    </Page>
    <Page Include="Samples\GraphicsLayers\CsvLayerSample.xaml">
      <Generator>MSBuild:Compile</Generator>
      <SubType>Designer</SubType>
    </Page>
    <Page Include="Samples\GraphicsLayers\GeoRssLayerSample.xaml">
      <Generator>MSBuild:Compile</Generator>
      <SubType>Designer</SubType>
    </Page>
    <Page Include="Samples\GraphicsLayers\GraphicsHitTesting.xaml">
      <Generator>MSBuild:Compile</Generator>
      <SubType>Designer</SubType>
    </Page>
    <Page Include="Samples\GraphicsLayers\GraphicsLayerRenderingMode.xaml">
      <Generator>MSBuild:Compile</Generator>
      <SubType>Designer</SubType>
    </Page>
    <Page Include="Samples\GraphicsLayers\GraphicsLayerSample.xaml">
      <Generator>MSBuild:Compile</Generator>
      <SubType>Designer</SubType>
    </Page>
    <Page Include="Samples\GraphicsLayers\GraphicsLayerSelection.xaml">
      <Generator>MSBuild:Compile</Generator>
      <SubType>Designer</SubType>
    </Page>
    <Page Include="Samples\GraphicsLayers\GraphicsMapTips.xaml">
      <Generator>MSBuild:Compile</Generator>
      <SubType>Designer</SubType>
    </Page>
    <Page Include="Samples\GraphicsLayers\GraphicsSourceSample.xaml">
      <Generator>MSBuild:Compile</Generator>
      <SubType>Designer</SubType>
    </Page>
    <Page Include="Samples\GraphicsLayers\SmoothGraphicAnimation.xaml">
      <Generator>MSBuild:Compile</Generator>
      <SubType>Designer</SubType>
    </Page>
    <Page Include="Samples\ImageryTasks\ComputeClassStatistics.xaml">
      <Generator>MSBuild:Compile</Generator>
      <SubType>Designer</SubType>
    </Page>
    <Page Include="Samples\ImageryTasks\GetSamples.xaml">
      <Generator>MSBuild:Compile</Generator>
      <SubType>Designer</SubType>
    </Page>
    <Page Include="Samples\ImageryTasks\Mensuration.xaml">
      <Generator>MSBuild:Compile</Generator>
      <SubType>Designer</SubType>
    </Page>
    <Page Include="Samples\Mapping\GroupLayers.xaml">
      <Generator>MSBuild:Compile</Generator>
      <SubType>Designer</SubType>
    </Page>
    <Page Include="Samples\Mapping\InteractionOptionsSample.xaml">
      <Generator>MSBuild:Compile</Generator>
      <SubType>Designer</SubType>
    </Page>
    <Page Include="Samples\Mapping\LayerList.xaml">
      <Generator>MSBuild:Compile</Generator>
      <SubType>Designer</SubType>
    </Page>
    <Page Include="Samples\Mapping\LayersInitialized.xaml">
      <Generator>MSBuild:Compile</Generator>
      <SubType>Designer</SubType>
    </Page>
    <Page Include="Samples\Mapping\LocationDisplay.xaml">
      <Generator>MSBuild:Compile</Generator>
      <SubType>Designer</SubType>
    </Page>
    <Page Include="Samples\Mapping\MapGrid.xaml">
      <Generator>MSBuild:Compile</Generator>
      <SubType>Designer</SubType>
    </Page>
    <Page Include="Samples\Mapping\MapOverlays.xaml">
      <Generator>MSBuild:Compile</Generator>
      <SubType>Designer</SubType>
    </Page>
    <Page Include="Samples\Mapping\MapRotation.xaml">
      <Generator>MSBuild:Compile</Generator>
      <SubType>Designer</SubType>
    </Page>
    <Page Include="Samples\Mapping\NavigateFromViewModel.xaml">
      <Generator>MSBuild:Compile</Generator>
      <SubType>Designer</SubType>
    </Page>
    <Page Include="Samples\Mapping\OverviewMap.xaml">
      <Generator>MSBuild:Compile</Generator>
      <SubType>Designer</SubType>
    </Page>
    <Page Include="Samples\Mapping\SetInitialCenterAndScale.xaml">
      <Generator>MSBuild:Compile</Generator>
      <SubType>Designer</SubType>
    </Page>
    <Page Include="Samples\Mapping\SetInitialMapExtent.xaml">
      <Generator>MSBuild:Compile</Generator>
      <SubType>Designer</SubType>
    </Page>
    <Page Include="Samples\Mapping\SetSpatialReference.xaml">
      <Generator>MSBuild:Compile</Generator>
      <SubType>Designer</SubType>
    </Page>
    <Page Include="Samples\Mapping\ShowMapExtent.xaml">
      <Generator>MSBuild:Compile</Generator>
      <SubType>Designer</SubType>
    </Page>
    <Page Include="Samples\Mapping\ShowMapScale.xaml">
      <Generator>MSBuild:Compile</Generator>
      <SubType>Designer</SubType>
    </Page>
    <Page Include="Samples\Mapping\ShowMouseCoordinates.xaml">
      <Generator>MSBuild:Compile</Generator>
      <SubType>Designer</SubType>
    </Page>
    <Page Include="Samples\Mapping\Swipe.xaml">
      <Generator>MSBuild:Compile</Generator>
      <SubType>Designer</SubType>
    </Page>
    <Page Include="Samples\Mapping\SwitchBasemaps.xaml">
      <Generator>MSBuild:Compile</Generator>
      <SubType>Designer</SubType>
    </Page>
    <Page Include="Samples\NetworkAnalystTasks\Routing.xaml">
      <Generator>MSBuild:Compile</Generator>
      <SubType>Designer</SubType>
    </Page>
    <Page Include="Samples\NetworkAnalystTasks\RoutingWithBarriers.xaml">
      <Generator>MSBuild:Compile</Generator>
      <SubType>Designer</SubType>
    </Page>
    <Page Include="Samples\NetworkAnalystTasks\RoutingWithDirections.xaml">
      <Generator>MSBuild:Compile</Generator>
      <SubType>Designer</SubType>
    </Page>
    <Page Include="Samples\Offline\ExportTileCache.xaml">
      <Generator>MSBuild:Compile</Generator>
      <SubType>Designer</SubType>
    </Page>
    <Page Include="Samples\Offline\GenerateGeodatabase.xaml">
      <Generator>MSBuild:Compile</Generator>
      <SubType>Designer</SubType>
    </Page>
    <Page Include="Samples\Offline\OfflineGeocoding.xaml">
      <Generator>MSBuild:Compile</Generator>
      <SubType>Designer</SubType>
    </Page>
    <Page Include="Samples\Offline\OfflineRouting.xaml">
      <Generator>MSBuild:Compile</Generator>
      <SubType>Designer</SubType>
    </Page>
    <Page Include="Samples\Offline\SyncGeodatabase.xaml">
      <Generator>MSBuild:Compile</Generator>
      <SubType>Designer</SubType>
    </Page>
    <Page Include="Samples\OnlineServices\BatchGeocoding.xaml">
      <Generator>MSBuild:Compile</Generator>
      <SubType>Designer</SubType>
    </Page>
    <Page Include="Samples\OnlineServices\Traffic.xaml">
      <Generator>MSBuild:Compile</Generator>
      <SubType>Designer</SubType>
    </Page>
    <Page Include="Samples\Portal\CreateWebMap.xaml">
      <Generator>MSBuild:Compile</Generator>
      <SubType>Designer</SubType>
    </Page>
    <Page Include="Samples\Portal\LoadWebMap.xaml">
      <Generator>MSBuild:Compile</Generator>
      <SubType>Designer</SubType>
    </Page>
    <Page Include="Samples\Portal\LoadWebMapMVVM.xaml">
      <Generator>MSBuild:Compile</Generator>
      <SubType>Designer</SubType>
    </Page>
    <Page Include="Samples\Portal\PortalBasemaps.xaml">
      <Generator>MSBuild:Compile</Generator>
      <SubType>Designer</SubType>
    </Page>
    <Page Include="Samples\Portal\PortalSearch.xaml">
      <Generator>MSBuild:Compile</Generator>
      <SubType>Designer</SubType>
    </Page>
    <Page Include="Samples\Portal\ShowProperties.xaml">
      <Generator>MSBuild:Compile</Generator>
      <SubType>Designer</SubType>
    </Page>
    <Page Include="Samples\Printing\ClientPrinting.xaml">
      <Generator>MSBuild:Compile</Generator>
      <SubType>Designer</SubType>
    </Page>
    <Page Include="Samples\Printing\ServerPrinting.xaml">
      <Generator>MSBuild:Compile</Generator>
      <SubType>Designer</SubType>
    </Page>
    <Page Include="Samples\QueryTasks\AttributeQuery.xaml">
      <Generator>MSBuild:Compile</Generator>
      <SubType>Designer</SubType>
    </Page>
    <Page Include="Samples\QueryTasks\FindTaskSample.xaml">
      <Generator>MSBuild:Compile</Generator>
      <SubType>Designer</SubType>
    </Page>
    <Page Include="Samples\QueryTasks\IdentifySample.xaml">
      <Generator>MSBuild:Compile</Generator>
      <SubType>Designer</SubType>
    </Page>
    <Page Include="Samples\QueryTasks\QueryOnly.xaml">
      <Generator>MSBuild:Compile</Generator>
      <SubType>Designer</SubType>
    </Page>
    <Page Include="Samples\QueryTasks\QueryRelatedTables.xaml">
      <Generator>MSBuild:Compile</Generator>
      <SubType>Designer</SubType>
    </Page>
    <Page Include="Samples\QueryTasks\SpatialQuery.xaml">
      <Generator>MSBuild:Compile</Generator>
      <SubType>Designer</SubType>
    </Page>
    <Page Include="Samples\QueryTasks\Statistics.xaml">
      <Generator>MSBuild:Compile</Generator>
      <SubType>Designer</SubType>
    </Page>
    <Page Include="Samples\Scene\SceneOverlay.xaml">
      <SubType>Designer</SubType>
      <Generator>MSBuild:Compile</Generator>
    </Page>
    <Page Include="Samples\Security\TokenSecuredServices.xaml">
      <Generator>MSBuild:Compile</Generator>
      <SubType>Designer</SubType>
    </Page>
    <Page Include="Samples\Symbology\ClassBreaksRendererSample.xaml">
      <Generator>MSBuild:Compile</Generator>
      <SubType>Designer</SubType>
    </Page>
    <Page Include="Samples\Symbology\GenerateRenderer.xaml">
      <Generator>MSBuild:Compile</Generator>
      <SubType>Designer</SubType>
    </Page>
    <Page Include="Samples\Symbology\Hydrographic\S57CellInfoSample.xaml">
      <Generator>MSBuild:Compile</Generator>
      <SubType>Designer</SubType>
    </Page>
    <Page Include="Samples\Symbology\Hydrographic\S57DisplayPropertiesSample.xaml">
      <Generator>MSBuild:Compile</Generator>
      <SubType>Designer</SubType>
    </Page>
    <Page Include="Samples\Symbology\Hydrographic\S57IdentifySample.xaml">
      <Generator>MSBuild:Compile</Generator>
      <SubType>Designer</SubType>
    </Page>
    <Page Include="Samples\Symbology\Hydrographic\S57SearchSample.xaml">
      <Generator>MSBuild:Compile</Generator>
      <SubType>Designer</SubType>
    </Page>
    <Page Include="Samples\Symbology\LineFillSymbols.xaml">
      <Generator>MSBuild:Compile</Generator>
      <SubType>Designer</SubType>
    </Page>
    <Page Include="Samples\Symbology\MarkerSymbols.xaml">
      <Generator>MSBuild:Compile</Generator>
      <SubType>Designer</SubType>
    </Page>
    <Page Include="Samples\Symbology\SimpleRendererSample.xaml">
      <Generator>MSBuild:Compile</Generator>
      <SubType>Designer</SubType>
    </Page>
    <Page Include="Samples\Symbology\Specialized\MessageProcessingSample.xaml">
      <Generator>MSBuild:Compile</Generator>
      <SubType>Designer</SubType>
    </Page>
    <Page Include="Samples\Symbology\Specialized\SymbolDictionarySearchSample.xaml">
      <Generator>MSBuild:Compile</Generator>
      <SubType>Designer</SubType>
    </Page>
    <Page Include="Samples\Symbology\SymbolsAndLabels.xaml">
      <Generator>MSBuild:Compile</Generator>
      <SubType>Designer</SubType>
    </Page>
    <Page Include="Samples\Symbology\TextSymbols.xaml">
      <Generator>MSBuild:Compile</Generator>
      <SubType>Designer</SubType>
    </Page>
    <Page Include="Samples\Symbology\UniqueValueRendererSample.xaml">
      <Generator>MSBuild:Compile</Generator>
      <SubType>Designer</SubType>
    </Page>
    <Page Include="Samples\TiledLayers\ArcGISLocalTiledLayerSample.xaml">
      <Generator>MSBuild:Compile</Generator>
      <SubType>Designer</SubType>
    </Page>
    <Page Include="Samples\TiledLayers\ArcGISTiledMapServiceLayerSample.xaml">
      <Generator>MSBuild:Compile</Generator>
      <SubType>Designer</SubType>
    </Page>
    <Page Include="Samples\TiledLayers\BingLayerSample.xaml">
      <Generator>MSBuild:Compile</Generator>
      <SubType>Designer</SubType>
    </Page>
    <Page Include="Samples\TiledLayers\OpenStreetMapLayerSample.xaml">
      <Generator>MSBuild:Compile</Generator>
      <SubType>Designer</SubType>
    </Page>
    <Page Include="Samples\TiledLayers\WebTiledLayerSample.xaml">
      <Generator>MSBuild:Compile</Generator>
      <SubType>Designer</SubType>
    </Page>
    <Page Include="Samples\TiledLayers\WmtsLayerSample.xaml">
      <Generator>MSBuild:Compile</Generator>
      <SubType>Designer</SubType>
    </Page>
    <Page Include="Samples\Scene\SetSunTime.xaml">
      <SubType>Designer</SubType>
      <Generator>MSBuild:Compile</Generator>
    </Page>
    <Page Include="Samples\Scene\SymbolRotation3d.xaml">
      <SubType>Designer</SubType>
      <Generator>MSBuild:Compile</Generator>
    </Page>
  </ItemGroup>
  <ItemGroup>
    <EmbeddedResource Include="Assets\SampleDescriptions.xml">
      <SubType>Designer</SubType>
    </EmbeddedResource>
  </ItemGroup>
  <ItemGroup>
<<<<<<< HEAD
    <None Include="packages.config" />
=======
    <Resource Include="Assets\Updating.png" />
>>>>>>> 4ada9745
  </ItemGroup>
  <ItemGroup>
    <Resource Include="Assets\DrawLineSegment.png" />
  </ItemGroup>
  <ItemGroup>
    <Resource Include="Assets\DrawPoint.png" />
  </ItemGroup>
  <ItemGroup>
    <Resource Include="Assets\DrawPolygon.png" />
  </ItemGroup>
  <ItemGroup>
    <Resource Include="Assets\RedPushPin.png" />
  </ItemGroup>
  <ItemGroup>
    <Resource Include="Assets\RedStickpin.png" />
  </ItemGroup>
  <ItemGroup>
    <Resource Include="Assets\x-24x24.png" />
  </ItemGroup>
  <Import Project="$(MSBuildToolsPath)\Microsoft.CSharp.targets" />
  <Import Project="..\..\..\packages\Esri.ArcGISRuntime.10.2.6.1026\build\net45\Esri.ArcGISRuntime.targets" Condition="Exists('..\..\..\packages\Esri.ArcGISRuntime.10.2.6.1026\build\net45\Esri.ArcGISRuntime.targets')" />
  <Target Name="EnsureNuGetPackageBuildImports" BeforeTargets="PrepareForBuild">
    <PropertyGroup>
      <ErrorText>This project references NuGet package(s) that are missing on this computer. Enable NuGet Package Restore to download them.  For more information, see http://go.microsoft.com/fwlink/?LinkID=322105. The missing file is {0}.</ErrorText>
    </PropertyGroup>
    <Error Condition="!Exists('..\..\..\packages\Esri.ArcGISRuntime.10.2.6.1026\build\net45\Esri.ArcGISRuntime.targets')" Text="$([System.String]::Format('$(ErrorText)', '..\..\..\packages\Esri.ArcGISRuntime.10.2.6.1026\build\net45\Esri.ArcGISRuntime.targets'))" />
  </Target>
  <!-- To modify your build process, add your task inside one of the targets below and uncomment it. 
       Other similar extension points exist, see Microsoft.Common.targets.
  <Target Name="BeforeBuild">
  </Target>
  <Target Name="AfterBuild">
  </Target>
  -->
</Project><|MERGE_RESOLUTION|>--- conflicted
+++ resolved
@@ -1,1224 +1,1223 @@
-﻿<?xml version="1.0" encoding="utf-8"?>
-<Project ToolsVersion="12.0" DefaultTargets="Build" xmlns="http://schemas.microsoft.com/developer/msbuild/2003">
-  <Import Project="$(MSBuildExtensionsPath)\$(MSBuildToolsVersion)\Microsoft.Common.props" Condition="Exists('$(MSBuildExtensionsPath)\$(MSBuildToolsVersion)\Microsoft.Common.props')" />
-  <PropertyGroup>
-    <Configuration Condition=" '$(Configuration)' == '' ">Debug</Configuration>
-    <Platform Condition=" '$(Platform)' == '' ">AnyCPU</Platform>
-    <ProjectGuid>{45EEFB07-245F-41DB-9445-0CDF099B7619}</ProjectGuid>
-    <OutputType>Library</OutputType>
-    <AppDesignerFolder>Properties</AppDesignerFolder>
-    <RootNamespace>ArcGISRuntime.Samples.Desktop</RootNamespace>
-    <AssemblyName>ArcGISRuntimeSamplesDesktop</AssemblyName>
-    <TargetFrameworkVersion>v4.5</TargetFrameworkVersion>
-    <FileAlignment>512</FileAlignment>
-    <TargetFrameworkProfile />
-    <NuGetPackageImportStamp>cded1110</NuGetPackageImportStamp>
-  </PropertyGroup>
-  <PropertyGroup Condition=" '$(Configuration)|$(Platform)' == 'Debug|AnyCPU' ">
-    <DebugSymbols>true</DebugSymbols>
-    <DebugType>full</DebugType>
-    <Optimize>false</Optimize>
-    <OutputPath>..\..\..\output\Desktop\Debug\</OutputPath>
-    <DefineConstants>DEBUG;TRACE</DefineConstants>
-    <ErrorReport>prompt</ErrorReport>
-    <WarningLevel>4</WarningLevel>
-    <DocumentationFile>Assets\SampleDescriptions.xml</DocumentationFile>
-  </PropertyGroup>
-  <PropertyGroup Condition=" '$(Configuration)|$(Platform)' == 'Release|AnyCPU' ">
-    <DebugType>pdbonly</DebugType>
-    <Optimize>true</Optimize>
-    <OutputPath>..\..\..\output\Desktop\Release\</OutputPath>
-    <DefineConstants>TRACE</DefineConstants>
-    <ErrorReport>prompt</ErrorReport>
-    <WarningLevel>4</WarningLevel>
-    <DocumentationFile>Assets\SampleDescriptions.xml</DocumentationFile>
-  </PropertyGroup>
-  <ItemGroup>
-    <Reference Include="Esri.ArcGISRuntime, Version=10.2.6.0, Culture=neutral, PublicKeyToken=8fc3cc631e44ad86, processorArchitecture=MSIL" />
-    <Reference Include="PresentationCore" />
-    <Reference Include="PresentationFramework" />
-    <Reference Include="System" />
-    <Reference Include="System.Core" />
-    <Reference Include="System.Drawing" />
-    <Reference Include="System.Net.Http" />
-    <Reference Include="System.Runtime.Serialization" />
-    <Reference Include="System.Web" />
-    <Reference Include="System.Web.Extensions" />
-    <Reference Include="System.Windows" />
-    <Reference Include="System.Windows.Forms" />
-    <Reference Include="System.Xaml" />
-    <Reference Include="System.Xml.Linq" />
-    <Reference Include="System.Data.DataSetExtensions" />
-    <Reference Include="Microsoft.CSharp" />
-    <Reference Include="System.Data" />
-    <Reference Include="System.Xml" />
-    <Reference Include="WindowsBase" />
-  </ItemGroup>
-  <ItemGroup>
-    <Compile Include="Properties\AssemblyInfo.cs" />
-    <Compile Include="Samples\KmlLayers\AddKMLLayer.xaml.cs">
-      <DependentUpon>AddKMLLayer.xaml</DependentUpon>
-    </Compile>
-    <Compile Include="Samples\KmlLayers\AddLocalKMLLayer.xaml.cs">
-      <DependentUpon>AddLocalKMLLayer.xaml</DependentUpon>
-    </Compile>
-    <Compile Include="Samples\KmlLayers\DragDropKMLFile.xaml.cs">
-      <DependentUpon>DragDropKMLFile.xaml</DependentUpon>
-    </Compile>
-    <Compile Include="Samples\KmlLayers\NetworklinkKML.xaml.cs">
-      <DependentUpon>NetworklinkKML.xaml</DependentUpon>
-    </Compile>
-    <Compile Include="Samples\Scene\ArcGISDynamicMapServiceLayerSample3d.xaml.cs">
-      <DependentUpon>ArcGISDynamicMapServiceLayerSample3d.xaml</DependentUpon>
-      <SubType>Code</SubType>
-    </Compile>
-    <Compile Include="Samples\Scene\ArcGISTiledMapServiceLayerSample3d.xaml.cs">
-      <DependentUpon>ArcGISTiledMapServiceLayerSample3d.xaml</DependentUpon>
-    </Compile>
-    <Compile Include="Samples\Scene\CameraAnimationSample3d.xaml.cs">
-      <DependentUpon>CameraAnimationSample3d.xaml</DependentUpon>
-    </Compile>
-    <Compile Include="Samples\Scene\ElevationExaggeration.xaml.cs">
-      <DependentUpon>ElevationExaggeration.xaml</DependentUpon>
-    </Compile>
-    <Compile Include="Samples\Scene\ElevationSourceSample3d.xaml.cs">
-      <DependentUpon>ElevationSourceSample3d.xaml</DependentUpon>
-      <SubType>Code</SubType>
-    </Compile>
-    <Compile Include="Samples\Scene\ElevationModeSample.xaml.cs">
-      <DependentUpon>ElevationModeSample.xaml</DependentUpon>
-    </Compile>
-    <Compile Include="Samples\Scene\FollowTarget.xaml.cs">
-      <DependentUpon>FollowTarget.xaml</DependentUpon>
-    </Compile>
-    <Compile Include="Samples\Scene\GraphicsExtrusion.xaml.cs">
-      <DependentUpon>GraphicsExtrusion.xaml</DependentUpon>
-    </Compile>
-    <Compile Include="Samples\Scene\GraphicsOverlay3d.xaml.cs">
-      <DependentUpon>GraphicsOverlay3d.xaml</DependentUpon>
-    </Compile>
-    <Compile Include="Samples\Scene\KMLLayerSample3D.xaml.cs">
-      <DependentUpon>KMLLayerSample3D.xaml</DependentUpon>
-    </Compile>
-    <Compile Include="Samples\Scene\OpenStreetMapLayerSample3d.xaml.cs">
-      <DependentUpon>OpenStreetMapLayerSample3d.xaml</DependentUpon>
-    </Compile>
-    <Compile Include="Samples\DynamicServiceLayers\ArcGISDynamicMapServiceLayerLocalSample.xaml.cs">
-      <DependentUpon>ArcGISDynamicMapServiceLayerLocalSample.xaml</DependentUpon>
-    </Compile>
-    <Compile Include="Samples\DynamicServiceLayers\ArcGISDynamicMapServiceLayerSample.xaml.cs">
-      <DependentUpon>ArcGISDynamicMapServiceLayerSample.xaml</DependentUpon>
-    </Compile>
-    <Compile Include="Samples\DynamicServiceLayers\ArcGISImageServiceLayerSample.xaml.cs">
-      <DependentUpon>ArcGISImageServiceLayerSample.xaml</DependentUpon>
-    </Compile>
-    <Compile Include="Samples\DynamicServiceLayers\DynamicLayerAddData.xaml.cs">
-      <DependentUpon>DynamicLayerAddData.xaml</DependentUpon>
-    </Compile>
-    <Compile Include="Samples\DynamicServiceLayers\DynamicLayerLabeling.xaml.cs">
-      <DependentUpon>DynamicLayerLabeling.xaml</DependentUpon>
-    </Compile>
-    <Compile Include="Samples\DynamicServiceLayers\DynamicLayerRendering.xaml.cs">
-      <DependentUpon>DynamicLayerRendering.xaml</DependentUpon>
-    </Compile>
-    <Compile Include="Samples\DynamicServiceLayers\DynamicLayerReordering.xaml.cs">
-      <DependentUpon>DynamicLayerReordering.xaml</DependentUpon>
-    </Compile>
-    <Compile Include="Samples\DynamicServiceLayers\DynamicLayersInXAML.xaml.cs">
-      <DependentUpon>DynamicLayersInXAML.xaml</DependentUpon>
-    </Compile>
-    <Compile Include="Samples\DynamicServiceLayers\ImageServiceRasterFunctions.xaml.cs">
-      <DependentUpon>ImageServiceRasterFunctions.xaml</DependentUpon>
-    </Compile>
-    <Compile Include="Samples\DynamicServiceLayers\Stretch.xaml.cs">
-      <DependentUpon>Stretch.xaml</DependentUpon>
-    </Compile>
-    <Compile Include="Samples\DynamicServiceLayers\WMSLayer.xaml.cs">
-      <DependentUpon>WMSLayer.xaml</DependentUpon>
-    </Compile>
-    <Compile Include="Samples\Editing\DrawAndEditGraphics.xaml.cs">
-      <DependentUpon>DrawAndEditGraphics.xaml</DependentUpon>
-    </Compile>
-    <Compile Include="Samples\Editing\DynamicLayerEditAttribute.xaml.cs">
-      <DependentUpon>DynamicLayerEditAttribute.xaml</DependentUpon>
-    </Compile>
-    <Compile Include="Samples\Editing\DynamicLayerEditGeometry.xaml.cs">
-      <DependentUpon>DynamicLayerEditGeometry.xaml</DependentUpon>
-    </Compile>
-    <Compile Include="Samples\Editing\EditAttachment.xaml.cs">
-      <DependentUpon>EditAttachment.xaml</DependentUpon>
-    </Compile>
-    <Compile Include="Samples\Editing\EditRelatedData.xaml.cs">
-      <DependentUpon>EditRelatedData.xaml</DependentUpon>
-    </Compile>
-    <Compile Include="Samples\Editing\ExplicitSave.xaml.cs">
-      <DependentUpon>ExplicitSave.xaml</DependentUpon>
-    </Compile>
-    <Compile Include="Samples\Extras\SOEElevationData.xaml.cs">
-      <DependentUpon>SOEElevationData.xaml</DependentUpon>
-    </Compile>
-    <Compile Include="Samples\Editing\FeatureLayerEditAttribute.xaml.cs">
-      <DependentUpon>FeatureLayerEditAttribute.xaml</DependentUpon>
-    </Compile>
-    <Compile Include="Samples\Editing\FeatureLayerEditGeometry.xaml.cs">
-      <DependentUpon>FeatureLayerEditGeometry.xaml</DependentUpon>
-    </Compile>
-    <Compile Include="Samples\Editing\MovePoints.xaml.cs">
-      <DependentUpon>MovePoints.xaml</DependentUpon>
-    </Compile>
-    <Compile Include="Samples\Editing\OwnershipBasedEditing.xaml.cs">
-      <DependentUpon>OwnershipBasedEditing.xaml</DependentUpon>
-    </Compile>
-    <Compile Include="Samples\FeatureLayers\FeatureLayerFromLocalGeodatabase.xaml.cs">
-      <DependentUpon>FeatureLayerFromLocalGeodatabase.xaml</DependentUpon>
-    </Compile>
-    <Compile Include="Samples\FeatureLayers\FeatureLayerFromService.xaml.cs">
-      <DependentUpon>FeatureLayerFromService.xaml</DependentUpon>
-    </Compile>
-    <Compile Include="Samples\FeatureLayers\FeatureLayerFromShapefile.xaml.cs">
-      <DependentUpon>FeatureLayerFromShapefile.xaml</DependentUpon>
-    </Compile>
-    <Compile Include="Samples\FeatureLayers\FeatureLayerHitTesting.xaml.cs">
-      <DependentUpon>FeatureLayerHitTesting.xaml</DependentUpon>
-    </Compile>
-    <Compile Include="Samples\FeatureLayers\FeatureLayerMapTips.xaml.cs">
-      <DependentUpon>FeatureLayerMapTips.xaml</DependentUpon>
-    </Compile>
-    <Compile Include="Samples\FeatureLayers\FeatureLayerSelection.xaml.cs">
-      <DependentUpon>FeatureLayerSelection.xaml</DependentUpon>
-    </Compile>
-    <Compile Include="Samples\FeatureLayers\QueryFilterSample.xaml.cs">
-      <DependentUpon>QueryFilterSample.xaml</DependentUpon>
-    </Compile>
-    <Compile Include="Samples\GeocodingTasks\FindPlace.xaml.cs">
-      <DependentUpon>FindPlace.xaml</DependentUpon>
-    </Compile>
-    <Compile Include="Samples\GeocodingTasks\GeocodeAddress.xaml.cs">
-      <DependentUpon>GeocodeAddress.xaml</DependentUpon>
-    </Compile>
-    <Compile Include="Samples\GeocodingTasks\ReverseGeocode.xaml.cs">
-      <DependentUpon>ReverseGeocode.xaml</DependentUpon>
-    </Compile>
-    <Compile Include="Samples\Geometry\AreaSample.xaml.cs">
-      <DependentUpon>AreaSample.xaml</DependentUpon>
-    </Compile>
-    <Compile Include="Samples\Geometry\Boundary.xaml.cs">
-      <DependentUpon>Boundary.xaml</DependentUpon>
-    </Compile>
-    <Compile Include="Samples\Geometry\BufferSample.xaml.cs">
-      <DependentUpon>BufferSample.xaml</DependentUpon>
-    </Compile>
-    <Compile Include="Samples\Geometry\ClipGeometry.xaml.cs">
-      <DependentUpon>ClipGeometry.xaml</DependentUpon>
-    </Compile>
-    <Compile Include="Samples\Geometry\ConvexHull.xaml.cs">
-      <DependentUpon>ConvexHull.xaml</DependentUpon>
-    </Compile>
-    <Compile Include="Samples\Geometry\CreatePoints.xaml.cs">
-      <DependentUpon>CreatePoints.xaml</DependentUpon>
-    </Compile>
-    <Compile Include="Samples\Geometry\CreatePolygons.xaml.cs">
-      <DependentUpon>CreatePolygons.xaml</DependentUpon>
-    </Compile>
-    <Compile Include="Samples\Geometry\CreatePolylines.xaml.cs">
-      <DependentUpon>CreatePolylines.xaml</DependentUpon>
-    </Compile>
-    <Compile Include="Samples\Geometry\CutGeometry.xaml.cs">
-      <DependentUpon>CutGeometry.xaml</DependentUpon>
-    </Compile>
-    <Compile Include="Samples\Geometry\Densify.xaml.cs">
-      <DependentUpon>Densify.xaml</DependentUpon>
-    </Compile>
-    <Compile Include="Samples\Geometry\Difference.xaml.cs">
-      <DependentUpon>Difference.xaml</DependentUpon>
-    </Compile>
-    <Compile Include="Samples\Geometry\DistanceFromGeometry.xaml.cs">
-      <DependentUpon>DistanceFromGeometry.xaml</DependentUpon>
-    </Compile>
-    <Compile Include="Samples\Geometry\Generalize.xaml.cs">
-      <DependentUpon>Generalize.xaml</DependentUpon>
-    </Compile>
-    <Compile Include="Samples\Geometry\GeodesicBuffer.xaml.cs">
-      <DependentUpon>GeodesicBuffer.xaml</DependentUpon>
-    </Compile>
-    <Compile Include="Samples\Geometry\GeodesicDensify.xaml.cs">
-      <DependentUpon>GeodesicDensify.xaml</DependentUpon>
-    </Compile>
-    <Compile Include="Samples\Geometry\GeodesicEllipse.xaml.cs">
-      <DependentUpon>GeodesicEllipse.xaml</DependentUpon>
-    </Compile>
-    <Compile Include="Samples\Geometry\GeodesicMove.xaml.cs">
-      <DependentUpon>GeodesicMove.xaml</DependentUpon>
-    </Compile>
-    <Compile Include="Samples\Geometry\Intersection.xaml.cs">
-      <DependentUpon>Intersection.xaml</DependentUpon>
-    </Compile>
-    <Compile Include="Samples\Geometry\LabelPoint.xaml.cs">
-      <DependentUpon>LabelPoint.xaml</DependentUpon>
-    </Compile>
-    <Compile Include="Samples\Geometry\NearestCoordinateInGeometry.xaml.cs">
-      <DependentUpon>NearestCoordinateInGeometry.xaml</DependentUpon>
-    </Compile>
-    <Compile Include="Samples\Geometry\Offset.xaml.cs">
-      <DependentUpon>Offset.xaml</DependentUpon>
-    </Compile>
-    <Compile Include="Samples\Geometry\ProjectCoordinate.xaml.cs">
-      <DependentUpon>ProjectCoordinate.xaml</DependentUpon>
-    </Compile>
-    <Compile Include="Samples\Geometry\Relate.xaml.cs">
-      <DependentUpon>Relate.xaml</DependentUpon>
-    </Compile>
-    <Compile Include="Samples\Geometry\Relationship.xaml.cs">
-      <DependentUpon>Relationship.xaml</DependentUpon>
-    </Compile>
-    <Compile Include="Samples\Geometry\Simplify.xaml.cs">
-      <DependentUpon>Simplify.xaml</DependentUpon>
-    </Compile>
-    <Compile Include="Samples\Geometry\UnionGeometry.xaml.cs">
-      <DependentUpon>UnionGeometry.xaml</DependentUpon>
-    </Compile>
-    <Compile Include="Samples\GeoprocessingTasks\ClipFeatures.xaml.cs">
-      <DependentUpon>ClipFeatures.xaml</DependentUpon>
-    </Compile>
-    <Compile Include="Samples\GeoprocessingTasks\DriveTimes.xaml.cs">
-      <DependentUpon>DriveTimes.xaml</DependentUpon>
-    </Compile>
-    <Compile Include="Samples\GeoprocessingTasks\ExtractData.xaml.cs">
-      <DependentUpon>ExtractData.xaml</DependentUpon>
-    </Compile>
-    <Compile Include="Samples\GeoprocessingTasks\MessageInABottle.xaml.cs">
-      <DependentUpon>MessageInABottle.xaml</DependentUpon>
-    </Compile>
-    <Compile Include="Samples\GeoprocessingTasks\PopulationForArea.xaml.cs">
-      <DependentUpon>PopulationForArea.xaml</DependentUpon>
-    </Compile>
-    <Compile Include="Samples\GeoprocessingTasks\Viewshed.xaml.cs">
-      <DependentUpon>Viewshed.xaml</DependentUpon>
-    </Compile>
-    <Compile Include="Samples\GraphicsLayers\AddInteractively.xaml.cs">
-      <DependentUpon>AddInteractively.xaml</DependentUpon>
-    </Compile>
-    <Compile Include="Samples\GraphicsLayers\CsvLayerSample.xaml.cs">
-      <DependentUpon>CsvLayerSample.xaml</DependentUpon>
-    </Compile>
-    <Compile Include="Samples\GraphicsLayers\GeoRssLayerSample.xaml.cs">
-      <DependentUpon>GeoRssLayerSample.xaml</DependentUpon>
-    </Compile>
-    <Compile Include="Samples\GraphicsLayers\GraphicsHitTesting.xaml.cs">
-      <DependentUpon>GraphicsHitTesting.xaml</DependentUpon>
-    </Compile>
-    <Compile Include="Samples\GraphicsLayers\GraphicsLayerRenderingMode.xaml.cs">
-      <DependentUpon>GraphicsLayerRenderingMode.xaml</DependentUpon>
-    </Compile>
-    <Compile Include="Samples\GraphicsLayers\GraphicsLayerSample.xaml.cs">
-      <DependentUpon>GraphicsLayerSample.xaml</DependentUpon>
-    </Compile>
-    <Compile Include="Samples\GraphicsLayers\GraphicsLayerSelection.xaml.cs">
-      <DependentUpon>GraphicsLayerSelection.xaml</DependentUpon>
-    </Compile>
-    <Compile Include="Samples\GraphicsLayers\GraphicsMapTips.xaml.cs">
-      <DependentUpon>GraphicsMapTips.xaml</DependentUpon>
-    </Compile>
-    <Compile Include="Samples\GraphicsLayers\GraphicsSourceSample.xaml.cs">
-      <DependentUpon>GraphicsSourceSample.xaml</DependentUpon>
-    </Compile>
-    <Compile Include="Samples\GraphicsLayers\SmoothGraphicAnimation.xaml.cs">
-      <DependentUpon>SmoothGraphicAnimation.xaml</DependentUpon>
-    </Compile>
-    <Compile Include="Samples\ImageryTasks\ComputeClassStatistics.xaml.cs">
-      <DependentUpon>ComputeClassStatistics.xaml</DependentUpon>
-    </Compile>
-    <Compile Include="Samples\ImageryTasks\GetSamples.xaml.cs">
-      <DependentUpon>GetSamples.xaml</DependentUpon>
-    </Compile>
-    <Compile Include="Samples\ImageryTasks\Mensuration.xaml.cs">
-      <DependentUpon>Mensuration.xaml</DependentUpon>
-    </Compile>
-    <Compile Include="Samples\Mapping\GroupLayers.xaml.cs">
-      <DependentUpon>GroupLayers.xaml</DependentUpon>
-    </Compile>
-    <Compile Include="Samples\Mapping\InteractionOptionsSample.xaml.cs">
-      <DependentUpon>InteractionOptionsSample.xaml</DependentUpon>
-    </Compile>
-    <Compile Include="Samples\Mapping\LayerList.xaml.cs">
-      <DependentUpon>LayerList.xaml</DependentUpon>
-    </Compile>
-    <Compile Include="Samples\Mapping\LayersInitialized.xaml.cs">
-      <DependentUpon>LayersInitialized.xaml</DependentUpon>
-    </Compile>
-    <Compile Include="Samples\Mapping\LocationDisplay.xaml.cs">
-      <DependentUpon>LocationDisplay.xaml</DependentUpon>
-    </Compile>
-    <Compile Include="Samples\Mapping\MapGrid.xaml.cs">
-      <DependentUpon>MapGrid.xaml</DependentUpon>
-    </Compile>
-    <Compile Include="Samples\Mapping\MapOverlays.xaml.cs">
-      <DependentUpon>MapOverlays.xaml</DependentUpon>
-    </Compile>
-    <Compile Include="Samples\Mapping\MapRotation.xaml.cs">
-      <DependentUpon>MapRotation.xaml</DependentUpon>
-    </Compile>
-    <Compile Include="Samples\Mapping\NavigateFromViewModel.xaml.cs">
-      <DependentUpon>NavigateFromViewModel.xaml</DependentUpon>
-    </Compile>
-    <Compile Include="Samples\Mapping\OverviewMap.xaml.cs">
-      <DependentUpon>OverviewMap.xaml</DependentUpon>
-    </Compile>
-    <Compile Include="Samples\Mapping\SetInitialCenterAndScale.xaml.cs">
-      <DependentUpon>SetInitialCenterAndScale.xaml</DependentUpon>
-    </Compile>
-    <Compile Include="Samples\Mapping\SetInitialMapExtent.xaml.cs">
-      <DependentUpon>SetInitialMapExtent.xaml</DependentUpon>
-    </Compile>
-    <Compile Include="Samples\Mapping\SetSpatialReference.xaml.cs">
-      <DependentUpon>SetSpatialReference.xaml</DependentUpon>
-    </Compile>
-    <Compile Include="Samples\Mapping\ShowMapExtent.xaml.cs">
-      <DependentUpon>ShowMapExtent.xaml</DependentUpon>
-    </Compile>
-    <Compile Include="Samples\Mapping\ShowMapScale.xaml.cs">
-      <DependentUpon>ShowMapScale.xaml</DependentUpon>
-    </Compile>
-    <Compile Include="Samples\Mapping\ShowMouseCoordinates.xaml.cs">
-      <DependentUpon>ShowMouseCoordinates.xaml</DependentUpon>
-    </Compile>
-    <Compile Include="Samples\Mapping\Swipe.xaml.cs">
-      <DependentUpon>Swipe.xaml</DependentUpon>
-    </Compile>
-    <Compile Include="Samples\Mapping\SwitchBasemaps.xaml.cs">
-      <DependentUpon>SwitchBasemaps.xaml</DependentUpon>
-    </Compile>
-    <Compile Include="Samples\NetworkAnalystTasks\Routing.xaml.cs">
-      <DependentUpon>Routing.xaml</DependentUpon>
-    </Compile>
-    <Compile Include="Samples\NetworkAnalystTasks\RoutingWithBarriers.xaml.cs">
-      <DependentUpon>RoutingWithBarriers.xaml</DependentUpon>
-    </Compile>
-    <Compile Include="Samples\NetworkAnalystTasks\RoutingWithDirections.xaml.cs">
-      <DependentUpon>RoutingWithDirections.xaml</DependentUpon>
-    </Compile>
-    <Compile Include="Samples\Offline\ExportTileCache.xaml.cs">
-      <DependentUpon>ExportTileCache.xaml</DependentUpon>
-    </Compile>
-    <Compile Include="Samples\Offline\GenerateGeodatabase.xaml.cs">
-      <DependentUpon>GenerateGeodatabase.xaml</DependentUpon>
-    </Compile>
-    <Compile Include="Samples\Offline\OfflineGeocoding.xaml.cs">
-      <DependentUpon>OfflineGeocoding.xaml</DependentUpon>
-    </Compile>
-    <Compile Include="Samples\Offline\OfflineRouting.xaml.cs">
-      <DependentUpon>OfflineRouting.xaml</DependentUpon>
-    </Compile>
-    <Compile Include="Samples\Offline\SyncGeodatabase.xaml.cs">
-      <DependentUpon>SyncGeodatabase.xaml</DependentUpon>
-    </Compile>
-    <Compile Include="Samples\OnlineServices\BatchGeocoding.xaml.cs">
-      <DependentUpon>BatchGeocoding.xaml</DependentUpon>
-    </Compile>
-    <Compile Include="Samples\OnlineServices\PortalSecurity.cs" />
-    <Compile Include="Samples\OnlineServices\Traffic.xaml.cs">
-      <DependentUpon>Traffic.xaml</DependentUpon>
-    </Compile>
-    <Compile Include="Samples\Portal\CreateWebMap.xaml.cs">
-      <DependentUpon>CreateWebMap.xaml</DependentUpon>
-    </Compile>
-    <Compile Include="Samples\Portal\LoadWebMap.xaml.cs">
-      <DependentUpon>LoadWebMap.xaml</DependentUpon>
-    </Compile>
-    <Compile Include="Samples\Portal\LoadWebMapMVVM.xaml.cs">
-      <DependentUpon>LoadWebMapMVVM.xaml</DependentUpon>
-    </Compile>
-    <Compile Include="Samples\Portal\PortalBasemaps.xaml.cs">
-      <DependentUpon>PortalBasemaps.xaml</DependentUpon>
-    </Compile>
-    <Compile Include="Samples\Portal\PortalSearch.xaml.cs">
-      <DependentUpon>PortalSearch.xaml</DependentUpon>
-    </Compile>
-    <Compile Include="Samples\Portal\ShowProperties.xaml.cs">
-      <DependentUpon>ShowProperties.xaml</DependentUpon>
-    </Compile>
-    <Compile Include="Samples\Printing\ClientPrinting.xaml.cs">
-      <DependentUpon>ClientPrinting.xaml</DependentUpon>
-    </Compile>
-    <Compile Include="Samples\Printing\ServerPrinting.xaml.cs">
-      <DependentUpon>ServerPrinting.xaml</DependentUpon>
-    </Compile>
-    <Compile Include="Samples\QueryTasks\AttributeQuery.xaml.cs">
-      <DependentUpon>AttributeQuery.xaml</DependentUpon>
-    </Compile>
-    <Compile Include="Samples\QueryTasks\FindTaskSample.xaml.cs">
-      <DependentUpon>FindTaskSample.xaml</DependentUpon>
-    </Compile>
-    <Compile Include="Samples\QueryTasks\IdentifySample.xaml.cs">
-      <DependentUpon>IdentifySample.xaml</DependentUpon>
-    </Compile>
-    <Compile Include="Samples\QueryTasks\QueryOnly.xaml.cs">
-      <DependentUpon>QueryOnly.xaml</DependentUpon>
-    </Compile>
-    <Compile Include="Samples\QueryTasks\QueryRelatedTables.xaml.cs">
-      <DependentUpon>QueryRelatedTables.xaml</DependentUpon>
-    </Compile>
-    <Compile Include="Samples\QueryTasks\SpatialQuery.xaml.cs">
-      <DependentUpon>SpatialQuery.xaml</DependentUpon>
-    </Compile>
-    <Compile Include="Samples\QueryTasks\Statistics.xaml.cs">
-      <DependentUpon>Statistics.xaml</DependentUpon>
-    </Compile>
-    <Compile Include="Samples\Scene\SceneOverlay.xaml.cs">
-      <DependentUpon>SceneOverlay.xaml</DependentUpon>
-    </Compile>
-    <Compile Include="Samples\Security\OAuthAuthorizeHandler.cs" />
-    <Compile Include="Samples\Security\TokenSecuredServices.xaml.cs">
-      <DependentUpon>TokenSecuredServices.xaml</DependentUpon>
-    </Compile>
-    <Compile Include="Samples\Symbology\ClassBreaksRendererSample.xaml.cs">
-      <DependentUpon>ClassBreaksRendererSample.xaml</DependentUpon>
-    </Compile>
-    <Compile Include="Samples\Symbology\GenerateRenderer.xaml.cs">
-      <DependentUpon>GenerateRenderer.xaml</DependentUpon>
-    </Compile>
-    <Compile Include="Samples\Symbology\Hydrographic\S57CellInfoSample.xaml.cs">
-      <DependentUpon>S57CellInfoSample.xaml</DependentUpon>
-    </Compile>
-    <Compile Include="Samples\Symbology\Hydrographic\S57DisplayPropertiesSample.xaml.cs">
-      <DependentUpon>S57DisplayPropertiesSample.xaml</DependentUpon>
-    </Compile>
-    <Compile Include="Samples\Symbology\Hydrographic\S57IdentifySample.xaml.cs">
-      <DependentUpon>S57IdentifySample.xaml</DependentUpon>
-    </Compile>
-    <Compile Include="Samples\Symbology\Hydrographic\S57SearchSample.xaml.cs">
-      <DependentUpon>S57SearchSample.xaml</DependentUpon>
-    </Compile>
-    <Compile Include="Samples\Symbology\LineFillSymbols.xaml.cs">
-      <DependentUpon>LineFillSymbols.xaml</DependentUpon>
-    </Compile>
-    <Compile Include="Samples\Symbology\MarkerSymbols.xaml.cs">
-      <DependentUpon>MarkerSymbols.xaml</DependentUpon>
-    </Compile>
-    <Compile Include="Samples\Symbology\SimpleRendererSample.xaml.cs">
-      <DependentUpon>SimpleRendererSample.xaml</DependentUpon>
-    </Compile>
-    <Compile Include="Samples\Symbology\Specialized\MessageProcessingSample.xaml.cs">
-      <DependentUpon>MessageProcessingSample.xaml</DependentUpon>
-    </Compile>
-    <Compile Include="Samples\Symbology\Specialized\SymbolDictionarySearchSample.xaml.cs">
-      <DependentUpon>SymbolDictionarySearchSample.xaml</DependentUpon>
-    </Compile>
-    <Compile Include="Samples\Symbology\SymbolsAndLabels.xaml.cs">
-      <DependentUpon>SymbolsAndLabels.xaml</DependentUpon>
-    </Compile>
-    <Compile Include="Samples\Symbology\TextSymbols.xaml.cs">
-      <DependentUpon>TextSymbols.xaml</DependentUpon>
-    </Compile>
-    <Compile Include="Samples\Symbology\UniqueValueRendererSample.xaml.cs">
-      <DependentUpon>UniqueValueRendererSample.xaml</DependentUpon>
-    </Compile>
-    <Compile Include="Samples\TiledLayers\ArcGISLocalTiledLayerSample.xaml.cs">
-      <DependentUpon>ArcGISLocalTiledLayerSample.xaml</DependentUpon>
-    </Compile>
-    <Compile Include="Samples\TiledLayers\ArcGISTiledMapServiceLayerSample.xaml.cs">
-      <DependentUpon>ArcGISTiledMapServiceLayerSample.xaml</DependentUpon>
-    </Compile>
-    <Compile Include="Samples\TiledLayers\BingLayerSample.xaml.cs">
-      <DependentUpon>BingLayerSample.xaml</DependentUpon>
-    </Compile>
-    <Compile Include="Samples\TiledLayers\OpenStreetMapLayerSample.xaml.cs">
-      <DependentUpon>OpenStreetMapLayerSample.xaml</DependentUpon>
-    </Compile>
-    <Compile Include="Samples\TiledLayers\WebTiledLayerSample.xaml.cs">
-      <DependentUpon>WebTiledLayerSample.xaml</DependentUpon>
-    </Compile>
-    <Compile Include="Samples\TiledLayers\WmtsLayerSample.xaml.cs">
-      <DependentUpon>WmtsLayerSample.xaml</DependentUpon>
-    </Compile>
-    <Compile Include="Samples\Scene\SetSunTime.xaml.cs">
-      <DependentUpon>SetSunTime.xaml</DependentUpon>
-    </Compile>
-    <Compile Include="Samples\Scene\SymbolRotation3d.xaml.cs">
-      <DependentUpon>SymbolRotation3d.xaml</DependentUpon>
-    </Compile>
-  </ItemGroup>
-  <ItemGroup>
-    <Page Include="Samples\KmlLayers\AddKMLLayer.xaml">
-      <SubType>Designer</SubType>
-      <Generator>MSBuild:Compile</Generator>
-    </Page>
-    <Page Include="Samples\KmlLayers\AddLocalKMLLayer.xaml">
-      <SubType>Designer</SubType>
-      <Generator>MSBuild:Compile</Generator>
-    </Page>
-    <Page Include="Samples\KmlLayers\DragDropKMLFile.xaml">
-      <SubType>Designer</SubType>
-      <Generator>MSBuild:Compile</Generator>
-    </Page>
-    <Page Include="Samples\KmlLayers\NetworklinkKML.xaml">
-      <SubType>Designer</SubType>
-      <Generator>MSBuild:Compile</Generator>
-    </Page>
-    <Page Include="Samples\Scene\ArcGISDynamicMapServiceLayerSample3d.xaml">
-      <SubType>Designer</SubType>
-      <Generator>MSBuild:Compile</Generator>
-    </Page>
-    <Page Include="Samples\Scene\ArcGISTiledMapServiceLayerSample3d.xaml">
-      <SubType>Designer</SubType>
-      <Generator>MSBuild:Compile</Generator>
-    </Page>
-    <Page Include="Samples\Scene\CameraAnimationSample3d.xaml">
-      <SubType>Designer</SubType>
-      <Generator>MSBuild:Compile</Generator>
-    </Page>
-    <Page Include="Samples\Scene\ElevationExaggeration.xaml">
-      <Generator>MSBuild:Compile</Generator>
-      <SubType>Designer</SubType>
-    </Page>
-    <Page Include="Samples\Scene\ElevationSourceSample3d.xaml">
-      <SubType>Designer</SubType>
-      <Generator>MSBuild:Compile</Generator>
-    </Page>
-    <Page Include="Samples\Scene\ElevationModeSample.xaml">
-      <SubType>Designer</SubType>
-      <Generator>MSBuild:Compile</Generator>
-    </Page>
-    <Page Include="Samples\Scene\FollowTarget.xaml">
-      <Generator>MSBuild:Compile</Generator>
-      <SubType>Designer</SubType>
-    </Page>
-    <Page Include="Samples\Scene\GraphicsExtrusion.xaml">
-      <SubType>Designer</SubType>
-      <Generator>MSBuild:Compile</Generator>
-    </Page>
-    <Page Include="Samples\Scene\GraphicsOverlay3d.xaml">
-      <Generator>MSBuild:Compile</Generator>
-      <SubType>Designer</SubType>
-    </Page>
-    <Page Include="Samples\Scene\KMLLayerSample3D.xaml">
-      <SubType>Designer</SubType>
-      <Generator>MSBuild:Compile</Generator>
-    </Page>
-    <Page Include="Samples\Scene\OpenStreetMapLayerSample3d.xaml">
-      <SubType>Designer</SubType>
-      <Generator>MSBuild:Compile</Generator>
-    </Page>
-    <Page Include="Samples\DynamicServiceLayers\ArcGISDynamicMapServiceLayerLocalSample.xaml">
-      <Generator>MSBuild:Compile</Generator>
-      <SubType>Designer</SubType>
-    </Page>
-    <Page Include="Samples\DynamicServiceLayers\ArcGISDynamicMapServiceLayerSample.xaml">
-      <Generator>MSBuild:Compile</Generator>
-      <SubType>Designer</SubType>
-    </Page>
-    <Page Include="Samples\DynamicServiceLayers\ArcGISImageServiceLayerSample.xaml">
-      <Generator>MSBuild:Compile</Generator>
-      <SubType>Designer</SubType>
-    </Page>
-    <Page Include="Samples\DynamicServiceLayers\DynamicLayerAddData.xaml">
-      <Generator>MSBuild:Compile</Generator>
-      <SubType>Designer</SubType>
-    </Page>
-    <Page Include="Samples\DynamicServiceLayers\DynamicLayerLabeling.xaml">
-      <Generator>MSBuild:Compile</Generator>
-      <SubType>Designer</SubType>
-    </Page>
-    <Page Include="Samples\DynamicServiceLayers\DynamicLayerRendering.xaml">
-      <Generator>MSBuild:Compile</Generator>
-      <SubType>Designer</SubType>
-    </Page>
-    <Page Include="Samples\DynamicServiceLayers\DynamicLayerReordering.xaml">
-      <Generator>MSBuild:Compile</Generator>
-      <SubType>Designer</SubType>
-    </Page>
-    <Page Include="Samples\DynamicServiceLayers\DynamicLayersInXAML.xaml">
-      <Generator>MSBuild:Compile</Generator>
-      <SubType>Designer</SubType>
-    </Page>
-    <Page Include="Samples\DynamicServiceLayers\ImageServiceRasterFunctions.xaml">
-      <Generator>MSBuild:Compile</Generator>
-      <SubType>Designer</SubType>
-    </Page>
-    <Page Include="Samples\DynamicServiceLayers\Stretch.xaml">
-      <Generator>MSBuild:Compile</Generator>
-      <SubType>Designer</SubType>
-    </Page>
-    <Page Include="Samples\DynamicServiceLayers\WMSLayer.xaml">
-      <Generator>MSBuild:Compile</Generator>
-      <SubType>Designer</SubType>
-    </Page>
-    <Page Include="Samples\Editing\DrawAndEditGraphics.xaml">
-      <Generator>MSBuild:Compile</Generator>
-      <SubType>Designer</SubType>
-    </Page>
-    <Page Include="Samples\Editing\DynamicLayerEditAttribute.xaml">
-      <Generator>MSBuild:Compile</Generator>
-      <SubType>Designer</SubType>
-    </Page>
-    <Page Include="Samples\Editing\DynamicLayerEditGeometry.xaml">
-      <Generator>MSBuild:Compile</Generator>
-      <SubType>Designer</SubType>
-    </Page>
-    <Page Include="Samples\Editing\EditAttachment.xaml">
-      <Generator>MSBuild:Compile</Generator>
-      <SubType>Designer</SubType>
-    </Page>
-    <Page Include="Samples\Editing\EditRelatedData.xaml">
-      <Generator>MSBuild:Compile</Generator>
-      <SubType>Designer</SubType>
-    </Page>
-    <Page Include="Samples\Editing\ExplicitSave.xaml">
-      <Generator>MSBuild:Compile</Generator>
-      <SubType>Designer</SubType>
-    </Page>
-    <Page Include="Samples\Extras\SOEElevationData.xaml">
-      <Generator>MSBuild:Compile</Generator>
-      <SubType>Designer</SubType>
-    </Page>
-    <Page Include="Samples\Editing\FeatureLayerEditAttribute.xaml">
-      <Generator>MSBuild:Compile</Generator>
-      <SubType>Designer</SubType>
-    </Page>
-    <Page Include="Samples\Editing\FeatureLayerEditGeometry.xaml">
-      <Generator>MSBuild:Compile</Generator>
-      <SubType>Designer</SubType>
-    </Page>
-    <Page Include="Samples\Editing\MovePoints.xaml">
-      <Generator>MSBuild:Compile</Generator>
-      <SubType>Designer</SubType>
-    </Page>
-    <Page Include="Samples\Editing\OwnershipBasedEditing.xaml">
-      <Generator>MSBuild:Compile</Generator>
-      <SubType>Designer</SubType>
-    </Page>
-    <Page Include="Samples\FeatureLayers\FeatureLayerFromLocalGeodatabase.xaml">
-      <Generator>MSBuild:Compile</Generator>
-      <SubType>Designer</SubType>
-    </Page>
-    <Page Include="Samples\FeatureLayers\FeatureLayerFromService.xaml">
-      <Generator>MSBuild:Compile</Generator>
-      <SubType>Designer</SubType>
-    </Page>
-    <Page Include="Samples\FeatureLayers\FeatureLayerFromShapefile.xaml">
-      <Generator>MSBuild:Compile</Generator>
-      <SubType>Designer</SubType>
-    </Page>
-    <Page Include="Samples\FeatureLayers\FeatureLayerHitTesting.xaml">
-      <Generator>MSBuild:Compile</Generator>
-      <SubType>Designer</SubType>
-    </Page>
-    <Page Include="Samples\FeatureLayers\FeatureLayerMapTips.xaml">
-      <Generator>MSBuild:Compile</Generator>
-      <SubType>Designer</SubType>
-    </Page>
-    <Page Include="Samples\FeatureLayers\FeatureLayerSelection.xaml">
-      <Generator>MSBuild:Compile</Generator>
-      <SubType>Designer</SubType>
-    </Page>
-    <Page Include="Samples\FeatureLayers\QueryFilterSample.xaml">
-      <Generator>MSBuild:Compile</Generator>
-      <SubType>Designer</SubType>
-    </Page>
-    <Page Include="Samples\GeocodingTasks\FindPlace.xaml">
-      <Generator>MSBuild:Compile</Generator>
-      <SubType>Designer</SubType>
-    </Page>
-    <Page Include="Samples\GeocodingTasks\GeocodeAddress.xaml">
-      <Generator>MSBuild:Compile</Generator>
-      <SubType>Designer</SubType>
-    </Page>
-    <Page Include="Samples\GeocodingTasks\ReverseGeocode.xaml">
-      <Generator>MSBuild:Compile</Generator>
-      <SubType>Designer</SubType>
-    </Page>
-    <Page Include="Samples\Geometry\AreaSample.xaml">
-      <Generator>MSBuild:Compile</Generator>
-      <SubType>Designer</SubType>
-    </Page>
-    <Page Include="Samples\Geometry\Boundary.xaml">
-      <Generator>MSBuild:Compile</Generator>
-      <SubType>Designer</SubType>
-    </Page>
-    <Page Include="Samples\Geometry\BufferSample.xaml">
-      <Generator>MSBuild:Compile</Generator>
-      <SubType>Designer</SubType>
-    </Page>
-    <Page Include="Samples\Geometry\ClipGeometry.xaml">
-      <Generator>MSBuild:Compile</Generator>
-      <SubType>Designer</SubType>
-    </Page>
-    <Page Include="Samples\Geometry\ConvexHull.xaml">
-      <Generator>MSBuild:Compile</Generator>
-      <SubType>Designer</SubType>
-    </Page>
-    <Page Include="Samples\Geometry\CreatePoints.xaml">
-      <Generator>MSBuild:Compile</Generator>
-      <SubType>Designer</SubType>
-    </Page>
-    <Page Include="Samples\Geometry\CreatePolygons.xaml">
-      <Generator>MSBuild:Compile</Generator>
-      <SubType>Designer</SubType>
-    </Page>
-    <Page Include="Samples\Geometry\CreatePolylines.xaml">
-      <Generator>MSBuild:Compile</Generator>
-      <SubType>Designer</SubType>
-    </Page>
-    <Page Include="Samples\Geometry\CutGeometry.xaml">
-      <Generator>MSBuild:Compile</Generator>
-      <SubType>Designer</SubType>
-    </Page>
-    <Page Include="Samples\Geometry\Densify.xaml">
-      <Generator>MSBuild:Compile</Generator>
-      <SubType>Designer</SubType>
-    </Page>
-    <Page Include="Samples\Geometry\Difference.xaml">
-      <Generator>MSBuild:Compile</Generator>
-      <SubType>Designer</SubType>
-    </Page>
-    <Page Include="Samples\Geometry\DistanceFromGeometry.xaml">
-      <Generator>MSBuild:Compile</Generator>
-      <SubType>Designer</SubType>
-    </Page>
-    <Page Include="Samples\Geometry\Generalize.xaml">
-      <Generator>MSBuild:Compile</Generator>
-      <SubType>Designer</SubType>
-    </Page>
-    <Page Include="Samples\Geometry\GeodesicBuffer.xaml">
-      <Generator>MSBuild:Compile</Generator>
-      <SubType>Designer</SubType>
-    </Page>
-    <Page Include="Samples\Geometry\GeodesicDensify.xaml">
-      <Generator>MSBuild:Compile</Generator>
-      <SubType>Designer</SubType>
-    </Page>
-    <Page Include="Samples\Geometry\GeodesicEllipse.xaml">
-      <Generator>MSBuild:Compile</Generator>
-      <SubType>Designer</SubType>
-    </Page>
-    <Page Include="Samples\Geometry\GeodesicMove.xaml">
-      <Generator>MSBuild:Compile</Generator>
-      <SubType>Designer</SubType>
-    </Page>
-    <Page Include="Samples\Geometry\Intersection.xaml">
-      <Generator>MSBuild:Compile</Generator>
-      <SubType>Designer</SubType>
-    </Page>
-    <Page Include="Samples\Geometry\LabelPoint.xaml">
-      <Generator>MSBuild:Compile</Generator>
-      <SubType>Designer</SubType>
-    </Page>
-    <Page Include="Samples\Geometry\NearestCoordinateInGeometry.xaml">
-      <Generator>MSBuild:Compile</Generator>
-      <SubType>Designer</SubType>
-    </Page>
-    <Page Include="Samples\Geometry\Offset.xaml">
-      <Generator>MSBuild:Compile</Generator>
-      <SubType>Designer</SubType>
-    </Page>
-    <Page Include="Samples\Geometry\ProjectCoordinate.xaml">
-      <Generator>MSBuild:Compile</Generator>
-      <SubType>Designer</SubType>
-    </Page>
-    <Page Include="Samples\Geometry\Relate.xaml">
-      <Generator>MSBuild:Compile</Generator>
-      <SubType>Designer</SubType>
-    </Page>
-    <Page Include="Samples\Geometry\Relationship.xaml">
-      <Generator>MSBuild:Compile</Generator>
-      <SubType>Designer</SubType>
-    </Page>
-    <Page Include="Samples\Geometry\Simplify.xaml">
-      <Generator>MSBuild:Compile</Generator>
-      <SubType>Designer</SubType>
-    </Page>
-    <Page Include="Samples\Geometry\UnionGeometry.xaml">
-      <Generator>MSBuild:Compile</Generator>
-      <SubType>Designer</SubType>
-    </Page>
-    <Page Include="Samples\GeoprocessingTasks\ClipFeatures.xaml">
-      <Generator>MSBuild:Compile</Generator>
-      <SubType>Designer</SubType>
-    </Page>
-    <Page Include="Samples\GeoprocessingTasks\DriveTimes.xaml">
-      <Generator>MSBuild:Compile</Generator>
-      <SubType>Designer</SubType>
-    </Page>
-    <Page Include="Samples\GeoprocessingTasks\ExtractData.xaml">
-      <Generator>MSBuild:Compile</Generator>
-      <SubType>Designer</SubType>
-    </Page>
-    <Page Include="Samples\GeoprocessingTasks\MessageInABottle.xaml">
-      <Generator>MSBuild:Compile</Generator>
-      <SubType>Designer</SubType>
-    </Page>
-    <Page Include="Samples\GeoprocessingTasks\PopulationForArea.xaml">
-      <Generator>MSBuild:Compile</Generator>
-      <SubType>Designer</SubType>
-    </Page>
-    <Page Include="Samples\GeoprocessingTasks\Viewshed.xaml">
-      <Generator>MSBuild:Compile</Generator>
-      <SubType>Designer</SubType>
-    </Page>
-    <Page Include="Samples\GraphicsLayers\AddInteractively.xaml">
-      <Generator>MSBuild:Compile</Generator>
-      <SubType>Designer</SubType>
-    </Page>
-    <Page Include="Samples\GraphicsLayers\CsvLayerSample.xaml">
-      <Generator>MSBuild:Compile</Generator>
-      <SubType>Designer</SubType>
-    </Page>
-    <Page Include="Samples\GraphicsLayers\GeoRssLayerSample.xaml">
-      <Generator>MSBuild:Compile</Generator>
-      <SubType>Designer</SubType>
-    </Page>
-    <Page Include="Samples\GraphicsLayers\GraphicsHitTesting.xaml">
-      <Generator>MSBuild:Compile</Generator>
-      <SubType>Designer</SubType>
-    </Page>
-    <Page Include="Samples\GraphicsLayers\GraphicsLayerRenderingMode.xaml">
-      <Generator>MSBuild:Compile</Generator>
-      <SubType>Designer</SubType>
-    </Page>
-    <Page Include="Samples\GraphicsLayers\GraphicsLayerSample.xaml">
-      <Generator>MSBuild:Compile</Generator>
-      <SubType>Designer</SubType>
-    </Page>
-    <Page Include="Samples\GraphicsLayers\GraphicsLayerSelection.xaml">
-      <Generator>MSBuild:Compile</Generator>
-      <SubType>Designer</SubType>
-    </Page>
-    <Page Include="Samples\GraphicsLayers\GraphicsMapTips.xaml">
-      <Generator>MSBuild:Compile</Generator>
-      <SubType>Designer</SubType>
-    </Page>
-    <Page Include="Samples\GraphicsLayers\GraphicsSourceSample.xaml">
-      <Generator>MSBuild:Compile</Generator>
-      <SubType>Designer</SubType>
-    </Page>
-    <Page Include="Samples\GraphicsLayers\SmoothGraphicAnimation.xaml">
-      <Generator>MSBuild:Compile</Generator>
-      <SubType>Designer</SubType>
-    </Page>
-    <Page Include="Samples\ImageryTasks\ComputeClassStatistics.xaml">
-      <Generator>MSBuild:Compile</Generator>
-      <SubType>Designer</SubType>
-    </Page>
-    <Page Include="Samples\ImageryTasks\GetSamples.xaml">
-      <Generator>MSBuild:Compile</Generator>
-      <SubType>Designer</SubType>
-    </Page>
-    <Page Include="Samples\ImageryTasks\Mensuration.xaml">
-      <Generator>MSBuild:Compile</Generator>
-      <SubType>Designer</SubType>
-    </Page>
-    <Page Include="Samples\Mapping\GroupLayers.xaml">
-      <Generator>MSBuild:Compile</Generator>
-      <SubType>Designer</SubType>
-    </Page>
-    <Page Include="Samples\Mapping\InteractionOptionsSample.xaml">
-      <Generator>MSBuild:Compile</Generator>
-      <SubType>Designer</SubType>
-    </Page>
-    <Page Include="Samples\Mapping\LayerList.xaml">
-      <Generator>MSBuild:Compile</Generator>
-      <SubType>Designer</SubType>
-    </Page>
-    <Page Include="Samples\Mapping\LayersInitialized.xaml">
-      <Generator>MSBuild:Compile</Generator>
-      <SubType>Designer</SubType>
-    </Page>
-    <Page Include="Samples\Mapping\LocationDisplay.xaml">
-      <Generator>MSBuild:Compile</Generator>
-      <SubType>Designer</SubType>
-    </Page>
-    <Page Include="Samples\Mapping\MapGrid.xaml">
-      <Generator>MSBuild:Compile</Generator>
-      <SubType>Designer</SubType>
-    </Page>
-    <Page Include="Samples\Mapping\MapOverlays.xaml">
-      <Generator>MSBuild:Compile</Generator>
-      <SubType>Designer</SubType>
-    </Page>
-    <Page Include="Samples\Mapping\MapRotation.xaml">
-      <Generator>MSBuild:Compile</Generator>
-      <SubType>Designer</SubType>
-    </Page>
-    <Page Include="Samples\Mapping\NavigateFromViewModel.xaml">
-      <Generator>MSBuild:Compile</Generator>
-      <SubType>Designer</SubType>
-    </Page>
-    <Page Include="Samples\Mapping\OverviewMap.xaml">
-      <Generator>MSBuild:Compile</Generator>
-      <SubType>Designer</SubType>
-    </Page>
-    <Page Include="Samples\Mapping\SetInitialCenterAndScale.xaml">
-      <Generator>MSBuild:Compile</Generator>
-      <SubType>Designer</SubType>
-    </Page>
-    <Page Include="Samples\Mapping\SetInitialMapExtent.xaml">
-      <Generator>MSBuild:Compile</Generator>
-      <SubType>Designer</SubType>
-    </Page>
-    <Page Include="Samples\Mapping\SetSpatialReference.xaml">
-      <Generator>MSBuild:Compile</Generator>
-      <SubType>Designer</SubType>
-    </Page>
-    <Page Include="Samples\Mapping\ShowMapExtent.xaml">
-      <Generator>MSBuild:Compile</Generator>
-      <SubType>Designer</SubType>
-    </Page>
-    <Page Include="Samples\Mapping\ShowMapScale.xaml">
-      <Generator>MSBuild:Compile</Generator>
-      <SubType>Designer</SubType>
-    </Page>
-    <Page Include="Samples\Mapping\ShowMouseCoordinates.xaml">
-      <Generator>MSBuild:Compile</Generator>
-      <SubType>Designer</SubType>
-    </Page>
-    <Page Include="Samples\Mapping\Swipe.xaml">
-      <Generator>MSBuild:Compile</Generator>
-      <SubType>Designer</SubType>
-    </Page>
-    <Page Include="Samples\Mapping\SwitchBasemaps.xaml">
-      <Generator>MSBuild:Compile</Generator>
-      <SubType>Designer</SubType>
-    </Page>
-    <Page Include="Samples\NetworkAnalystTasks\Routing.xaml">
-      <Generator>MSBuild:Compile</Generator>
-      <SubType>Designer</SubType>
-    </Page>
-    <Page Include="Samples\NetworkAnalystTasks\RoutingWithBarriers.xaml">
-      <Generator>MSBuild:Compile</Generator>
-      <SubType>Designer</SubType>
-    </Page>
-    <Page Include="Samples\NetworkAnalystTasks\RoutingWithDirections.xaml">
-      <Generator>MSBuild:Compile</Generator>
-      <SubType>Designer</SubType>
-    </Page>
-    <Page Include="Samples\Offline\ExportTileCache.xaml">
-      <Generator>MSBuild:Compile</Generator>
-      <SubType>Designer</SubType>
-    </Page>
-    <Page Include="Samples\Offline\GenerateGeodatabase.xaml">
-      <Generator>MSBuild:Compile</Generator>
-      <SubType>Designer</SubType>
-    </Page>
-    <Page Include="Samples\Offline\OfflineGeocoding.xaml">
-      <Generator>MSBuild:Compile</Generator>
-      <SubType>Designer</SubType>
-    </Page>
-    <Page Include="Samples\Offline\OfflineRouting.xaml">
-      <Generator>MSBuild:Compile</Generator>
-      <SubType>Designer</SubType>
-    </Page>
-    <Page Include="Samples\Offline\SyncGeodatabase.xaml">
-      <Generator>MSBuild:Compile</Generator>
-      <SubType>Designer</SubType>
-    </Page>
-    <Page Include="Samples\OnlineServices\BatchGeocoding.xaml">
-      <Generator>MSBuild:Compile</Generator>
-      <SubType>Designer</SubType>
-    </Page>
-    <Page Include="Samples\OnlineServices\Traffic.xaml">
-      <Generator>MSBuild:Compile</Generator>
-      <SubType>Designer</SubType>
-    </Page>
-    <Page Include="Samples\Portal\CreateWebMap.xaml">
-      <Generator>MSBuild:Compile</Generator>
-      <SubType>Designer</SubType>
-    </Page>
-    <Page Include="Samples\Portal\LoadWebMap.xaml">
-      <Generator>MSBuild:Compile</Generator>
-      <SubType>Designer</SubType>
-    </Page>
-    <Page Include="Samples\Portal\LoadWebMapMVVM.xaml">
-      <Generator>MSBuild:Compile</Generator>
-      <SubType>Designer</SubType>
-    </Page>
-    <Page Include="Samples\Portal\PortalBasemaps.xaml">
-      <Generator>MSBuild:Compile</Generator>
-      <SubType>Designer</SubType>
-    </Page>
-    <Page Include="Samples\Portal\PortalSearch.xaml">
-      <Generator>MSBuild:Compile</Generator>
-      <SubType>Designer</SubType>
-    </Page>
-    <Page Include="Samples\Portal\ShowProperties.xaml">
-      <Generator>MSBuild:Compile</Generator>
-      <SubType>Designer</SubType>
-    </Page>
-    <Page Include="Samples\Printing\ClientPrinting.xaml">
-      <Generator>MSBuild:Compile</Generator>
-      <SubType>Designer</SubType>
-    </Page>
-    <Page Include="Samples\Printing\ServerPrinting.xaml">
-      <Generator>MSBuild:Compile</Generator>
-      <SubType>Designer</SubType>
-    </Page>
-    <Page Include="Samples\QueryTasks\AttributeQuery.xaml">
-      <Generator>MSBuild:Compile</Generator>
-      <SubType>Designer</SubType>
-    </Page>
-    <Page Include="Samples\QueryTasks\FindTaskSample.xaml">
-      <Generator>MSBuild:Compile</Generator>
-      <SubType>Designer</SubType>
-    </Page>
-    <Page Include="Samples\QueryTasks\IdentifySample.xaml">
-      <Generator>MSBuild:Compile</Generator>
-      <SubType>Designer</SubType>
-    </Page>
-    <Page Include="Samples\QueryTasks\QueryOnly.xaml">
-      <Generator>MSBuild:Compile</Generator>
-      <SubType>Designer</SubType>
-    </Page>
-    <Page Include="Samples\QueryTasks\QueryRelatedTables.xaml">
-      <Generator>MSBuild:Compile</Generator>
-      <SubType>Designer</SubType>
-    </Page>
-    <Page Include="Samples\QueryTasks\SpatialQuery.xaml">
-      <Generator>MSBuild:Compile</Generator>
-      <SubType>Designer</SubType>
-    </Page>
-    <Page Include="Samples\QueryTasks\Statistics.xaml">
-      <Generator>MSBuild:Compile</Generator>
-      <SubType>Designer</SubType>
-    </Page>
-    <Page Include="Samples\Scene\SceneOverlay.xaml">
-      <SubType>Designer</SubType>
-      <Generator>MSBuild:Compile</Generator>
-    </Page>
-    <Page Include="Samples\Security\TokenSecuredServices.xaml">
-      <Generator>MSBuild:Compile</Generator>
-      <SubType>Designer</SubType>
-    </Page>
-    <Page Include="Samples\Symbology\ClassBreaksRendererSample.xaml">
-      <Generator>MSBuild:Compile</Generator>
-      <SubType>Designer</SubType>
-    </Page>
-    <Page Include="Samples\Symbology\GenerateRenderer.xaml">
-      <Generator>MSBuild:Compile</Generator>
-      <SubType>Designer</SubType>
-    </Page>
-    <Page Include="Samples\Symbology\Hydrographic\S57CellInfoSample.xaml">
-      <Generator>MSBuild:Compile</Generator>
-      <SubType>Designer</SubType>
-    </Page>
-    <Page Include="Samples\Symbology\Hydrographic\S57DisplayPropertiesSample.xaml">
-      <Generator>MSBuild:Compile</Generator>
-      <SubType>Designer</SubType>
-    </Page>
-    <Page Include="Samples\Symbology\Hydrographic\S57IdentifySample.xaml">
-      <Generator>MSBuild:Compile</Generator>
-      <SubType>Designer</SubType>
-    </Page>
-    <Page Include="Samples\Symbology\Hydrographic\S57SearchSample.xaml">
-      <Generator>MSBuild:Compile</Generator>
-      <SubType>Designer</SubType>
-    </Page>
-    <Page Include="Samples\Symbology\LineFillSymbols.xaml">
-      <Generator>MSBuild:Compile</Generator>
-      <SubType>Designer</SubType>
-    </Page>
-    <Page Include="Samples\Symbology\MarkerSymbols.xaml">
-      <Generator>MSBuild:Compile</Generator>
-      <SubType>Designer</SubType>
-    </Page>
-    <Page Include="Samples\Symbology\SimpleRendererSample.xaml">
-      <Generator>MSBuild:Compile</Generator>
-      <SubType>Designer</SubType>
-    </Page>
-    <Page Include="Samples\Symbology\Specialized\MessageProcessingSample.xaml">
-      <Generator>MSBuild:Compile</Generator>
-      <SubType>Designer</SubType>
-    </Page>
-    <Page Include="Samples\Symbology\Specialized\SymbolDictionarySearchSample.xaml">
-      <Generator>MSBuild:Compile</Generator>
-      <SubType>Designer</SubType>
-    </Page>
-    <Page Include="Samples\Symbology\SymbolsAndLabels.xaml">
-      <Generator>MSBuild:Compile</Generator>
-      <SubType>Designer</SubType>
-    </Page>
-    <Page Include="Samples\Symbology\TextSymbols.xaml">
-      <Generator>MSBuild:Compile</Generator>
-      <SubType>Designer</SubType>
-    </Page>
-    <Page Include="Samples\Symbology\UniqueValueRendererSample.xaml">
-      <Generator>MSBuild:Compile</Generator>
-      <SubType>Designer</SubType>
-    </Page>
-    <Page Include="Samples\TiledLayers\ArcGISLocalTiledLayerSample.xaml">
-      <Generator>MSBuild:Compile</Generator>
-      <SubType>Designer</SubType>
-    </Page>
-    <Page Include="Samples\TiledLayers\ArcGISTiledMapServiceLayerSample.xaml">
-      <Generator>MSBuild:Compile</Generator>
-      <SubType>Designer</SubType>
-    </Page>
-    <Page Include="Samples\TiledLayers\BingLayerSample.xaml">
-      <Generator>MSBuild:Compile</Generator>
-      <SubType>Designer</SubType>
-    </Page>
-    <Page Include="Samples\TiledLayers\OpenStreetMapLayerSample.xaml">
-      <Generator>MSBuild:Compile</Generator>
-      <SubType>Designer</SubType>
-    </Page>
-    <Page Include="Samples\TiledLayers\WebTiledLayerSample.xaml">
-      <Generator>MSBuild:Compile</Generator>
-      <SubType>Designer</SubType>
-    </Page>
-    <Page Include="Samples\TiledLayers\WmtsLayerSample.xaml">
-      <Generator>MSBuild:Compile</Generator>
-      <SubType>Designer</SubType>
-    </Page>
-    <Page Include="Samples\Scene\SetSunTime.xaml">
-      <SubType>Designer</SubType>
-      <Generator>MSBuild:Compile</Generator>
-    </Page>
-    <Page Include="Samples\Scene\SymbolRotation3d.xaml">
-      <SubType>Designer</SubType>
-      <Generator>MSBuild:Compile</Generator>
-    </Page>
-  </ItemGroup>
-  <ItemGroup>
-    <EmbeddedResource Include="Assets\SampleDescriptions.xml">
-      <SubType>Designer</SubType>
-    </EmbeddedResource>
-  </ItemGroup>
-  <ItemGroup>
-<<<<<<< HEAD
-    <None Include="packages.config" />
-=======
-    <Resource Include="Assets\Updating.png" />
->>>>>>> 4ada9745
-  </ItemGroup>
-  <ItemGroup>
-    <Resource Include="Assets\DrawLineSegment.png" />
-  </ItemGroup>
-  <ItemGroup>
-    <Resource Include="Assets\DrawPoint.png" />
-  </ItemGroup>
-  <ItemGroup>
-    <Resource Include="Assets\DrawPolygon.png" />
-  </ItemGroup>
-  <ItemGroup>
-    <Resource Include="Assets\RedPushPin.png" />
-  </ItemGroup>
-  <ItemGroup>
-    <Resource Include="Assets\RedStickpin.png" />
-  </ItemGroup>
-  <ItemGroup>
-    <Resource Include="Assets\x-24x24.png" />
-  </ItemGroup>
-  <Import Project="$(MSBuildToolsPath)\Microsoft.CSharp.targets" />
-  <Import Project="..\..\..\packages\Esri.ArcGISRuntime.10.2.6.1026\build\net45\Esri.ArcGISRuntime.targets" Condition="Exists('..\..\..\packages\Esri.ArcGISRuntime.10.2.6.1026\build\net45\Esri.ArcGISRuntime.targets')" />
-  <Target Name="EnsureNuGetPackageBuildImports" BeforeTargets="PrepareForBuild">
-    <PropertyGroup>
-      <ErrorText>This project references NuGet package(s) that are missing on this computer. Enable NuGet Package Restore to download them.  For more information, see http://go.microsoft.com/fwlink/?LinkID=322105. The missing file is {0}.</ErrorText>
-    </PropertyGroup>
-    <Error Condition="!Exists('..\..\..\packages\Esri.ArcGISRuntime.10.2.6.1026\build\net45\Esri.ArcGISRuntime.targets')" Text="$([System.String]::Format('$(ErrorText)', '..\..\..\packages\Esri.ArcGISRuntime.10.2.6.1026\build\net45\Esri.ArcGISRuntime.targets'))" />
-  </Target>
-  <!-- To modify your build process, add your task inside one of the targets below and uncomment it. 
-       Other similar extension points exist, see Microsoft.Common.targets.
-  <Target Name="BeforeBuild">
-  </Target>
-  <Target Name="AfterBuild">
-  </Target>
-  -->
+﻿<?xml version="1.0" encoding="utf-8"?>
+<Project ToolsVersion="12.0" DefaultTargets="Build" xmlns="http://schemas.microsoft.com/developer/msbuild/2003">
+  <Import Project="$(MSBuildExtensionsPath)\$(MSBuildToolsVersion)\Microsoft.Common.props" Condition="Exists('$(MSBuildExtensionsPath)\$(MSBuildToolsVersion)\Microsoft.Common.props')" />
+  <PropertyGroup>
+    <Configuration Condition=" '$(Configuration)' == '' ">Debug</Configuration>
+    <Platform Condition=" '$(Platform)' == '' ">AnyCPU</Platform>
+    <ProjectGuid>{45EEFB07-245F-41DB-9445-0CDF099B7619}</ProjectGuid>
+    <OutputType>Library</OutputType>
+    <AppDesignerFolder>Properties</AppDesignerFolder>
+    <RootNamespace>ArcGISRuntime.Samples.Desktop</RootNamespace>
+    <AssemblyName>ArcGISRuntimeSamplesDesktop</AssemblyName>
+    <TargetFrameworkVersion>v4.5</TargetFrameworkVersion>
+    <FileAlignment>512</FileAlignment>
+    <TargetFrameworkProfile />
+    <NuGetPackageImportStamp>cded1110</NuGetPackageImportStamp>
+  </PropertyGroup>
+  <PropertyGroup Condition=" '$(Configuration)|$(Platform)' == 'Debug|AnyCPU' ">
+    <DebugSymbols>true</DebugSymbols>
+    <DebugType>full</DebugType>
+    <Optimize>false</Optimize>
+    <OutputPath>..\..\..\output\Desktop\Debug\</OutputPath>
+    <DefineConstants>DEBUG;TRACE</DefineConstants>
+    <ErrorReport>prompt</ErrorReport>
+    <WarningLevel>4</WarningLevel>
+    <DocumentationFile>Assets\SampleDescriptions.xml</DocumentationFile>
+  </PropertyGroup>
+  <PropertyGroup Condition=" '$(Configuration)|$(Platform)' == 'Release|AnyCPU' ">
+    <DebugType>pdbonly</DebugType>
+    <Optimize>true</Optimize>
+    <OutputPath>..\..\..\output\Desktop\Release\</OutputPath>
+    <DefineConstants>TRACE</DefineConstants>
+    <ErrorReport>prompt</ErrorReport>
+    <WarningLevel>4</WarningLevel>
+    <DocumentationFile>Assets\SampleDescriptions.xml</DocumentationFile>
+  </PropertyGroup>
+  <ItemGroup>
+    <Reference Include="Esri.ArcGISRuntime, Version=10.2.6.0, Culture=neutral, PublicKeyToken=8fc3cc631e44ad86, processorArchitecture=MSIL" />
+    <Reference Include="PresentationCore" />
+    <Reference Include="PresentationFramework" />
+    <Reference Include="System" />
+    <Reference Include="System.Core" />
+    <Reference Include="System.Drawing" />
+    <Reference Include="System.Net.Http" />
+    <Reference Include="System.Runtime.Serialization" />
+    <Reference Include="System.Web" />
+    <Reference Include="System.Web.Extensions" />
+    <Reference Include="System.Windows" />
+    <Reference Include="System.Windows.Forms" />
+    <Reference Include="System.Xaml" />
+    <Reference Include="System.Xml.Linq" />
+    <Reference Include="System.Data.DataSetExtensions" />
+    <Reference Include="Microsoft.CSharp" />
+    <Reference Include="System.Data" />
+    <Reference Include="System.Xml" />
+    <Reference Include="WindowsBase" />
+  </ItemGroup>
+  <ItemGroup>
+    <Compile Include="Properties\AssemblyInfo.cs" />
+    <Compile Include="Samples\KmlLayers\AddKMLLayer.xaml.cs">
+      <DependentUpon>AddKMLLayer.xaml</DependentUpon>
+    </Compile>
+    <Compile Include="Samples\KmlLayers\AddLocalKMLLayer.xaml.cs">
+      <DependentUpon>AddLocalKMLLayer.xaml</DependentUpon>
+    </Compile>
+    <Compile Include="Samples\KmlLayers\DragDropKMLFile.xaml.cs">
+      <DependentUpon>DragDropKMLFile.xaml</DependentUpon>
+    </Compile>
+    <Compile Include="Samples\KmlLayers\NetworklinkKML.xaml.cs">
+      <DependentUpon>NetworklinkKML.xaml</DependentUpon>
+    </Compile>
+    <Compile Include="Samples\Scene\ArcGISDynamicMapServiceLayerSample3d.xaml.cs">
+      <DependentUpon>ArcGISDynamicMapServiceLayerSample3d.xaml</DependentUpon>
+      <SubType>Code</SubType>
+    </Compile>
+    <Compile Include="Samples\Scene\ArcGISTiledMapServiceLayerSample3d.xaml.cs">
+      <DependentUpon>ArcGISTiledMapServiceLayerSample3d.xaml</DependentUpon>
+    </Compile>
+    <Compile Include="Samples\Scene\CameraAnimationSample3d.xaml.cs">
+      <DependentUpon>CameraAnimationSample3d.xaml</DependentUpon>
+    </Compile>
+    <Compile Include="Samples\Scene\ElevationExaggeration.xaml.cs">
+      <DependentUpon>ElevationExaggeration.xaml</DependentUpon>
+    </Compile>
+    <Compile Include="Samples\Scene\ElevationSourceSample3d.xaml.cs">
+      <DependentUpon>ElevationSourceSample3d.xaml</DependentUpon>
+      <SubType>Code</SubType>
+    </Compile>
+    <Compile Include="Samples\Scene\ElevationModeSample.xaml.cs">
+      <DependentUpon>ElevationModeSample.xaml</DependentUpon>
+    </Compile>
+    <Compile Include="Samples\Scene\FollowTarget.xaml.cs">
+      <DependentUpon>FollowTarget.xaml</DependentUpon>
+    </Compile>
+    <Compile Include="Samples\Scene\GraphicsExtrusion.xaml.cs">
+      <DependentUpon>GraphicsExtrusion.xaml</DependentUpon>
+    </Compile>
+    <Compile Include="Samples\Scene\GraphicsOverlay3d.xaml.cs">
+      <DependentUpon>GraphicsOverlay3d.xaml</DependentUpon>
+    </Compile>
+    <Compile Include="Samples\Scene\KMLLayerSample3D.xaml.cs">
+      <DependentUpon>KMLLayerSample3D.xaml</DependentUpon>
+    </Compile>
+    <Compile Include="Samples\Scene\OpenStreetMapLayerSample3d.xaml.cs">
+      <DependentUpon>OpenStreetMapLayerSample3d.xaml</DependentUpon>
+    </Compile>
+    <Compile Include="Samples\DynamicServiceLayers\ArcGISDynamicMapServiceLayerLocalSample.xaml.cs">
+      <DependentUpon>ArcGISDynamicMapServiceLayerLocalSample.xaml</DependentUpon>
+    </Compile>
+    <Compile Include="Samples\DynamicServiceLayers\ArcGISDynamicMapServiceLayerSample.xaml.cs">
+      <DependentUpon>ArcGISDynamicMapServiceLayerSample.xaml</DependentUpon>
+    </Compile>
+    <Compile Include="Samples\DynamicServiceLayers\ArcGISImageServiceLayerSample.xaml.cs">
+      <DependentUpon>ArcGISImageServiceLayerSample.xaml</DependentUpon>
+    </Compile>
+    <Compile Include="Samples\DynamicServiceLayers\DynamicLayerAddData.xaml.cs">
+      <DependentUpon>DynamicLayerAddData.xaml</DependentUpon>
+    </Compile>
+    <Compile Include="Samples\DynamicServiceLayers\DynamicLayerLabeling.xaml.cs">
+      <DependentUpon>DynamicLayerLabeling.xaml</DependentUpon>
+    </Compile>
+    <Compile Include="Samples\DynamicServiceLayers\DynamicLayerRendering.xaml.cs">
+      <DependentUpon>DynamicLayerRendering.xaml</DependentUpon>
+    </Compile>
+    <Compile Include="Samples\DynamicServiceLayers\DynamicLayerReordering.xaml.cs">
+      <DependentUpon>DynamicLayerReordering.xaml</DependentUpon>
+    </Compile>
+    <Compile Include="Samples\DynamicServiceLayers\DynamicLayersInXAML.xaml.cs">
+      <DependentUpon>DynamicLayersInXAML.xaml</DependentUpon>
+    </Compile>
+    <Compile Include="Samples\DynamicServiceLayers\ImageServiceRasterFunctions.xaml.cs">
+      <DependentUpon>ImageServiceRasterFunctions.xaml</DependentUpon>
+    </Compile>
+    <Compile Include="Samples\DynamicServiceLayers\Stretch.xaml.cs">
+      <DependentUpon>Stretch.xaml</DependentUpon>
+    </Compile>
+    <Compile Include="Samples\DynamicServiceLayers\WMSLayer.xaml.cs">
+      <DependentUpon>WMSLayer.xaml</DependentUpon>
+    </Compile>
+    <Compile Include="Samples\Editing\DrawAndEditGraphics.xaml.cs">
+      <DependentUpon>DrawAndEditGraphics.xaml</DependentUpon>
+    </Compile>
+    <Compile Include="Samples\Editing\DynamicLayerEditAttribute.xaml.cs">
+      <DependentUpon>DynamicLayerEditAttribute.xaml</DependentUpon>
+    </Compile>
+    <Compile Include="Samples\Editing\DynamicLayerEditGeometry.xaml.cs">
+      <DependentUpon>DynamicLayerEditGeometry.xaml</DependentUpon>
+    </Compile>
+    <Compile Include="Samples\Editing\EditAttachment.xaml.cs">
+      <DependentUpon>EditAttachment.xaml</DependentUpon>
+    </Compile>
+    <Compile Include="Samples\Editing\EditRelatedData.xaml.cs">
+      <DependentUpon>EditRelatedData.xaml</DependentUpon>
+    </Compile>
+    <Compile Include="Samples\Editing\ExplicitSave.xaml.cs">
+      <DependentUpon>ExplicitSave.xaml</DependentUpon>
+    </Compile>
+    <Compile Include="Samples\Extras\SOEElevationData.xaml.cs">
+      <DependentUpon>SOEElevationData.xaml</DependentUpon>
+    </Compile>
+    <Compile Include="Samples\Editing\FeatureLayerEditAttribute.xaml.cs">
+      <DependentUpon>FeatureLayerEditAttribute.xaml</DependentUpon>
+    </Compile>
+    <Compile Include="Samples\Editing\FeatureLayerEditGeometry.xaml.cs">
+      <DependentUpon>FeatureLayerEditGeometry.xaml</DependentUpon>
+    </Compile>
+    <Compile Include="Samples\Editing\MovePoints.xaml.cs">
+      <DependentUpon>MovePoints.xaml</DependentUpon>
+    </Compile>
+    <Compile Include="Samples\Editing\OwnershipBasedEditing.xaml.cs">
+      <DependentUpon>OwnershipBasedEditing.xaml</DependentUpon>
+    </Compile>
+    <Compile Include="Samples\FeatureLayers\FeatureLayerFromLocalGeodatabase.xaml.cs">
+      <DependentUpon>FeatureLayerFromLocalGeodatabase.xaml</DependentUpon>
+    </Compile>
+    <Compile Include="Samples\FeatureLayers\FeatureLayerFromService.xaml.cs">
+      <DependentUpon>FeatureLayerFromService.xaml</DependentUpon>
+    </Compile>
+    <Compile Include="Samples\FeatureLayers\FeatureLayerFromShapefile.xaml.cs">
+      <DependentUpon>FeatureLayerFromShapefile.xaml</DependentUpon>
+    </Compile>
+    <Compile Include="Samples\FeatureLayers\FeatureLayerHitTesting.xaml.cs">
+      <DependentUpon>FeatureLayerHitTesting.xaml</DependentUpon>
+    </Compile>
+    <Compile Include="Samples\FeatureLayers\FeatureLayerMapTips.xaml.cs">
+      <DependentUpon>FeatureLayerMapTips.xaml</DependentUpon>
+    </Compile>
+    <Compile Include="Samples\FeatureLayers\FeatureLayerSelection.xaml.cs">
+      <DependentUpon>FeatureLayerSelection.xaml</DependentUpon>
+    </Compile>
+    <Compile Include="Samples\FeatureLayers\QueryFilterSample.xaml.cs">
+      <DependentUpon>QueryFilterSample.xaml</DependentUpon>
+    </Compile>
+    <Compile Include="Samples\GeocodingTasks\FindPlace.xaml.cs">
+      <DependentUpon>FindPlace.xaml</DependentUpon>
+    </Compile>
+    <Compile Include="Samples\GeocodingTasks\GeocodeAddress.xaml.cs">
+      <DependentUpon>GeocodeAddress.xaml</DependentUpon>
+    </Compile>
+    <Compile Include="Samples\GeocodingTasks\ReverseGeocode.xaml.cs">
+      <DependentUpon>ReverseGeocode.xaml</DependentUpon>
+    </Compile>
+    <Compile Include="Samples\Geometry\AreaSample.xaml.cs">
+      <DependentUpon>AreaSample.xaml</DependentUpon>
+    </Compile>
+    <Compile Include="Samples\Geometry\Boundary.xaml.cs">
+      <DependentUpon>Boundary.xaml</DependentUpon>
+    </Compile>
+    <Compile Include="Samples\Geometry\BufferSample.xaml.cs">
+      <DependentUpon>BufferSample.xaml</DependentUpon>
+    </Compile>
+    <Compile Include="Samples\Geometry\ClipGeometry.xaml.cs">
+      <DependentUpon>ClipGeometry.xaml</DependentUpon>
+    </Compile>
+    <Compile Include="Samples\Geometry\ConvexHull.xaml.cs">
+      <DependentUpon>ConvexHull.xaml</DependentUpon>
+    </Compile>
+    <Compile Include="Samples\Geometry\CreatePoints.xaml.cs">
+      <DependentUpon>CreatePoints.xaml</DependentUpon>
+    </Compile>
+    <Compile Include="Samples\Geometry\CreatePolygons.xaml.cs">
+      <DependentUpon>CreatePolygons.xaml</DependentUpon>
+    </Compile>
+    <Compile Include="Samples\Geometry\CreatePolylines.xaml.cs">
+      <DependentUpon>CreatePolylines.xaml</DependentUpon>
+    </Compile>
+    <Compile Include="Samples\Geometry\CutGeometry.xaml.cs">
+      <DependentUpon>CutGeometry.xaml</DependentUpon>
+    </Compile>
+    <Compile Include="Samples\Geometry\Densify.xaml.cs">
+      <DependentUpon>Densify.xaml</DependentUpon>
+    </Compile>
+    <Compile Include="Samples\Geometry\Difference.xaml.cs">
+      <DependentUpon>Difference.xaml</DependentUpon>
+    </Compile>
+    <Compile Include="Samples\Geometry\DistanceFromGeometry.xaml.cs">
+      <DependentUpon>DistanceFromGeometry.xaml</DependentUpon>
+    </Compile>
+    <Compile Include="Samples\Geometry\Generalize.xaml.cs">
+      <DependentUpon>Generalize.xaml</DependentUpon>
+    </Compile>
+    <Compile Include="Samples\Geometry\GeodesicBuffer.xaml.cs">
+      <DependentUpon>GeodesicBuffer.xaml</DependentUpon>
+    </Compile>
+    <Compile Include="Samples\Geometry\GeodesicDensify.xaml.cs">
+      <DependentUpon>GeodesicDensify.xaml</DependentUpon>
+    </Compile>
+    <Compile Include="Samples\Geometry\GeodesicEllipse.xaml.cs">
+      <DependentUpon>GeodesicEllipse.xaml</DependentUpon>
+    </Compile>
+    <Compile Include="Samples\Geometry\GeodesicMove.xaml.cs">
+      <DependentUpon>GeodesicMove.xaml</DependentUpon>
+    </Compile>
+    <Compile Include="Samples\Geometry\Intersection.xaml.cs">
+      <DependentUpon>Intersection.xaml</DependentUpon>
+    </Compile>
+    <Compile Include="Samples\Geometry\LabelPoint.xaml.cs">
+      <DependentUpon>LabelPoint.xaml</DependentUpon>
+    </Compile>
+    <Compile Include="Samples\Geometry\NearestCoordinateInGeometry.xaml.cs">
+      <DependentUpon>NearestCoordinateInGeometry.xaml</DependentUpon>
+    </Compile>
+    <Compile Include="Samples\Geometry\Offset.xaml.cs">
+      <DependentUpon>Offset.xaml</DependentUpon>
+    </Compile>
+    <Compile Include="Samples\Geometry\ProjectCoordinate.xaml.cs">
+      <DependentUpon>ProjectCoordinate.xaml</DependentUpon>
+    </Compile>
+    <Compile Include="Samples\Geometry\Relate.xaml.cs">
+      <DependentUpon>Relate.xaml</DependentUpon>
+    </Compile>
+    <Compile Include="Samples\Geometry\Relationship.xaml.cs">
+      <DependentUpon>Relationship.xaml</DependentUpon>
+    </Compile>
+    <Compile Include="Samples\Geometry\Simplify.xaml.cs">
+      <DependentUpon>Simplify.xaml</DependentUpon>
+    </Compile>
+    <Compile Include="Samples\Geometry\UnionGeometry.xaml.cs">
+      <DependentUpon>UnionGeometry.xaml</DependentUpon>
+    </Compile>
+    <Compile Include="Samples\GeoprocessingTasks\ClipFeatures.xaml.cs">
+      <DependentUpon>ClipFeatures.xaml</DependentUpon>
+    </Compile>
+    <Compile Include="Samples\GeoprocessingTasks\DriveTimes.xaml.cs">
+      <DependentUpon>DriveTimes.xaml</DependentUpon>
+    </Compile>
+    <Compile Include="Samples\GeoprocessingTasks\ExtractData.xaml.cs">
+      <DependentUpon>ExtractData.xaml</DependentUpon>
+    </Compile>
+    <Compile Include="Samples\GeoprocessingTasks\MessageInABottle.xaml.cs">
+      <DependentUpon>MessageInABottle.xaml</DependentUpon>
+    </Compile>
+    <Compile Include="Samples\GeoprocessingTasks\PopulationForArea.xaml.cs">
+      <DependentUpon>PopulationForArea.xaml</DependentUpon>
+    </Compile>
+    <Compile Include="Samples\GeoprocessingTasks\Viewshed.xaml.cs">
+      <DependentUpon>Viewshed.xaml</DependentUpon>
+    </Compile>
+    <Compile Include="Samples\GraphicsLayers\AddInteractively.xaml.cs">
+      <DependentUpon>AddInteractively.xaml</DependentUpon>
+    </Compile>
+    <Compile Include="Samples\GraphicsLayers\CsvLayerSample.xaml.cs">
+      <DependentUpon>CsvLayerSample.xaml</DependentUpon>
+    </Compile>
+    <Compile Include="Samples\GraphicsLayers\GeoRssLayerSample.xaml.cs">
+      <DependentUpon>GeoRssLayerSample.xaml</DependentUpon>
+    </Compile>
+    <Compile Include="Samples\GraphicsLayers\GraphicsHitTesting.xaml.cs">
+      <DependentUpon>GraphicsHitTesting.xaml</DependentUpon>
+    </Compile>
+    <Compile Include="Samples\GraphicsLayers\GraphicsLayerRenderingMode.xaml.cs">
+      <DependentUpon>GraphicsLayerRenderingMode.xaml</DependentUpon>
+    </Compile>
+    <Compile Include="Samples\GraphicsLayers\GraphicsLayerSample.xaml.cs">
+      <DependentUpon>GraphicsLayerSample.xaml</DependentUpon>
+    </Compile>
+    <Compile Include="Samples\GraphicsLayers\GraphicsLayerSelection.xaml.cs">
+      <DependentUpon>GraphicsLayerSelection.xaml</DependentUpon>
+    </Compile>
+    <Compile Include="Samples\GraphicsLayers\GraphicsMapTips.xaml.cs">
+      <DependentUpon>GraphicsMapTips.xaml</DependentUpon>
+    </Compile>
+    <Compile Include="Samples\GraphicsLayers\GraphicsSourceSample.xaml.cs">
+      <DependentUpon>GraphicsSourceSample.xaml</DependentUpon>
+    </Compile>
+    <Compile Include="Samples\GraphicsLayers\SmoothGraphicAnimation.xaml.cs">
+      <DependentUpon>SmoothGraphicAnimation.xaml</DependentUpon>
+    </Compile>
+    <Compile Include="Samples\ImageryTasks\ComputeClassStatistics.xaml.cs">
+      <DependentUpon>ComputeClassStatistics.xaml</DependentUpon>
+    </Compile>
+    <Compile Include="Samples\ImageryTasks\GetSamples.xaml.cs">
+      <DependentUpon>GetSamples.xaml</DependentUpon>
+    </Compile>
+    <Compile Include="Samples\ImageryTasks\Mensuration.xaml.cs">
+      <DependentUpon>Mensuration.xaml</DependentUpon>
+    </Compile>
+    <Compile Include="Samples\Mapping\GroupLayers.xaml.cs">
+      <DependentUpon>GroupLayers.xaml</DependentUpon>
+    </Compile>
+    <Compile Include="Samples\Mapping\InteractionOptionsSample.xaml.cs">
+      <DependentUpon>InteractionOptionsSample.xaml</DependentUpon>
+    </Compile>
+    <Compile Include="Samples\Mapping\LayerList.xaml.cs">
+      <DependentUpon>LayerList.xaml</DependentUpon>
+    </Compile>
+    <Compile Include="Samples\Mapping\LayersInitialized.xaml.cs">
+      <DependentUpon>LayersInitialized.xaml</DependentUpon>
+    </Compile>
+    <Compile Include="Samples\Mapping\LocationDisplay.xaml.cs">
+      <DependentUpon>LocationDisplay.xaml</DependentUpon>
+    </Compile>
+    <Compile Include="Samples\Mapping\MapGrid.xaml.cs">
+      <DependentUpon>MapGrid.xaml</DependentUpon>
+    </Compile>
+    <Compile Include="Samples\Mapping\MapOverlays.xaml.cs">
+      <DependentUpon>MapOverlays.xaml</DependentUpon>
+    </Compile>
+    <Compile Include="Samples\Mapping\MapRotation.xaml.cs">
+      <DependentUpon>MapRotation.xaml</DependentUpon>
+    </Compile>
+    <Compile Include="Samples\Mapping\NavigateFromViewModel.xaml.cs">
+      <DependentUpon>NavigateFromViewModel.xaml</DependentUpon>
+    </Compile>
+    <Compile Include="Samples\Mapping\OverviewMap.xaml.cs">
+      <DependentUpon>OverviewMap.xaml</DependentUpon>
+    </Compile>
+    <Compile Include="Samples\Mapping\SetInitialCenterAndScale.xaml.cs">
+      <DependentUpon>SetInitialCenterAndScale.xaml</DependentUpon>
+    </Compile>
+    <Compile Include="Samples\Mapping\SetInitialMapExtent.xaml.cs">
+      <DependentUpon>SetInitialMapExtent.xaml</DependentUpon>
+    </Compile>
+    <Compile Include="Samples\Mapping\SetSpatialReference.xaml.cs">
+      <DependentUpon>SetSpatialReference.xaml</DependentUpon>
+    </Compile>
+    <Compile Include="Samples\Mapping\ShowMapExtent.xaml.cs">
+      <DependentUpon>ShowMapExtent.xaml</DependentUpon>
+    </Compile>
+    <Compile Include="Samples\Mapping\ShowMapScale.xaml.cs">
+      <DependentUpon>ShowMapScale.xaml</DependentUpon>
+    </Compile>
+    <Compile Include="Samples\Mapping\ShowMouseCoordinates.xaml.cs">
+      <DependentUpon>ShowMouseCoordinates.xaml</DependentUpon>
+    </Compile>
+    <Compile Include="Samples\Mapping\Swipe.xaml.cs">
+      <DependentUpon>Swipe.xaml</DependentUpon>
+    </Compile>
+    <Compile Include="Samples\Mapping\SwitchBasemaps.xaml.cs">
+      <DependentUpon>SwitchBasemaps.xaml</DependentUpon>
+    </Compile>
+    <Compile Include="Samples\NetworkAnalystTasks\Routing.xaml.cs">
+      <DependentUpon>Routing.xaml</DependentUpon>
+    </Compile>
+    <Compile Include="Samples\NetworkAnalystTasks\RoutingWithBarriers.xaml.cs">
+      <DependentUpon>RoutingWithBarriers.xaml</DependentUpon>
+    </Compile>
+    <Compile Include="Samples\NetworkAnalystTasks\RoutingWithDirections.xaml.cs">
+      <DependentUpon>RoutingWithDirections.xaml</DependentUpon>
+    </Compile>
+    <Compile Include="Samples\Offline\ExportTileCache.xaml.cs">
+      <DependentUpon>ExportTileCache.xaml</DependentUpon>
+    </Compile>
+    <Compile Include="Samples\Offline\GenerateGeodatabase.xaml.cs">
+      <DependentUpon>GenerateGeodatabase.xaml</DependentUpon>
+    </Compile>
+    <Compile Include="Samples\Offline\OfflineGeocoding.xaml.cs">
+      <DependentUpon>OfflineGeocoding.xaml</DependentUpon>
+    </Compile>
+    <Compile Include="Samples\Offline\OfflineRouting.xaml.cs">
+      <DependentUpon>OfflineRouting.xaml</DependentUpon>
+    </Compile>
+    <Compile Include="Samples\Offline\SyncGeodatabase.xaml.cs">
+      <DependentUpon>SyncGeodatabase.xaml</DependentUpon>
+    </Compile>
+    <Compile Include="Samples\OnlineServices\BatchGeocoding.xaml.cs">
+      <DependentUpon>BatchGeocoding.xaml</DependentUpon>
+    </Compile>
+    <Compile Include="Samples\OnlineServices\PortalSecurity.cs" />
+    <Compile Include="Samples\OnlineServices\Traffic.xaml.cs">
+      <DependentUpon>Traffic.xaml</DependentUpon>
+    </Compile>
+    <Compile Include="Samples\Portal\CreateWebMap.xaml.cs">
+      <DependentUpon>CreateWebMap.xaml</DependentUpon>
+    </Compile>
+    <Compile Include="Samples\Portal\LoadWebMap.xaml.cs">
+      <DependentUpon>LoadWebMap.xaml</DependentUpon>
+    </Compile>
+    <Compile Include="Samples\Portal\LoadWebMapMVVM.xaml.cs">
+      <DependentUpon>LoadWebMapMVVM.xaml</DependentUpon>
+    </Compile>
+    <Compile Include="Samples\Portal\PortalBasemaps.xaml.cs">
+      <DependentUpon>PortalBasemaps.xaml</DependentUpon>
+    </Compile>
+    <Compile Include="Samples\Portal\PortalSearch.xaml.cs">
+      <DependentUpon>PortalSearch.xaml</DependentUpon>
+    </Compile>
+    <Compile Include="Samples\Portal\ShowProperties.xaml.cs">
+      <DependentUpon>ShowProperties.xaml</DependentUpon>
+    </Compile>
+    <Compile Include="Samples\Printing\ClientPrinting.xaml.cs">
+      <DependentUpon>ClientPrinting.xaml</DependentUpon>
+    </Compile>
+    <Compile Include="Samples\Printing\ServerPrinting.xaml.cs">
+      <DependentUpon>ServerPrinting.xaml</DependentUpon>
+    </Compile>
+    <Compile Include="Samples\QueryTasks\AttributeQuery.xaml.cs">
+      <DependentUpon>AttributeQuery.xaml</DependentUpon>
+    </Compile>
+    <Compile Include="Samples\QueryTasks\FindTaskSample.xaml.cs">
+      <DependentUpon>FindTaskSample.xaml</DependentUpon>
+    </Compile>
+    <Compile Include="Samples\QueryTasks\IdentifySample.xaml.cs">
+      <DependentUpon>IdentifySample.xaml</DependentUpon>
+    </Compile>
+    <Compile Include="Samples\QueryTasks\QueryOnly.xaml.cs">
+      <DependentUpon>QueryOnly.xaml</DependentUpon>
+    </Compile>
+    <Compile Include="Samples\QueryTasks\QueryRelatedTables.xaml.cs">
+      <DependentUpon>QueryRelatedTables.xaml</DependentUpon>
+    </Compile>
+    <Compile Include="Samples\QueryTasks\SpatialQuery.xaml.cs">
+      <DependentUpon>SpatialQuery.xaml</DependentUpon>
+    </Compile>
+    <Compile Include="Samples\QueryTasks\Statistics.xaml.cs">
+      <DependentUpon>Statistics.xaml</DependentUpon>
+    </Compile>
+    <Compile Include="Samples\Scene\SceneOverlay.xaml.cs">
+      <DependentUpon>SceneOverlay.xaml</DependentUpon>
+    </Compile>
+    <Compile Include="Samples\Security\OAuthAuthorizeHandler.cs" />
+    <Compile Include="Samples\Security\TokenSecuredServices.xaml.cs">
+      <DependentUpon>TokenSecuredServices.xaml</DependentUpon>
+    </Compile>
+    <Compile Include="Samples\Symbology\ClassBreaksRendererSample.xaml.cs">
+      <DependentUpon>ClassBreaksRendererSample.xaml</DependentUpon>
+    </Compile>
+    <Compile Include="Samples\Symbology\GenerateRenderer.xaml.cs">
+      <DependentUpon>GenerateRenderer.xaml</DependentUpon>
+    </Compile>
+    <Compile Include="Samples\Symbology\Hydrographic\S57CellInfoSample.xaml.cs">
+      <DependentUpon>S57CellInfoSample.xaml</DependentUpon>
+    </Compile>
+    <Compile Include="Samples\Symbology\Hydrographic\S57DisplayPropertiesSample.xaml.cs">
+      <DependentUpon>S57DisplayPropertiesSample.xaml</DependentUpon>
+    </Compile>
+    <Compile Include="Samples\Symbology\Hydrographic\S57IdentifySample.xaml.cs">
+      <DependentUpon>S57IdentifySample.xaml</DependentUpon>
+    </Compile>
+    <Compile Include="Samples\Symbology\Hydrographic\S57SearchSample.xaml.cs">
+      <DependentUpon>S57SearchSample.xaml</DependentUpon>
+    </Compile>
+    <Compile Include="Samples\Symbology\LineFillSymbols.xaml.cs">
+      <DependentUpon>LineFillSymbols.xaml</DependentUpon>
+    </Compile>
+    <Compile Include="Samples\Symbology\MarkerSymbols.xaml.cs">
+      <DependentUpon>MarkerSymbols.xaml</DependentUpon>
+    </Compile>
+    <Compile Include="Samples\Symbology\SimpleRendererSample.xaml.cs">
+      <DependentUpon>SimpleRendererSample.xaml</DependentUpon>
+    </Compile>
+    <Compile Include="Samples\Symbology\Specialized\MessageProcessingSample.xaml.cs">
+      <DependentUpon>MessageProcessingSample.xaml</DependentUpon>
+    </Compile>
+    <Compile Include="Samples\Symbology\Specialized\SymbolDictionarySearchSample.xaml.cs">
+      <DependentUpon>SymbolDictionarySearchSample.xaml</DependentUpon>
+    </Compile>
+    <Compile Include="Samples\Symbology\SymbolsAndLabels.xaml.cs">
+      <DependentUpon>SymbolsAndLabels.xaml</DependentUpon>
+    </Compile>
+    <Compile Include="Samples\Symbology\TextSymbols.xaml.cs">
+      <DependentUpon>TextSymbols.xaml</DependentUpon>
+    </Compile>
+    <Compile Include="Samples\Symbology\UniqueValueRendererSample.xaml.cs">
+      <DependentUpon>UniqueValueRendererSample.xaml</DependentUpon>
+    </Compile>
+    <Compile Include="Samples\TiledLayers\ArcGISLocalTiledLayerSample.xaml.cs">
+      <DependentUpon>ArcGISLocalTiledLayerSample.xaml</DependentUpon>
+    </Compile>
+    <Compile Include="Samples\TiledLayers\ArcGISTiledMapServiceLayerSample.xaml.cs">
+      <DependentUpon>ArcGISTiledMapServiceLayerSample.xaml</DependentUpon>
+    </Compile>
+    <Compile Include="Samples\TiledLayers\BingLayerSample.xaml.cs">
+      <DependentUpon>BingLayerSample.xaml</DependentUpon>
+    </Compile>
+    <Compile Include="Samples\TiledLayers\OpenStreetMapLayerSample.xaml.cs">
+      <DependentUpon>OpenStreetMapLayerSample.xaml</DependentUpon>
+    </Compile>
+    <Compile Include="Samples\TiledLayers\WebTiledLayerSample.xaml.cs">
+      <DependentUpon>WebTiledLayerSample.xaml</DependentUpon>
+    </Compile>
+    <Compile Include="Samples\TiledLayers\WmtsLayerSample.xaml.cs">
+      <DependentUpon>WmtsLayerSample.xaml</DependentUpon>
+    </Compile>
+    <Compile Include="Samples\Scene\SetSunTime.xaml.cs">
+      <DependentUpon>SetSunTime.xaml</DependentUpon>
+    </Compile>
+    <Compile Include="Samples\Scene\SymbolRotation3d.xaml.cs">
+      <DependentUpon>SymbolRotation3d.xaml</DependentUpon>
+    </Compile>
+  </ItemGroup>
+  <ItemGroup>
+    <Page Include="Samples\KmlLayers\AddKMLLayer.xaml">
+      <SubType>Designer</SubType>
+      <Generator>MSBuild:Compile</Generator>
+    </Page>
+    <Page Include="Samples\KmlLayers\AddLocalKMLLayer.xaml">
+      <SubType>Designer</SubType>
+      <Generator>MSBuild:Compile</Generator>
+    </Page>
+    <Page Include="Samples\KmlLayers\DragDropKMLFile.xaml">
+      <SubType>Designer</SubType>
+      <Generator>MSBuild:Compile</Generator>
+    </Page>
+    <Page Include="Samples\KmlLayers\NetworklinkKML.xaml">
+      <SubType>Designer</SubType>
+      <Generator>MSBuild:Compile</Generator>
+    </Page>
+    <Page Include="Samples\Scene\ArcGISDynamicMapServiceLayerSample3d.xaml">
+      <SubType>Designer</SubType>
+      <Generator>MSBuild:Compile</Generator>
+    </Page>
+    <Page Include="Samples\Scene\ArcGISTiledMapServiceLayerSample3d.xaml">
+      <SubType>Designer</SubType>
+      <Generator>MSBuild:Compile</Generator>
+    </Page>
+    <Page Include="Samples\Scene\CameraAnimationSample3d.xaml">
+      <SubType>Designer</SubType>
+      <Generator>MSBuild:Compile</Generator>
+    </Page>
+    <Page Include="Samples\Scene\ElevationExaggeration.xaml">
+      <Generator>MSBuild:Compile</Generator>
+      <SubType>Designer</SubType>
+    </Page>
+    <Page Include="Samples\Scene\ElevationSourceSample3d.xaml">
+      <SubType>Designer</SubType>
+      <Generator>MSBuild:Compile</Generator>
+    </Page>
+    <Page Include="Samples\Scene\ElevationModeSample.xaml">
+      <SubType>Designer</SubType>
+      <Generator>MSBuild:Compile</Generator>
+    </Page>
+    <Page Include="Samples\Scene\FollowTarget.xaml">
+      <Generator>MSBuild:Compile</Generator>
+      <SubType>Designer</SubType>
+    </Page>
+    <Page Include="Samples\Scene\GraphicsExtrusion.xaml">
+      <SubType>Designer</SubType>
+      <Generator>MSBuild:Compile</Generator>
+    </Page>
+    <Page Include="Samples\Scene\GraphicsOverlay3d.xaml">
+      <Generator>MSBuild:Compile</Generator>
+      <SubType>Designer</SubType>
+    </Page>
+    <Page Include="Samples\Scene\KMLLayerSample3D.xaml">
+      <SubType>Designer</SubType>
+      <Generator>MSBuild:Compile</Generator>
+    </Page>
+    <Page Include="Samples\Scene\OpenStreetMapLayerSample3d.xaml">
+      <SubType>Designer</SubType>
+      <Generator>MSBuild:Compile</Generator>
+    </Page>
+    <Page Include="Samples\DynamicServiceLayers\ArcGISDynamicMapServiceLayerLocalSample.xaml">
+      <Generator>MSBuild:Compile</Generator>
+      <SubType>Designer</SubType>
+    </Page>
+    <Page Include="Samples\DynamicServiceLayers\ArcGISDynamicMapServiceLayerSample.xaml">
+      <Generator>MSBuild:Compile</Generator>
+      <SubType>Designer</SubType>
+    </Page>
+    <Page Include="Samples\DynamicServiceLayers\ArcGISImageServiceLayerSample.xaml">
+      <Generator>MSBuild:Compile</Generator>
+      <SubType>Designer</SubType>
+    </Page>
+    <Page Include="Samples\DynamicServiceLayers\DynamicLayerAddData.xaml">
+      <Generator>MSBuild:Compile</Generator>
+      <SubType>Designer</SubType>
+    </Page>
+    <Page Include="Samples\DynamicServiceLayers\DynamicLayerLabeling.xaml">
+      <Generator>MSBuild:Compile</Generator>
+      <SubType>Designer</SubType>
+    </Page>
+    <Page Include="Samples\DynamicServiceLayers\DynamicLayerRendering.xaml">
+      <Generator>MSBuild:Compile</Generator>
+      <SubType>Designer</SubType>
+    </Page>
+    <Page Include="Samples\DynamicServiceLayers\DynamicLayerReordering.xaml">
+      <Generator>MSBuild:Compile</Generator>
+      <SubType>Designer</SubType>
+    </Page>
+    <Page Include="Samples\DynamicServiceLayers\DynamicLayersInXAML.xaml">
+      <Generator>MSBuild:Compile</Generator>
+      <SubType>Designer</SubType>
+    </Page>
+    <Page Include="Samples\DynamicServiceLayers\ImageServiceRasterFunctions.xaml">
+      <Generator>MSBuild:Compile</Generator>
+      <SubType>Designer</SubType>
+    </Page>
+    <Page Include="Samples\DynamicServiceLayers\Stretch.xaml">
+      <Generator>MSBuild:Compile</Generator>
+      <SubType>Designer</SubType>
+    </Page>
+    <Page Include="Samples\DynamicServiceLayers\WMSLayer.xaml">
+      <Generator>MSBuild:Compile</Generator>
+      <SubType>Designer</SubType>
+    </Page>
+    <Page Include="Samples\Editing\DrawAndEditGraphics.xaml">
+      <Generator>MSBuild:Compile</Generator>
+      <SubType>Designer</SubType>
+    </Page>
+    <Page Include="Samples\Editing\DynamicLayerEditAttribute.xaml">
+      <Generator>MSBuild:Compile</Generator>
+      <SubType>Designer</SubType>
+    </Page>
+    <Page Include="Samples\Editing\DynamicLayerEditGeometry.xaml">
+      <Generator>MSBuild:Compile</Generator>
+      <SubType>Designer</SubType>
+    </Page>
+    <Page Include="Samples\Editing\EditAttachment.xaml">
+      <Generator>MSBuild:Compile</Generator>
+      <SubType>Designer</SubType>
+    </Page>
+    <Page Include="Samples\Editing\EditRelatedData.xaml">
+      <Generator>MSBuild:Compile</Generator>
+      <SubType>Designer</SubType>
+    </Page>
+    <Page Include="Samples\Editing\ExplicitSave.xaml">
+      <Generator>MSBuild:Compile</Generator>
+      <SubType>Designer</SubType>
+    </Page>
+    <Page Include="Samples\Extras\SOEElevationData.xaml">
+      <Generator>MSBuild:Compile</Generator>
+      <SubType>Designer</SubType>
+    </Page>
+    <Page Include="Samples\Editing\FeatureLayerEditAttribute.xaml">
+      <Generator>MSBuild:Compile</Generator>
+      <SubType>Designer</SubType>
+    </Page>
+    <Page Include="Samples\Editing\FeatureLayerEditGeometry.xaml">
+      <Generator>MSBuild:Compile</Generator>
+      <SubType>Designer</SubType>
+    </Page>
+    <Page Include="Samples\Editing\MovePoints.xaml">
+      <Generator>MSBuild:Compile</Generator>
+      <SubType>Designer</SubType>
+    </Page>
+    <Page Include="Samples\Editing\OwnershipBasedEditing.xaml">
+      <Generator>MSBuild:Compile</Generator>
+      <SubType>Designer</SubType>
+    </Page>
+    <Page Include="Samples\FeatureLayers\FeatureLayerFromLocalGeodatabase.xaml">
+      <Generator>MSBuild:Compile</Generator>
+      <SubType>Designer</SubType>
+    </Page>
+    <Page Include="Samples\FeatureLayers\FeatureLayerFromService.xaml">
+      <Generator>MSBuild:Compile</Generator>
+      <SubType>Designer</SubType>
+    </Page>
+    <Page Include="Samples\FeatureLayers\FeatureLayerFromShapefile.xaml">
+      <Generator>MSBuild:Compile</Generator>
+      <SubType>Designer</SubType>
+    </Page>
+    <Page Include="Samples\FeatureLayers\FeatureLayerHitTesting.xaml">
+      <Generator>MSBuild:Compile</Generator>
+      <SubType>Designer</SubType>
+    </Page>
+    <Page Include="Samples\FeatureLayers\FeatureLayerMapTips.xaml">
+      <Generator>MSBuild:Compile</Generator>
+      <SubType>Designer</SubType>
+    </Page>
+    <Page Include="Samples\FeatureLayers\FeatureLayerSelection.xaml">
+      <Generator>MSBuild:Compile</Generator>
+      <SubType>Designer</SubType>
+    </Page>
+    <Page Include="Samples\FeatureLayers\QueryFilterSample.xaml">
+      <Generator>MSBuild:Compile</Generator>
+      <SubType>Designer</SubType>
+    </Page>
+    <Page Include="Samples\GeocodingTasks\FindPlace.xaml">
+      <Generator>MSBuild:Compile</Generator>
+      <SubType>Designer</SubType>
+    </Page>
+    <Page Include="Samples\GeocodingTasks\GeocodeAddress.xaml">
+      <Generator>MSBuild:Compile</Generator>
+      <SubType>Designer</SubType>
+    </Page>
+    <Page Include="Samples\GeocodingTasks\ReverseGeocode.xaml">
+      <Generator>MSBuild:Compile</Generator>
+      <SubType>Designer</SubType>
+    </Page>
+    <Page Include="Samples\Geometry\AreaSample.xaml">
+      <Generator>MSBuild:Compile</Generator>
+      <SubType>Designer</SubType>
+    </Page>
+    <Page Include="Samples\Geometry\Boundary.xaml">
+      <Generator>MSBuild:Compile</Generator>
+      <SubType>Designer</SubType>
+    </Page>
+    <Page Include="Samples\Geometry\BufferSample.xaml">
+      <Generator>MSBuild:Compile</Generator>
+      <SubType>Designer</SubType>
+    </Page>
+    <Page Include="Samples\Geometry\ClipGeometry.xaml">
+      <Generator>MSBuild:Compile</Generator>
+      <SubType>Designer</SubType>
+    </Page>
+    <Page Include="Samples\Geometry\ConvexHull.xaml">
+      <Generator>MSBuild:Compile</Generator>
+      <SubType>Designer</SubType>
+    </Page>
+    <Page Include="Samples\Geometry\CreatePoints.xaml">
+      <Generator>MSBuild:Compile</Generator>
+      <SubType>Designer</SubType>
+    </Page>
+    <Page Include="Samples\Geometry\CreatePolygons.xaml">
+      <Generator>MSBuild:Compile</Generator>
+      <SubType>Designer</SubType>
+    </Page>
+    <Page Include="Samples\Geometry\CreatePolylines.xaml">
+      <Generator>MSBuild:Compile</Generator>
+      <SubType>Designer</SubType>
+    </Page>
+    <Page Include="Samples\Geometry\CutGeometry.xaml">
+      <Generator>MSBuild:Compile</Generator>
+      <SubType>Designer</SubType>
+    </Page>
+    <Page Include="Samples\Geometry\Densify.xaml">
+      <Generator>MSBuild:Compile</Generator>
+      <SubType>Designer</SubType>
+    </Page>
+    <Page Include="Samples\Geometry\Difference.xaml">
+      <Generator>MSBuild:Compile</Generator>
+      <SubType>Designer</SubType>
+    </Page>
+    <Page Include="Samples\Geometry\DistanceFromGeometry.xaml">
+      <Generator>MSBuild:Compile</Generator>
+      <SubType>Designer</SubType>
+    </Page>
+    <Page Include="Samples\Geometry\Generalize.xaml">
+      <Generator>MSBuild:Compile</Generator>
+      <SubType>Designer</SubType>
+    </Page>
+    <Page Include="Samples\Geometry\GeodesicBuffer.xaml">
+      <Generator>MSBuild:Compile</Generator>
+      <SubType>Designer</SubType>
+    </Page>
+    <Page Include="Samples\Geometry\GeodesicDensify.xaml">
+      <Generator>MSBuild:Compile</Generator>
+      <SubType>Designer</SubType>
+    </Page>
+    <Page Include="Samples\Geometry\GeodesicEllipse.xaml">
+      <Generator>MSBuild:Compile</Generator>
+      <SubType>Designer</SubType>
+    </Page>
+    <Page Include="Samples\Geometry\GeodesicMove.xaml">
+      <Generator>MSBuild:Compile</Generator>
+      <SubType>Designer</SubType>
+    </Page>
+    <Page Include="Samples\Geometry\Intersection.xaml">
+      <Generator>MSBuild:Compile</Generator>
+      <SubType>Designer</SubType>
+    </Page>
+    <Page Include="Samples\Geometry\LabelPoint.xaml">
+      <Generator>MSBuild:Compile</Generator>
+      <SubType>Designer</SubType>
+    </Page>
+    <Page Include="Samples\Geometry\NearestCoordinateInGeometry.xaml">
+      <Generator>MSBuild:Compile</Generator>
+      <SubType>Designer</SubType>
+    </Page>
+    <Page Include="Samples\Geometry\Offset.xaml">
+      <Generator>MSBuild:Compile</Generator>
+      <SubType>Designer</SubType>
+    </Page>
+    <Page Include="Samples\Geometry\ProjectCoordinate.xaml">
+      <Generator>MSBuild:Compile</Generator>
+      <SubType>Designer</SubType>
+    </Page>
+    <Page Include="Samples\Geometry\Relate.xaml">
+      <Generator>MSBuild:Compile</Generator>
+      <SubType>Designer</SubType>
+    </Page>
+    <Page Include="Samples\Geometry\Relationship.xaml">
+      <Generator>MSBuild:Compile</Generator>
+      <SubType>Designer</SubType>
+    </Page>
+    <Page Include="Samples\Geometry\Simplify.xaml">
+      <Generator>MSBuild:Compile</Generator>
+      <SubType>Designer</SubType>
+    </Page>
+    <Page Include="Samples\Geometry\UnionGeometry.xaml">
+      <Generator>MSBuild:Compile</Generator>
+      <SubType>Designer</SubType>
+    </Page>
+    <Page Include="Samples\GeoprocessingTasks\ClipFeatures.xaml">
+      <Generator>MSBuild:Compile</Generator>
+      <SubType>Designer</SubType>
+    </Page>
+    <Page Include="Samples\GeoprocessingTasks\DriveTimes.xaml">
+      <Generator>MSBuild:Compile</Generator>
+      <SubType>Designer</SubType>
+    </Page>
+    <Page Include="Samples\GeoprocessingTasks\ExtractData.xaml">
+      <Generator>MSBuild:Compile</Generator>
+      <SubType>Designer</SubType>
+    </Page>
+    <Page Include="Samples\GeoprocessingTasks\MessageInABottle.xaml">
+      <Generator>MSBuild:Compile</Generator>
+      <SubType>Designer</SubType>
+    </Page>
+    <Page Include="Samples\GeoprocessingTasks\PopulationForArea.xaml">
+      <Generator>MSBuild:Compile</Generator>
+      <SubType>Designer</SubType>
+    </Page>
+    <Page Include="Samples\GeoprocessingTasks\Viewshed.xaml">
+      <Generator>MSBuild:Compile</Generator>
+      <SubType>Designer</SubType>
+    </Page>
+    <Page Include="Samples\GraphicsLayers\AddInteractively.xaml">
+      <Generator>MSBuild:Compile</Generator>
+      <SubType>Designer</SubType>
+    </Page>
+    <Page Include="Samples\GraphicsLayers\CsvLayerSample.xaml">
+      <Generator>MSBuild:Compile</Generator>
+      <SubType>Designer</SubType>
+    </Page>
+    <Page Include="Samples\GraphicsLayers\GeoRssLayerSample.xaml">
+      <Generator>MSBuild:Compile</Generator>
+      <SubType>Designer</SubType>
+    </Page>
+    <Page Include="Samples\GraphicsLayers\GraphicsHitTesting.xaml">
+      <Generator>MSBuild:Compile</Generator>
+      <SubType>Designer</SubType>
+    </Page>
+    <Page Include="Samples\GraphicsLayers\GraphicsLayerRenderingMode.xaml">
+      <Generator>MSBuild:Compile</Generator>
+      <SubType>Designer</SubType>
+    </Page>
+    <Page Include="Samples\GraphicsLayers\GraphicsLayerSample.xaml">
+      <Generator>MSBuild:Compile</Generator>
+      <SubType>Designer</SubType>
+    </Page>
+    <Page Include="Samples\GraphicsLayers\GraphicsLayerSelection.xaml">
+      <Generator>MSBuild:Compile</Generator>
+      <SubType>Designer</SubType>
+    </Page>
+    <Page Include="Samples\GraphicsLayers\GraphicsMapTips.xaml">
+      <Generator>MSBuild:Compile</Generator>
+      <SubType>Designer</SubType>
+    </Page>
+    <Page Include="Samples\GraphicsLayers\GraphicsSourceSample.xaml">
+      <Generator>MSBuild:Compile</Generator>
+      <SubType>Designer</SubType>
+    </Page>
+    <Page Include="Samples\GraphicsLayers\SmoothGraphicAnimation.xaml">
+      <Generator>MSBuild:Compile</Generator>
+      <SubType>Designer</SubType>
+    </Page>
+    <Page Include="Samples\ImageryTasks\ComputeClassStatistics.xaml">
+      <Generator>MSBuild:Compile</Generator>
+      <SubType>Designer</SubType>
+    </Page>
+    <Page Include="Samples\ImageryTasks\GetSamples.xaml">
+      <Generator>MSBuild:Compile</Generator>
+      <SubType>Designer</SubType>
+    </Page>
+    <Page Include="Samples\ImageryTasks\Mensuration.xaml">
+      <Generator>MSBuild:Compile</Generator>
+      <SubType>Designer</SubType>
+    </Page>
+    <Page Include="Samples\Mapping\GroupLayers.xaml">
+      <Generator>MSBuild:Compile</Generator>
+      <SubType>Designer</SubType>
+    </Page>
+    <Page Include="Samples\Mapping\InteractionOptionsSample.xaml">
+      <Generator>MSBuild:Compile</Generator>
+      <SubType>Designer</SubType>
+    </Page>
+    <Page Include="Samples\Mapping\LayerList.xaml">
+      <Generator>MSBuild:Compile</Generator>
+      <SubType>Designer</SubType>
+    </Page>
+    <Page Include="Samples\Mapping\LayersInitialized.xaml">
+      <Generator>MSBuild:Compile</Generator>
+      <SubType>Designer</SubType>
+    </Page>
+    <Page Include="Samples\Mapping\LocationDisplay.xaml">
+      <Generator>MSBuild:Compile</Generator>
+      <SubType>Designer</SubType>
+    </Page>
+    <Page Include="Samples\Mapping\MapGrid.xaml">
+      <Generator>MSBuild:Compile</Generator>
+      <SubType>Designer</SubType>
+    </Page>
+    <Page Include="Samples\Mapping\MapOverlays.xaml">
+      <Generator>MSBuild:Compile</Generator>
+      <SubType>Designer</SubType>
+    </Page>
+    <Page Include="Samples\Mapping\MapRotation.xaml">
+      <Generator>MSBuild:Compile</Generator>
+      <SubType>Designer</SubType>
+    </Page>
+    <Page Include="Samples\Mapping\NavigateFromViewModel.xaml">
+      <Generator>MSBuild:Compile</Generator>
+      <SubType>Designer</SubType>
+    </Page>
+    <Page Include="Samples\Mapping\OverviewMap.xaml">
+      <Generator>MSBuild:Compile</Generator>
+      <SubType>Designer</SubType>
+    </Page>
+    <Page Include="Samples\Mapping\SetInitialCenterAndScale.xaml">
+      <Generator>MSBuild:Compile</Generator>
+      <SubType>Designer</SubType>
+    </Page>
+    <Page Include="Samples\Mapping\SetInitialMapExtent.xaml">
+      <Generator>MSBuild:Compile</Generator>
+      <SubType>Designer</SubType>
+    </Page>
+    <Page Include="Samples\Mapping\SetSpatialReference.xaml">
+      <Generator>MSBuild:Compile</Generator>
+      <SubType>Designer</SubType>
+    </Page>
+    <Page Include="Samples\Mapping\ShowMapExtent.xaml">
+      <Generator>MSBuild:Compile</Generator>
+      <SubType>Designer</SubType>
+    </Page>
+    <Page Include="Samples\Mapping\ShowMapScale.xaml">
+      <Generator>MSBuild:Compile</Generator>
+      <SubType>Designer</SubType>
+    </Page>
+    <Page Include="Samples\Mapping\ShowMouseCoordinates.xaml">
+      <Generator>MSBuild:Compile</Generator>
+      <SubType>Designer</SubType>
+    </Page>
+    <Page Include="Samples\Mapping\Swipe.xaml">
+      <Generator>MSBuild:Compile</Generator>
+      <SubType>Designer</SubType>
+    </Page>
+    <Page Include="Samples\Mapping\SwitchBasemaps.xaml">
+      <Generator>MSBuild:Compile</Generator>
+      <SubType>Designer</SubType>
+    </Page>
+    <Page Include="Samples\NetworkAnalystTasks\Routing.xaml">
+      <Generator>MSBuild:Compile</Generator>
+      <SubType>Designer</SubType>
+    </Page>
+    <Page Include="Samples\NetworkAnalystTasks\RoutingWithBarriers.xaml">
+      <Generator>MSBuild:Compile</Generator>
+      <SubType>Designer</SubType>
+    </Page>
+    <Page Include="Samples\NetworkAnalystTasks\RoutingWithDirections.xaml">
+      <Generator>MSBuild:Compile</Generator>
+      <SubType>Designer</SubType>
+    </Page>
+    <Page Include="Samples\Offline\ExportTileCache.xaml">
+      <Generator>MSBuild:Compile</Generator>
+      <SubType>Designer</SubType>
+    </Page>
+    <Page Include="Samples\Offline\GenerateGeodatabase.xaml">
+      <Generator>MSBuild:Compile</Generator>
+      <SubType>Designer</SubType>
+    </Page>
+    <Page Include="Samples\Offline\OfflineGeocoding.xaml">
+      <Generator>MSBuild:Compile</Generator>
+      <SubType>Designer</SubType>
+    </Page>
+    <Page Include="Samples\Offline\OfflineRouting.xaml">
+      <Generator>MSBuild:Compile</Generator>
+      <SubType>Designer</SubType>
+    </Page>
+    <Page Include="Samples\Offline\SyncGeodatabase.xaml">
+      <Generator>MSBuild:Compile</Generator>
+      <SubType>Designer</SubType>
+    </Page>
+    <Page Include="Samples\OnlineServices\BatchGeocoding.xaml">
+      <Generator>MSBuild:Compile</Generator>
+      <SubType>Designer</SubType>
+    </Page>
+    <Page Include="Samples\OnlineServices\Traffic.xaml">
+      <Generator>MSBuild:Compile</Generator>
+      <SubType>Designer</SubType>
+    </Page>
+    <Page Include="Samples\Portal\CreateWebMap.xaml">
+      <Generator>MSBuild:Compile</Generator>
+      <SubType>Designer</SubType>
+    </Page>
+    <Page Include="Samples\Portal\LoadWebMap.xaml">
+      <Generator>MSBuild:Compile</Generator>
+      <SubType>Designer</SubType>
+    </Page>
+    <Page Include="Samples\Portal\LoadWebMapMVVM.xaml">
+      <Generator>MSBuild:Compile</Generator>
+      <SubType>Designer</SubType>
+    </Page>
+    <Page Include="Samples\Portal\PortalBasemaps.xaml">
+      <Generator>MSBuild:Compile</Generator>
+      <SubType>Designer</SubType>
+    </Page>
+    <Page Include="Samples\Portal\PortalSearch.xaml">
+      <Generator>MSBuild:Compile</Generator>
+      <SubType>Designer</SubType>
+    </Page>
+    <Page Include="Samples\Portal\ShowProperties.xaml">
+      <Generator>MSBuild:Compile</Generator>
+      <SubType>Designer</SubType>
+    </Page>
+    <Page Include="Samples\Printing\ClientPrinting.xaml">
+      <Generator>MSBuild:Compile</Generator>
+      <SubType>Designer</SubType>
+    </Page>
+    <Page Include="Samples\Printing\ServerPrinting.xaml">
+      <Generator>MSBuild:Compile</Generator>
+      <SubType>Designer</SubType>
+    </Page>
+    <Page Include="Samples\QueryTasks\AttributeQuery.xaml">
+      <Generator>MSBuild:Compile</Generator>
+      <SubType>Designer</SubType>
+    </Page>
+    <Page Include="Samples\QueryTasks\FindTaskSample.xaml">
+      <Generator>MSBuild:Compile</Generator>
+      <SubType>Designer</SubType>
+    </Page>
+    <Page Include="Samples\QueryTasks\IdentifySample.xaml">
+      <Generator>MSBuild:Compile</Generator>
+      <SubType>Designer</SubType>
+    </Page>
+    <Page Include="Samples\QueryTasks\QueryOnly.xaml">
+      <Generator>MSBuild:Compile</Generator>
+      <SubType>Designer</SubType>
+    </Page>
+    <Page Include="Samples\QueryTasks\QueryRelatedTables.xaml">
+      <Generator>MSBuild:Compile</Generator>
+      <SubType>Designer</SubType>
+    </Page>
+    <Page Include="Samples\QueryTasks\SpatialQuery.xaml">
+      <Generator>MSBuild:Compile</Generator>
+      <SubType>Designer</SubType>
+    </Page>
+    <Page Include="Samples\QueryTasks\Statistics.xaml">
+      <Generator>MSBuild:Compile</Generator>
+      <SubType>Designer</SubType>
+    </Page>
+    <Page Include="Samples\Scene\SceneOverlay.xaml">
+      <SubType>Designer</SubType>
+      <Generator>MSBuild:Compile</Generator>
+    </Page>
+    <Page Include="Samples\Security\TokenSecuredServices.xaml">
+      <Generator>MSBuild:Compile</Generator>
+      <SubType>Designer</SubType>
+    </Page>
+    <Page Include="Samples\Symbology\ClassBreaksRendererSample.xaml">
+      <Generator>MSBuild:Compile</Generator>
+      <SubType>Designer</SubType>
+    </Page>
+    <Page Include="Samples\Symbology\GenerateRenderer.xaml">
+      <Generator>MSBuild:Compile</Generator>
+      <SubType>Designer</SubType>
+    </Page>
+    <Page Include="Samples\Symbology\Hydrographic\S57CellInfoSample.xaml">
+      <Generator>MSBuild:Compile</Generator>
+      <SubType>Designer</SubType>
+    </Page>
+    <Page Include="Samples\Symbology\Hydrographic\S57DisplayPropertiesSample.xaml">
+      <Generator>MSBuild:Compile</Generator>
+      <SubType>Designer</SubType>
+    </Page>
+    <Page Include="Samples\Symbology\Hydrographic\S57IdentifySample.xaml">
+      <Generator>MSBuild:Compile</Generator>
+      <SubType>Designer</SubType>
+    </Page>
+    <Page Include="Samples\Symbology\Hydrographic\S57SearchSample.xaml">
+      <Generator>MSBuild:Compile</Generator>
+      <SubType>Designer</SubType>
+    </Page>
+    <Page Include="Samples\Symbology\LineFillSymbols.xaml">
+      <Generator>MSBuild:Compile</Generator>
+      <SubType>Designer</SubType>
+    </Page>
+    <Page Include="Samples\Symbology\MarkerSymbols.xaml">
+      <Generator>MSBuild:Compile</Generator>
+      <SubType>Designer</SubType>
+    </Page>
+    <Page Include="Samples\Symbology\SimpleRendererSample.xaml">
+      <Generator>MSBuild:Compile</Generator>
+      <SubType>Designer</SubType>
+    </Page>
+    <Page Include="Samples\Symbology\Specialized\MessageProcessingSample.xaml">
+      <Generator>MSBuild:Compile</Generator>
+      <SubType>Designer</SubType>
+    </Page>
+    <Page Include="Samples\Symbology\Specialized\SymbolDictionarySearchSample.xaml">
+      <Generator>MSBuild:Compile</Generator>
+      <SubType>Designer</SubType>
+    </Page>
+    <Page Include="Samples\Symbology\SymbolsAndLabels.xaml">
+      <Generator>MSBuild:Compile</Generator>
+      <SubType>Designer</SubType>
+    </Page>
+    <Page Include="Samples\Symbology\TextSymbols.xaml">
+      <Generator>MSBuild:Compile</Generator>
+      <SubType>Designer</SubType>
+    </Page>
+    <Page Include="Samples\Symbology\UniqueValueRendererSample.xaml">
+      <Generator>MSBuild:Compile</Generator>
+      <SubType>Designer</SubType>
+    </Page>
+    <Page Include="Samples\TiledLayers\ArcGISLocalTiledLayerSample.xaml">
+      <Generator>MSBuild:Compile</Generator>
+      <SubType>Designer</SubType>
+    </Page>
+    <Page Include="Samples\TiledLayers\ArcGISTiledMapServiceLayerSample.xaml">
+      <Generator>MSBuild:Compile</Generator>
+      <SubType>Designer</SubType>
+    </Page>
+    <Page Include="Samples\TiledLayers\BingLayerSample.xaml">
+      <Generator>MSBuild:Compile</Generator>
+      <SubType>Designer</SubType>
+    </Page>
+    <Page Include="Samples\TiledLayers\OpenStreetMapLayerSample.xaml">
+      <Generator>MSBuild:Compile</Generator>
+      <SubType>Designer</SubType>
+    </Page>
+    <Page Include="Samples\TiledLayers\WebTiledLayerSample.xaml">
+      <Generator>MSBuild:Compile</Generator>
+      <SubType>Designer</SubType>
+    </Page>
+    <Page Include="Samples\TiledLayers\WmtsLayerSample.xaml">
+      <Generator>MSBuild:Compile</Generator>
+      <SubType>Designer</SubType>
+    </Page>
+    <Page Include="Samples\Scene\SetSunTime.xaml">
+      <SubType>Designer</SubType>
+      <Generator>MSBuild:Compile</Generator>
+    </Page>
+    <Page Include="Samples\Scene\SymbolRotation3d.xaml">
+      <SubType>Designer</SubType>
+      <Generator>MSBuild:Compile</Generator>
+    </Page>
+  </ItemGroup>
+  <ItemGroup>
+    <EmbeddedResource Include="Assets\SampleDescriptions.xml">
+      <SubType>Designer</SubType>
+    </EmbeddedResource>
+  </ItemGroup>
+  <ItemGroup>
+ <None Include="packages.config" />
+</ItemGroup>
+<ItemGroup>
+<Resource Include="Assets\Updating.png" />
+ </ItemGroup>
+  <ItemGroup>
+    <Resource Include="Assets\DrawLineSegment.png" />
+  </ItemGroup>
+  <ItemGroup>
+    <Resource Include="Assets\DrawPoint.png" />
+  </ItemGroup>
+  <ItemGroup>
+    <Resource Include="Assets\DrawPolygon.png" />
+  </ItemGroup>
+  <ItemGroup>
+    <Resource Include="Assets\RedPushPin.png" />
+  </ItemGroup>
+  <ItemGroup>
+    <Resource Include="Assets\RedStickpin.png" />
+  </ItemGroup>
+  <ItemGroup>
+    <Resource Include="Assets\x-24x24.png" />
+  </ItemGroup>
+  <Import Project="$(MSBuildToolsPath)\Microsoft.CSharp.targets" />
+  <Import Project="..\..\..\packages\Esri.ArcGISRuntime.10.2.6.1026\build\net45\Esri.ArcGISRuntime.targets" Condition="Exists('..\..\..\packages\Esri.ArcGISRuntime.10.2.6.1026\build\net45\Esri.ArcGISRuntime.targets')" />
+  <Target Name="EnsureNuGetPackageBuildImports" BeforeTargets="PrepareForBuild">
+    <PropertyGroup>
+      <ErrorText>This project references NuGet package(s) that are missing on this computer. Enable NuGet Package Restore to download them.  For more information, see http://go.microsoft.com/fwlink/?LinkID=322105. The missing file is {0}.</ErrorText>
+    </PropertyGroup>
+    <Error Condition="!Exists('..\..\..\packages\Esri.ArcGISRuntime.10.2.6.1026\build\net45\Esri.ArcGISRuntime.targets')" Text="$([System.String]::Format('$(ErrorText)', '..\..\..\packages\Esri.ArcGISRuntime.10.2.6.1026\build\net45\Esri.ArcGISRuntime.targets'))" />
+  </Target>
+  <!-- To modify your build process, add your task inside one of the targets below and uncomment it. 
+       Other similar extension points exist, see Microsoft.Common.targets.
+  <Target Name="BeforeBuild">
+  </Target>
+  <Target Name="AfterBuild">
+  </Target>
+  -->
 </Project>