﻿using Esri.ArcGISRuntime.Controls;
using Esri.ArcGISRuntime.Geometry;
using Esri.ArcGISRuntime.Symbology.Specialized;
using System;
using System.Collections.Generic;
using System.Collections.ObjectModel;
using System.ComponentModel;
using System.Globalization;
using System.Linq;
using System.Threading.Tasks;
using Windows.UI.Popups;
using Windows.UI.Xaml;
using Windows.UI.Xaml.Controls;
using Windows.UI.Xaml.Media;

namespace ArcGISRuntimeSDKDotNet_StoreSamples.Samples.Symbology
{
<<<<<<< HEAD
	/// <summary>
	/// Sample shows how to use search the Mil2525C symbol dictionary.
	/// </summary>
	/// <title>Symbol Dictionary Search</title>
	/// <category>Symbology</category>
	/// <subcategory>Advanced</subcategory>	
	/// <requiresSymbols>true</requiresSymbols>
	public sealed partial class SymbolDictionarySearchSample : Page, INotifyPropertyChanged
	{
		private SymbolViewModel _selectedSymbol;
		private SymbolDictionary _symbolDictionary;
		private IList<string> _keywords;
		private int _imageSize;
		private MessageLayer _messageLayer;

		public SymbolDictionarySearchSample()
		{
			InitializeComponent();

			MyMapView.SpatialReferenceChanged += MyMapView_SpatialReferenceChanged;
		}

		void MyMapView_SpatialReferenceChanged(object sender, EventArgs e)
		{
			Init();
		}

		private async void Init()
		{
			// Wait until all layers are loaded
			await MyMapView.LayersLoadedAsync();

			bool isSymbolDictionaryInitialized = false;
			try
			{
				// Create a new SymbolDictionary instance 
				_symbolDictionary = new SymbolDictionary(SymbolDictionaryType.Mil2525c);
				isSymbolDictionaryInitialized = true;
			}
			catch{}

			if(!isSymbolDictionaryInitialized)
			{	
				await new MessageDialog("Failed to create symbol dictionary.", "Symbol Dictionary Search Sample").ShowAsync();
				return;
			}

			// Collection of strings to hold the selected symbol dictionary keywords
			SelectedKeywords = new ObservableCollection<string>();

			// Remove any empty strings space from keywords
			_keywords = _symbolDictionary.Keywords.OrderBy(k => k).ToList();
			_keywords = _keywords.Where(s => !string.IsNullOrWhiteSpace(s)).Distinct().ToList();

			// Remove any empty strings space from categories
			_categories = new[] { "" }.Concat(_symbolDictionary.Filters["CATEGORY"]);
			Categories = _categories.Where(s => !string.IsNullOrWhiteSpace(s)).Distinct();

			// Collection of view models for the displayed list of symbols
			Symbols = new ObservableCollection<SymbolViewModel>();

			// Set the DataContext for binding
			DataContext = this;

			// Set the image size
			_imageSize = 64;

			// Get reference to MessageLayer to use with messages
			_messageLayer = MyMapView.Map.Layers.OfType<MessageLayer>().First();

			// Fire initial search to populate the results with all symbols
			Search();

			btnSearch.IsEnabled = true;
		}

		// Search results 
		public ObservableCollection<SymbolViewModel> Symbols { get; private set; }

		// Currently selected keywords
		public ObservableCollection<string> SelectedKeywords { get; private set; }

		// All keywords in alphabetical order
		public IEnumerable<string> Keywords
		{
			get { return _keywords; }
			set
			{
				_keywords = value.ToList();
				RaisePropertyChanged("Keywords");
			}
		}

		// All categories used in symbol dictionary
		private IEnumerable<string> _categories;
		public IEnumerable<string> Categories
		{
			get { return _categories; }
			set
			{
				_categories = value;
				RaisePropertyChanged("Categories");
			}
		}

		// SelectedChanged event handler for the ListBoxes
		private void SelectionChanged(object sender, SelectionChangedEventArgs e)
		{
			Search();
		}

		// Remove a keyword from the selected keywords collection and rerun the search
		private void RemoveKeyword(object sender, RoutedEventArgs e)
		{
			Button b = (Button)sender;
			string kw = (string)b.DataContext;
			SelectedKeywords.Remove(kw);
			Search();
		}

		// SelectionChanged event handler for the keywords ListBox
		private void KeywordSelectionChanged(object sender, SelectionChangedEventArgs e)
		{
			if (string.IsNullOrEmpty((string)cmbKeyword.SelectedValue))
				return;

			var kw = cmbKeyword.SelectedValue.ToString();

			// Add keyword to selected list if it is not already there
			if (SelectedKeywords.FirstOrDefault(s => s == kw) == null)
				SelectedKeywords.Add(kw);
			Search();
		}

		// Request geometry and new message to the layer
		private async Task AddSymbolAsync(DrawShape requestedShape)
		{
			try
			{
				// Keep adding messages until next symbol is selected
				while (true)
				{
					Esri.ArcGISRuntime.Geometry.Geometry geometry = null;
					try
					{
						geometry = await MyMapView.Editor.RequestShapeAsync(requestedShape, null, null);
					}
					catch { }

					if (geometry == null)
						return;

					// Create a new message
					Message msg = new Message();

					// Set the ID and other parts of the message
					msg.Id = Guid.NewGuid().ToString();
					msg.Add("_type", "position_report");
					msg.Add("_action", "update");
					msg.Add("_wkid", MyMapView.SpatialReference.Wkid.ToString());
					msg.Add("sic", _selectedSymbol.SymbolID);
					msg.Add("uniquedesignation", "1");

					// Construct the Control Points based on the geometry type of the drawn geometry.
					switch (requestedShape)
					{
						case DrawShape.Point:
							MapPoint point = geometry as MapPoint;
							msg.Add("_control_points", point.X.ToString(CultureInfo.InvariantCulture) + "," + point.Y.ToString(CultureInfo.InvariantCulture));
							break;
						case DrawShape.Polygon:
							Polygon polygon = geometry as Polygon;
							string cpts = string.Empty;
							foreach (var pt in polygon.Parts[0].GetPoints())
								cpts += ";" + pt.X.ToString(CultureInfo.InvariantCulture) + "," + pt.Y.ToString(CultureInfo.InvariantCulture);
							msg.Add("_control_points", cpts);
							break;
						case DrawShape.Polyline:
							Polyline polyline = geometry as Polyline;
							cpts = string.Empty;
							foreach (var pt in polyline.Parts[0].GetPoints())
								cpts += ";" + pt.X.ToString(CultureInfo.InvariantCulture) + "," + pt.Y.ToString(CultureInfo.InvariantCulture);
							msg.Add("_control_points", cpts);
							break;
					}

					// Process the message
					if (!_messageLayer.ProcessMessage(msg))
						await new MessageDialog("Failed to process message.", "Symbol Dictionary Search Sample").ShowAsync();
				}
			}
			catch (Exception ex)
			{
				var _x = new MessageDialog(ex.Message, "Symbol Dictionary Search Sample").ShowAsync();
			}
		}

		// Sets the currently selected symbol
		private void SymbolListBox_SelectionChanged(object sender, SelectionChangedEventArgs e)
		{
			if (e.AddedItems.Count != 1)
				return;

			_selectedSymbol = e.AddedItems[0] as SymbolViewModel;

			Dictionary<string, string> values = (Dictionary<string, string>)_selectedSymbol.Model.Values;
			string geometryControlType = values["GeometryType"];
			DrawShape requestedShape = DrawShape.Point;

			switch (geometryControlType)
			{
				case "Point":
					requestedShape = DrawShape.Point;
					break;
				case "Line":
					requestedShape = DrawShape.Polyline;
					break;
				case "Polygon":
					requestedShape = DrawShape.Polygon;
					break;
				case "Circle":
					requestedShape = DrawShape.Circle;
					break;
				case "Rectangular":
					requestedShape = DrawShape.Rectangle;
					break;
				default:
					var _x = new MessageDialog("Selected symbol is not supported in this sample", "Symbol Dictionary Search Sample").ShowAsync();
					return;
			}

			// Enable adding symbols to the map
			var addSymbolAsync = AddSymbolAsync(requestedShape);
		}

		// Function to search the symbol dictionary based on the selected value in the style file, category and/or geometry type ListBoxes
		private void Search()
		{
			Dictionary<string, string> filters = new Dictionary<string, string>();

			// Set Category filter
			if (!string.IsNullOrEmpty((string)cmbCategory.SelectedValue))
				filters["CATEGORY"] = cmbCategory.SelectedValue.ToString();

			// Clear the current Symbols collection
			Symbols.Clear();

			// Perform the search applying any selected keywords and filters 
			IEnumerable<SymbolProperties> symbols = _symbolDictionary.FindSymbols(SelectedKeywords, filters);
			var allSymbols = symbols.ToList();

			// Update the list of applicable keywords (excluding any keywords that are not on the current result set)
			if (SelectedKeywords == null || SelectedKeywords.Count == 0)
			{
				_keywords = _symbolDictionary.Keywords.Where(k => !IsSymbolId(k)).ToList();
			}
			else
			{
				IEnumerable<string> allSymbolKeywords = allSymbols.SelectMany(s => s.Keywords);
				_keywords = allSymbolKeywords.Distinct()
					.Except(SelectedKeywords)
					.Where(k => !IsSymbolId(k))
					.ToList();
			}
			RaisePropertyChanged("Keywords");

			// Add symbols to UI collection
			foreach (var s in from symbol in allSymbols select new SymbolViewModel(symbol, _imageSize))
				Symbols.Add(s);
		}

		// Do not add keywords which represent a single symbol to the Keywords list.
		private bool IsSymbolId(string keyword)
		{
			if (keyword.Length == 15)
			{
				keyword = keyword.ToUpperInvariant();

				if (!"SGWIOE".Contains(keyword[0]))
					return false;

				if (!"PUAFNSHGWMDLJKO-".Contains(keyword[1]))
					return false;

				if (!"PAGSUFXTMOEVLIRNZ-".Contains(keyword[2]))
					return false;

				if (!"APCDXF-".Contains(keyword[3]))
					return false;

				if (Enumerable.Range(4, 6).Any(i => !"ABCDEFGHIJKLMNOPQRSTUVWXYZ0123456789-".Contains(keyword[i])))
					return false;

				if (Enumerable.Range(10, 2).Any(i => !"ABCDEFGHIJKLMNOPQRSTUVWXYZ-*".Contains(keyword[i])))
					return false;

				if (Enumerable.Range(12, 2).Any(i => !"ABCDEFGHIJKLMNOPQRSTUVWXYZ0123456789-*".Contains(keyword[i])))
					return false;

				if (!"AECGNSX-".Contains(keyword[14]))
					return false;

				return true;
			}
			return false;
		}

		public event PropertyChangedEventHandler PropertyChanged;

		private void RaisePropertyChanged(string name)
		{
			var handler = PropertyChanged;
			if (handler != null)
				handler(this, new PropertyChangedEventArgs(name));
		}

		private void btnSearch_Click(object sender, RoutedEventArgs e)
		{
			IEnumerable<SymbolProperties> symbols = _symbolDictionary.FindSymbols(new List<string>() { txtSymbolName.Text });
			if (symbols == null)
				return;
			Symbols.Clear();
			foreach (var s in from symbol in symbols.ToList() select new SymbolViewModel(symbol, _imageSize))
				Symbols.Add(s);
		}
	}

	// Presents single symbol
	public class SymbolViewModel : INotifyPropertyChanged
	{
		private int _imageSize;
		private SymbolProperties _model;
		private ImageSource _image;

		public SymbolViewModel(SymbolProperties model, int imageSize)
		{
			_model = model;
			_imageSize = imageSize;
		}

		public string Name { get { return _model.Name; } }

		public string Keywords { get { return string.Join(", ", _model.Keywords); } }

		public string Category
		{
			get { return _model.Values["Category"].ToString(); }
		}

		public string SymbolID
		{
			get { return _model.Values["SymbolID"].ToString(); }
		}

		public int ImageSize
		{
			get { return _imageSize; }
		}

		public ImageSource Thumbnail
		{
			get
			{
				if (_image == null)
				{
					try
					{
						_image = _model.GetImage(_imageSize, _imageSize);
					}
					catch (Exception)
					{
						return null;
					}
				}
				return _image;
			}
		}

		public SymbolProperties Model
		{
			get { return _model; }
		}

		public event PropertyChangedEventHandler PropertyChanged;

		private void RaisePropertyChanged(string name)
		{
			var handler = PropertyChanged;
			if (handler != null)
				handler(this, new PropertyChangedEventArgs(name));
		}
	}
=======
    /// <summary>
    /// Sample shows how to use search the Mil2525C symbol dictionary.
    /// </summary>
    /// <title>Symbol Dictionary Search</title>
    /// <category>Symbology</category>
    /// <subcategory>Advanced</subcategory>	
    public sealed partial class SymbolDictionarySearchSample : Page, INotifyPropertyChanged
    {
        private SymbolViewModel _selectedSymbol;
        private SymbolDictionary _symbolDictionary;
        private IList<string> _keywords;
        private int _imageSize;
        private MessageLayer _messageLayer;

        public SymbolDictionarySearchSample()
        {
            InitializeComponent();
            
            Init();
        }

        private async void Init()
        {
            // Wait until all layers are loaded
            await MyMapView.LayersLoadedAsync();

            bool isSymbolDictionaryInitialized = false;
            try
            {
                // Create a new SymbolDictionary instance 
                _symbolDictionary = new SymbolDictionary(SymbolDictionaryType.Mil2525c);
                isSymbolDictionaryInitialized = true;
            }
            catch { }

            if (!isSymbolDictionaryInitialized)
            {
                await new MessageDialog("Failed to create symbol dictionary.", "Symbol Dictionary Search Sample").ShowAsync();
                return;
            }

            // Collection of strings to hold the selected symbol dictionary keywords
            SelectedKeywords = new ObservableCollection<string>();

            // Remove any empty strings space from keywords
            _keywords = _symbolDictionary.Keywords.OrderBy(k => k).ToList();
            _keywords = _keywords.Where(s => !string.IsNullOrWhiteSpace(s)).Distinct().ToList();

            // Remove any empty strings space from categories
            _categories = new[] { "" }.Concat(_symbolDictionary.Filters["CATEGORY"]);
            Categories = _categories.Where(s => !string.IsNullOrWhiteSpace(s)).Distinct();

            // Collection of view models for the displayed list of symbols
            Symbols = new ObservableCollection<SymbolViewModel>();

            // Set the DataContext for binding
            DataContext = this;

            // Set the image size
            _imageSize = 64;

            // Get reference to MessageLayer to use with messages
            _messageLayer = MyMapView.Map.Layers.OfType<MessageLayer>().First();

            // Fire initial search to populate the results with all symbols
            Search();

            btnSearch.IsEnabled = true;
        }

        // Search results 
        public ObservableCollection<SymbolViewModel> Symbols { get; private set; }

        // Currently selected keywords
        public ObservableCollection<string> SelectedKeywords { get; private set; }

        // All keywords in alphabetical order
        public IEnumerable<string> Keywords
        {
            get { return _keywords; }
            set
            {
                _keywords = value.ToList();
                RaisePropertyChanged("Keywords");
            }
        }

        // All categories used in symbol dictionary
        private IEnumerable<string> _categories;
        public IEnumerable<string> Categories
        {
            get { return _categories; }
            set
            {
                _categories = value;
                RaisePropertyChanged("Categories");
            }
        }

        // SelectedChanged event handler for the ListBoxes
        private void SelectionChanged(object sender, SelectionChangedEventArgs e)
        {
            Search();
        }

        // Remove a keyword from the selected keywords collection and rerun the search
        private void RemoveKeyword(object sender, RoutedEventArgs e)
        {
            Button b = (Button)sender;
            string kw = (string)b.DataContext;
            SelectedKeywords.Remove(kw);
            Search();
        }

        // SelectionChanged event handler for the keywords ListBox
        private void KeywordSelectionChanged(object sender, SelectionChangedEventArgs e)
        {
            if (string.IsNullOrEmpty((string)cmbKeyword.SelectedValue))
                return;

            var kw = cmbKeyword.SelectedValue.ToString();

            // Add keyword to selected list if it is not already there
            if (SelectedKeywords.FirstOrDefault(s => s == kw) == null)
                SelectedKeywords.Add(kw);
            Search();
        }

        // Request geometry and new message to the layer
        private async Task AddSymbolAsync(DrawShape requestedShape)
        {
            try
            {
                // Keep adding messages until next symbol is selected
                while (true)
                {
                    Esri.ArcGISRuntime.Geometry.Geometry geometry = null;
                    try
                    {
                        geometry = await MyMapView.Editor.RequestShapeAsync(requestedShape, null, null);
                    }
                    catch { }

                    if (geometry == null)
                        return;

                    // Create a new message
                    Message msg = new Message();

                    // Set the ID and other parts of the message
                    msg.Id = Guid.NewGuid().ToString();
                    msg.Add("_type", "position_report");
                    msg.Add("_action", "update");
                    msg.Add("_wkid", MyMapView.SpatialReference.Wkid.ToString());
                    msg.Add("sic", _selectedSymbol.SymbolID);
                    msg.Add("uniquedesignation", "1");

                    // Construct the Control Points based on the geometry type of the drawn geometry.
                    switch (requestedShape)
                    {
                        case DrawShape.Point:
                            MapPoint point = geometry as MapPoint;
                            msg.Add("_control_points", point.X.ToString(CultureInfo.InvariantCulture) + "," + point.Y.ToString(CultureInfo.InvariantCulture));
                            break;
                        case DrawShape.Polygon:
                            Polygon polygon = geometry as Polygon;
                            string cpts = string.Empty;
                            foreach (var pt in polygon.Parts[0].GetPoints())
                                cpts += ";" + pt.X.ToString(CultureInfo.InvariantCulture) + "," + pt.Y.ToString(CultureInfo.InvariantCulture);
                            msg.Add("_control_points", cpts);
                            break;
                        case DrawShape.Polyline:
                            Polyline polyline = geometry as Polyline;
                            cpts = string.Empty;
                            foreach (var pt in polyline.Parts[0].GetPoints())
                                cpts += ";" + pt.X.ToString(CultureInfo.InvariantCulture) + "," + pt.Y.ToString(CultureInfo.InvariantCulture);
                            msg.Add("_control_points", cpts);
                            break;
                    }

                    // Process the message
                    if (!_messageLayer.ProcessMessage(msg))
                        await new MessageDialog("Failed to process message.", "Symbol Dictionary Search Sample").ShowAsync();
                }
            }
            catch (Exception ex)
            {
                var _x = new MessageDialog(ex.Message, "Symbol Dictionary Search Sample").ShowAsync();
            }
        }

        // Sets the currently selected symbol
        private void SymbolListBox_SelectionChanged(object sender, SelectionChangedEventArgs e)
        {
            if (e.AddedItems.Count != 1)
                return;

            _selectedSymbol = e.AddedItems[0] as SymbolViewModel;

            Dictionary<string, string> values = (Dictionary<string, string>)_selectedSymbol.Model.Values;
            string geometryControlType = values["GeometryType"];
            DrawShape requestedShape = DrawShape.Point;

            switch (geometryControlType)
            {
                case "Point":
                    requestedShape = DrawShape.Point;
                    break;
                case "Line":
                    requestedShape = DrawShape.Polyline;
                    break;
                case "Polygon":
                    requestedShape = DrawShape.Polygon;
                    break;
                case "Circle":
                    requestedShape = DrawShape.Circle;
                    break;
                case "Rectangular":
                    requestedShape = DrawShape.Rectangle;
                    break;
                default:
                    var _x = new MessageDialog("Selected symbol is not supported in this sample", "Symbol Dictionary Search Sample").ShowAsync();
                    return;
            }

            // Enable adding symbols to the map
            var addSymbolAsync = AddSymbolAsync(requestedShape);
        }

        // Function to search the symbol dictionary based on the selected value in the style file, category and/or geometry type ListBoxes
        private void Search()
        {
            Dictionary<string, string> filters = new Dictionary<string, string>();

            // Set Category filter
            if (!string.IsNullOrEmpty((string)cmbCategory.SelectedValue))
                filters["CATEGORY"] = cmbCategory.SelectedValue.ToString();

            // Clear the current Symbols collection
            Symbols.Clear();

            // Perform the search applying any selected keywords and filters 
            IEnumerable<SymbolProperties> symbols = _symbolDictionary.FindSymbols(SelectedKeywords, filters);
            var allSymbols = symbols.ToList();

            // Update the list of applicable keywords (excluding any keywords that are not on the current result set)
            if (SelectedKeywords == null || SelectedKeywords.Count == 0)
            {
                _keywords = _symbolDictionary.Keywords.Where(k => !IsSymbolId(k)).ToList();
            }
            else
            {
                IEnumerable<string> allSymbolKeywords = allSymbols.SelectMany(s => s.Keywords);
                _keywords = allSymbolKeywords.Distinct()
                    .Except(SelectedKeywords)
                    .Where(k => !IsSymbolId(k))
                    .ToList();
            }
            RaisePropertyChanged("Keywords");

            // Add symbols to UI collection
            foreach (var s in from symbol in allSymbols select new SymbolViewModel(symbol, _imageSize))
                Symbols.Add(s);
        }

        // Do not add keywords which represent a single symbol to the Keywords list.
        private bool IsSymbolId(string keyword)
        {
            if (keyword.Length == 15)
            {
                keyword = keyword.ToUpperInvariant();

                if (!"SGWIOE".Contains(keyword[0]))
                    return false;

                if (!"PUAFNSHGWMDLJKO-".Contains(keyword[1]))
                    return false;

                if (!"PAGSUFXTMOEVLIRNZ-".Contains(keyword[2]))
                    return false;

                if (!"APCDXF-".Contains(keyword[3]))
                    return false;

                if (Enumerable.Range(4, 6).Any(i => !"ABCDEFGHIJKLMNOPQRSTUVWXYZ0123456789-".Contains(keyword[i])))
                    return false;

                if (Enumerable.Range(10, 2).Any(i => !"ABCDEFGHIJKLMNOPQRSTUVWXYZ-*".Contains(keyword[i])))
                    return false;

                if (Enumerable.Range(12, 2).Any(i => !"ABCDEFGHIJKLMNOPQRSTUVWXYZ0123456789-*".Contains(keyword[i])))
                    return false;

                if (!"AECGNSX-".Contains(keyword[14]))
                    return false;

                return true;
            }
            return false;
        }

        public event PropertyChangedEventHandler PropertyChanged;

        private void RaisePropertyChanged(string name)
        {
            var handler = PropertyChanged;
            if (handler != null)
                handler(this, new PropertyChangedEventArgs(name));
        }

        private void btnSearch_Click(object sender, RoutedEventArgs e)
        {
            IEnumerable<SymbolProperties> symbols = _symbolDictionary.FindSymbols(new List<string>() { txtSymbolName.Text });
            if (symbols == null)
                return;
            Symbols.Clear();
            foreach (var s in from symbol in symbols.ToList() select new SymbolViewModel(symbol, _imageSize))
                Symbols.Add(s);
        }

        private void btnClearCategory_Click(object sender, RoutedEventArgs e)
        {
            // Clear selected items from the Category combo box
            cmbCategory.SelectedIndex = -1;
        }

        private void ClearMap_Click(object sender, RoutedEventArgs e)
        {
            if (_messageLayer != null)
            {
                _messageLayer.ChildLayers.Clear();
            }
        }
    }

    // Presents single symbol
    public class SymbolViewModel : INotifyPropertyChanged
    {
        private int _imageSize;
        private SymbolProperties _model;
        private ImageSource _image;

        public SymbolViewModel(SymbolProperties model, int imageSize)
        {
            _model = model;
            _imageSize = imageSize;
        }

        public string Name { get { return _model.Name; } }

        public string Keywords { get { return string.Join(", ", _model.Keywords); } }

        public string Category
        {
            get { return _model.Values["Category"].ToString(); }
        }

        public string SymbolID
        {
            get { return _model.Values["SymbolID"].ToString(); }
        }

        public int ImageSize
        {
            get { return _imageSize; }
        }

        public ImageSource Thumbnail
        {
            get
            {
                if (_image == null)
                {
                    try
                    {
                        _image = _model.GetImage(_imageSize, _imageSize);
                    }
                    catch (Exception)
                    {
                        return null;
                    }
                }
                return _image;
            }
        }

        public SymbolProperties Model
        {
            get { return _model; }
        }

        public event PropertyChangedEventHandler PropertyChanged;

        private void RaisePropertyChanged(string name)
        {
            var handler = PropertyChanged;
            if (handler != null)
                handler(this, new PropertyChangedEventArgs(name));
        }
    }
>>>>>>> f779bace
}<|MERGE_RESOLUTION|>--- conflicted
+++ resolved
@@ -15,400 +15,6 @@
 
 namespace ArcGISRuntimeSDKDotNet_StoreSamples.Samples.Symbology
 {
-<<<<<<< HEAD
-	/// <summary>
-	/// Sample shows how to use search the Mil2525C symbol dictionary.
-	/// </summary>
-	/// <title>Symbol Dictionary Search</title>
-	/// <category>Symbology</category>
-	/// <subcategory>Advanced</subcategory>	
-	/// <requiresSymbols>true</requiresSymbols>
-	public sealed partial class SymbolDictionarySearchSample : Page, INotifyPropertyChanged
-	{
-		private SymbolViewModel _selectedSymbol;
-		private SymbolDictionary _symbolDictionary;
-		private IList<string> _keywords;
-		private int _imageSize;
-		private MessageLayer _messageLayer;
-
-		public SymbolDictionarySearchSample()
-		{
-			InitializeComponent();
-
-			MyMapView.SpatialReferenceChanged += MyMapView_SpatialReferenceChanged;
-		}
-
-		void MyMapView_SpatialReferenceChanged(object sender, EventArgs e)
-		{
-			Init();
-		}
-
-		private async void Init()
-		{
-			// Wait until all layers are loaded
-			await MyMapView.LayersLoadedAsync();
-
-			bool isSymbolDictionaryInitialized = false;
-			try
-			{
-				// Create a new SymbolDictionary instance 
-				_symbolDictionary = new SymbolDictionary(SymbolDictionaryType.Mil2525c);
-				isSymbolDictionaryInitialized = true;
-			}
-			catch{}
-
-			if(!isSymbolDictionaryInitialized)
-			{	
-				await new MessageDialog("Failed to create symbol dictionary.", "Symbol Dictionary Search Sample").ShowAsync();
-				return;
-			}
-
-			// Collection of strings to hold the selected symbol dictionary keywords
-			SelectedKeywords = new ObservableCollection<string>();
-
-			// Remove any empty strings space from keywords
-			_keywords = _symbolDictionary.Keywords.OrderBy(k => k).ToList();
-			_keywords = _keywords.Where(s => !string.IsNullOrWhiteSpace(s)).Distinct().ToList();
-
-			// Remove any empty strings space from categories
-			_categories = new[] { "" }.Concat(_symbolDictionary.Filters["CATEGORY"]);
-			Categories = _categories.Where(s => !string.IsNullOrWhiteSpace(s)).Distinct();
-
-			// Collection of view models for the displayed list of symbols
-			Symbols = new ObservableCollection<SymbolViewModel>();
-
-			// Set the DataContext for binding
-			DataContext = this;
-
-			// Set the image size
-			_imageSize = 64;
-
-			// Get reference to MessageLayer to use with messages
-			_messageLayer = MyMapView.Map.Layers.OfType<MessageLayer>().First();
-
-			// Fire initial search to populate the results with all symbols
-			Search();
-
-			btnSearch.IsEnabled = true;
-		}
-
-		// Search results 
-		public ObservableCollection<SymbolViewModel> Symbols { get; private set; }
-
-		// Currently selected keywords
-		public ObservableCollection<string> SelectedKeywords { get; private set; }
-
-		// All keywords in alphabetical order
-		public IEnumerable<string> Keywords
-		{
-			get { return _keywords; }
-			set
-			{
-				_keywords = value.ToList();
-				RaisePropertyChanged("Keywords");
-			}
-		}
-
-		// All categories used in symbol dictionary
-		private IEnumerable<string> _categories;
-		public IEnumerable<string> Categories
-		{
-			get { return _categories; }
-			set
-			{
-				_categories = value;
-				RaisePropertyChanged("Categories");
-			}
-		}
-
-		// SelectedChanged event handler for the ListBoxes
-		private void SelectionChanged(object sender, SelectionChangedEventArgs e)
-		{
-			Search();
-		}
-
-		// Remove a keyword from the selected keywords collection and rerun the search
-		private void RemoveKeyword(object sender, RoutedEventArgs e)
-		{
-			Button b = (Button)sender;
-			string kw = (string)b.DataContext;
-			SelectedKeywords.Remove(kw);
-			Search();
-		}
-
-		// SelectionChanged event handler for the keywords ListBox
-		private void KeywordSelectionChanged(object sender, SelectionChangedEventArgs e)
-		{
-			if (string.IsNullOrEmpty((string)cmbKeyword.SelectedValue))
-				return;
-
-			var kw = cmbKeyword.SelectedValue.ToString();
-
-			// Add keyword to selected list if it is not already there
-			if (SelectedKeywords.FirstOrDefault(s => s == kw) == null)
-				SelectedKeywords.Add(kw);
-			Search();
-		}
-
-		// Request geometry and new message to the layer
-		private async Task AddSymbolAsync(DrawShape requestedShape)
-		{
-			try
-			{
-				// Keep adding messages until next symbol is selected
-				while (true)
-				{
-					Esri.ArcGISRuntime.Geometry.Geometry geometry = null;
-					try
-					{
-						geometry = await MyMapView.Editor.RequestShapeAsync(requestedShape, null, null);
-					}
-					catch { }
-
-					if (geometry == null)
-						return;
-
-					// Create a new message
-					Message msg = new Message();
-
-					// Set the ID and other parts of the message
-					msg.Id = Guid.NewGuid().ToString();
-					msg.Add("_type", "position_report");
-					msg.Add("_action", "update");
-					msg.Add("_wkid", MyMapView.SpatialReference.Wkid.ToString());
-					msg.Add("sic", _selectedSymbol.SymbolID);
-					msg.Add("uniquedesignation", "1");
-
-					// Construct the Control Points based on the geometry type of the drawn geometry.
-					switch (requestedShape)
-					{
-						case DrawShape.Point:
-							MapPoint point = geometry as MapPoint;
-							msg.Add("_control_points", point.X.ToString(CultureInfo.InvariantCulture) + "," + point.Y.ToString(CultureInfo.InvariantCulture));
-							break;
-						case DrawShape.Polygon:
-							Polygon polygon = geometry as Polygon;
-							string cpts = string.Empty;
-							foreach (var pt in polygon.Parts[0].GetPoints())
-								cpts += ";" + pt.X.ToString(CultureInfo.InvariantCulture) + "," + pt.Y.ToString(CultureInfo.InvariantCulture);
-							msg.Add("_control_points", cpts);
-							break;
-						case DrawShape.Polyline:
-							Polyline polyline = geometry as Polyline;
-							cpts = string.Empty;
-							foreach (var pt in polyline.Parts[0].GetPoints())
-								cpts += ";" + pt.X.ToString(CultureInfo.InvariantCulture) + "," + pt.Y.ToString(CultureInfo.InvariantCulture);
-							msg.Add("_control_points", cpts);
-							break;
-					}
-
-					// Process the message
-					if (!_messageLayer.ProcessMessage(msg))
-						await new MessageDialog("Failed to process message.", "Symbol Dictionary Search Sample").ShowAsync();
-				}
-			}
-			catch (Exception ex)
-			{
-				var _x = new MessageDialog(ex.Message, "Symbol Dictionary Search Sample").ShowAsync();
-			}
-		}
-
-		// Sets the currently selected symbol
-		private void SymbolListBox_SelectionChanged(object sender, SelectionChangedEventArgs e)
-		{
-			if (e.AddedItems.Count != 1)
-				return;
-
-			_selectedSymbol = e.AddedItems[0] as SymbolViewModel;
-
-			Dictionary<string, string> values = (Dictionary<string, string>)_selectedSymbol.Model.Values;
-			string geometryControlType = values["GeometryType"];
-			DrawShape requestedShape = DrawShape.Point;
-
-			switch (geometryControlType)
-			{
-				case "Point":
-					requestedShape = DrawShape.Point;
-					break;
-				case "Line":
-					requestedShape = DrawShape.Polyline;
-					break;
-				case "Polygon":
-					requestedShape = DrawShape.Polygon;
-					break;
-				case "Circle":
-					requestedShape = DrawShape.Circle;
-					break;
-				case "Rectangular":
-					requestedShape = DrawShape.Rectangle;
-					break;
-				default:
-					var _x = new MessageDialog("Selected symbol is not supported in this sample", "Symbol Dictionary Search Sample").ShowAsync();
-					return;
-			}
-
-			// Enable adding symbols to the map
-			var addSymbolAsync = AddSymbolAsync(requestedShape);
-		}
-
-		// Function to search the symbol dictionary based on the selected value in the style file, category and/or geometry type ListBoxes
-		private void Search()
-		{
-			Dictionary<string, string> filters = new Dictionary<string, string>();
-
-			// Set Category filter
-			if (!string.IsNullOrEmpty((string)cmbCategory.SelectedValue))
-				filters["CATEGORY"] = cmbCategory.SelectedValue.ToString();
-
-			// Clear the current Symbols collection
-			Symbols.Clear();
-
-			// Perform the search applying any selected keywords and filters 
-			IEnumerable<SymbolProperties> symbols = _symbolDictionary.FindSymbols(SelectedKeywords, filters);
-			var allSymbols = symbols.ToList();
-
-			// Update the list of applicable keywords (excluding any keywords that are not on the current result set)
-			if (SelectedKeywords == null || SelectedKeywords.Count == 0)
-			{
-				_keywords = _symbolDictionary.Keywords.Where(k => !IsSymbolId(k)).ToList();
-			}
-			else
-			{
-				IEnumerable<string> allSymbolKeywords = allSymbols.SelectMany(s => s.Keywords);
-				_keywords = allSymbolKeywords.Distinct()
-					.Except(SelectedKeywords)
-					.Where(k => !IsSymbolId(k))
-					.ToList();
-			}
-			RaisePropertyChanged("Keywords");
-
-			// Add symbols to UI collection
-			foreach (var s in from symbol in allSymbols select new SymbolViewModel(symbol, _imageSize))
-				Symbols.Add(s);
-		}
-
-		// Do not add keywords which represent a single symbol to the Keywords list.
-		private bool IsSymbolId(string keyword)
-		{
-			if (keyword.Length == 15)
-			{
-				keyword = keyword.ToUpperInvariant();
-
-				if (!"SGWIOE".Contains(keyword[0]))
-					return false;
-
-				if (!"PUAFNSHGWMDLJKO-".Contains(keyword[1]))
-					return false;
-
-				if (!"PAGSUFXTMOEVLIRNZ-".Contains(keyword[2]))
-					return false;
-
-				if (!"APCDXF-".Contains(keyword[3]))
-					return false;
-
-				if (Enumerable.Range(4, 6).Any(i => !"ABCDEFGHIJKLMNOPQRSTUVWXYZ0123456789-".Contains(keyword[i])))
-					return false;
-
-				if (Enumerable.Range(10, 2).Any(i => !"ABCDEFGHIJKLMNOPQRSTUVWXYZ-*".Contains(keyword[i])))
-					return false;
-
-				if (Enumerable.Range(12, 2).Any(i => !"ABCDEFGHIJKLMNOPQRSTUVWXYZ0123456789-*".Contains(keyword[i])))
-					return false;
-
-				if (!"AECGNSX-".Contains(keyword[14]))
-					return false;
-
-				return true;
-			}
-			return false;
-		}
-
-		public event PropertyChangedEventHandler PropertyChanged;
-
-		private void RaisePropertyChanged(string name)
-		{
-			var handler = PropertyChanged;
-			if (handler != null)
-				handler(this, new PropertyChangedEventArgs(name));
-		}
-
-		private void btnSearch_Click(object sender, RoutedEventArgs e)
-		{
-			IEnumerable<SymbolProperties> symbols = _symbolDictionary.FindSymbols(new List<string>() { txtSymbolName.Text });
-			if (symbols == null)
-				return;
-			Symbols.Clear();
-			foreach (var s in from symbol in symbols.ToList() select new SymbolViewModel(symbol, _imageSize))
-				Symbols.Add(s);
-		}
-	}
-
-	// Presents single symbol
-	public class SymbolViewModel : INotifyPropertyChanged
-	{
-		private int _imageSize;
-		private SymbolProperties _model;
-		private ImageSource _image;
-
-		public SymbolViewModel(SymbolProperties model, int imageSize)
-		{
-			_model = model;
-			_imageSize = imageSize;
-		}
-
-		public string Name { get { return _model.Name; } }
-
-		public string Keywords { get { return string.Join(", ", _model.Keywords); } }
-
-		public string Category
-		{
-			get { return _model.Values["Category"].ToString(); }
-		}
-
-		public string SymbolID
-		{
-			get { return _model.Values["SymbolID"].ToString(); }
-		}
-
-		public int ImageSize
-		{
-			get { return _imageSize; }
-		}
-
-		public ImageSource Thumbnail
-		{
-			get
-			{
-				if (_image == null)
-				{
-					try
-					{
-						_image = _model.GetImage(_imageSize, _imageSize);
-					}
-					catch (Exception)
-					{
-						return null;
-					}
-				}
-				return _image;
-			}
-		}
-
-		public SymbolProperties Model
-		{
-			get { return _model; }
-		}
-
-		public event PropertyChangedEventHandler PropertyChanged;
-
-		private void RaisePropertyChanged(string name)
-		{
-			var handler = PropertyChanged;
-			if (handler != null)
-				handler(this, new PropertyChangedEventArgs(name));
-		}
-	}
-=======
     /// <summary>
     /// Sample shows how to use search the Mil2525C symbol dictionary.
     /// </summary>
@@ -809,5 +415,4 @@
                 handler(this, new PropertyChangedEventArgs(name));
         }
     }
->>>>>>> f779bace
 }