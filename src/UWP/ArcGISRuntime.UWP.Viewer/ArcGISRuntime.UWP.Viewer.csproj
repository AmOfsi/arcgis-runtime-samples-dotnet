--- conflicted
+++ resolved
@@ -1,4 +1,4 @@
-﻿<?xml version="1.0" encoding="utf-8"?>
+<?xml version="1.0" encoding="utf-8"?>
 <Project ToolsVersion="14.0" DefaultTargets="Build" xmlns="http://schemas.microsoft.com/developer/msbuild/2003">
   <Import Project="$(MSBuildExtensionsPath)\$(MSBuildToolsVersion)\Microsoft.Common.props" Condition="Exists('$(MSBuildExtensionsPath)\$(MSBuildToolsVersion)\Microsoft.Common.props')" />
   <!-- Build Configurations -->
@@ -209,11 +209,7 @@
     <Content Include="Samples\Map\AuthorMap\AuthorMap.jpg" />
     <Content Include="Samples\Map\ChangeBasemap\ChangeBasemap.jpg" />
     <Content Include="Samples\Map\DisplayMap\DisplayMap.jpg" />
-<<<<<<< HEAD
-    <Content Include="Samples\Map\DownloadPreplannedMapAreas\DownloadPreplannedMapAreas.jpg" />
     <Content Include="Samples\Map\GenerateOfflineMap\GenerateOfflineMap.jpg" />
-=======
->>>>>>> 066dbb14
     <Content Include="Samples\Map\ManageBookmarks\ManageBookmarks.jpg" />
     <Content Include="Samples\Map\OpenMapURL\OpenMapURL.jpg" />
     <Content Include="Samples\Map\OpenMobileMap\OpenMobileMap.jpg" />
@@ -615,15 +611,9 @@
     <Compile Include="Samples\Map\DisplayMap\DisplayMap.xaml.cs">
       <DependentUpon>DisplayMap.xaml</DependentUpon>
     </Compile>
-<<<<<<< HEAD
-    <Compile Include="Samples\Map\DownloadPreplannedMapAreas\DownloadPreplannedMapAreas.xaml.cs">
-      <DependentUpon>DownloadPreplannedMapAreas.xaml</DependentUpon>
-    </Compile>
     <Compile Include="Samples\Map\GenerateOfflineMap\GenerateOfflineMap.xaml.cs">
       <DependentUpon>GenerateOfflineMap.xaml</DependentUpon>
     </Compile>
-=======
->>>>>>> 066dbb14
     <Compile Include="Samples\Map\ManageBookmarks\ManageBookmarks.xaml.cs">
       <DependentUpon>ManageBookmarks.xaml</DependentUpon>
     </Compile>
@@ -1127,17 +1117,10 @@
       <Generator>MSBuild:Compile</Generator>
       <SubType>Designer</SubType>
     </Page>
-<<<<<<< HEAD
-    <Page Include="Samples\Map\DownloadPreplannedMapAreas\DownloadPreplannedMapAreas.xaml">
-      <Generator>MSBuild:Compile</Generator>
-      <SubType>Designer</SubType>
-    </Page>
     <Page Include="Samples\Map\GenerateOfflineMap\GenerateOfflineMap.xaml">
       <Generator>MSBuild:Compile</Generator>
       <SubType>Designer</SubType>
     </Page>
-=======
->>>>>>> 066dbb14
     <Page Include="Samples\Map\ManageBookmarks\ManageBookmarks.xaml">
       <Generator>MSBuild:Compile</Generator>
       <SubType>Designer</SubType>
