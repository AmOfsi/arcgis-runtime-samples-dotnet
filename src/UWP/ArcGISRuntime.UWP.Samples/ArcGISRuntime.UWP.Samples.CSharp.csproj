--- conflicted
+++ resolved
@@ -102,19 +102,17 @@
     <Content Include="Properties\ArcGISRuntime.Windows.Samples.rd.xml" />
     <Compile Include="Properties\AssemblyInfo.cs" />
     <Content Include="Samples\Data\ReadGeoPackage\metadata.json" />
-<<<<<<< HEAD
     <Content Include="Samples\GeometryEngine\ListTransformations\ListTransformations.jpg" />
     <Content Include="Samples\Layers\ChangeBlendRenderer\ChangeBlendRenderer.jpg" />
     <Content Include="Samples\Layers\ChangeBlendRenderer\metadata.json" />
     <Content Include="Samples\GeometryEngine\ListTransformations\metadata.json" />
+    <Content Include="Samples\Layers\RasterRgbRenderer\RasterRgbRenderer.jpg" />
   </ItemGroup>
   <ItemGroup>
     <!-- JSON Metadata -->
     <Content Include="Samples\Layers\ChangeStretchRenderer\ChangeStretchRenderer.jpg" />
-=======
-    <Content Include="Samples\Layers\RasterRgbRenderer\RasterRgbRenderer.jpg" />
->>>>>>> f8a35f0b
     <Content Include="Samples\Symbology\FeatureLayerExtrusion\metadata.json" />
+    <Content Include="Samples\Layers\ChangeStretchRenderer\metadata.json" />
     <Content Include="Samples\Layers\RasterRgbRenderer\metadata.json" />
   </ItemGroup>
   <ItemGroup>
@@ -323,15 +321,12 @@
   </ItemGroup>
   <ItemGroup>
     <!-- Sample Code -->
-<<<<<<< HEAD
-    <Compile Include="Samples\GeometryEngine\ListTransformations\ListTransformations.xaml.cs">
-      <DependentUpon>ListTransformations.xaml</DependentUpon>
-    </Compile>
-=======
 	<Compile Include="Samples\Analysis\ViewshedGeoElement\ViewshedGeoElement.xaml.cs">
 		<DependentUpon>ViewshedGeoElement.xaml</DependentUpon>
 	</Compile>
->>>>>>> f8a35f0b
+    <Compile Include="Samples\GeometryEngine\ListTransformations\ListTransformations.xaml.cs">
+      <DependentUpon>ListTransformations.xaml</DependentUpon>
+    </Compile>	
     <Compile Include="Samples\GraphicsOverlay\Animate3DGraphic\Animate3DGraphic.xaml.cs">
       <DependentUpon>Animate3DGraphic.xaml</DependentUpon>
     </Compile>
@@ -620,17 +615,14 @@
   </ItemGroup>
   <ItemGroup>
     <!-- Sample XAML -->
-<<<<<<< HEAD
-    <Page Include="Samples\GeometryEngine\ListTransformations\ListTransformations.xaml">
-      <Generator>MSBuild:Compile</Generator>
-      <SubType>Designer</SubType>
-    </Page>
-=======
 	<Page Include="Samples\Analysis\ViewshedGeoElement\ViewshedGeoElement.xaml">
 		<Generator>MSBuild:Compile</Generator>
 		<SubType>Designer</SubType>
 	</Page>
->>>>>>> f8a35f0b
+    <Page Include="Samples\GeometryEngine\ListTransformations\ListTransformations.xaml">
+      <Generator>MSBuild:Compile</Generator>
+      <SubType>Designer</SubType>
+    </Page>	
     <Page Include="Samples\GraphicsOverlay\Animate3DGraphic\Animate3DGraphic.xaml">
       <Generator>MSBuild:Compile</Generator>
       <SubType>Designer</SubType>
