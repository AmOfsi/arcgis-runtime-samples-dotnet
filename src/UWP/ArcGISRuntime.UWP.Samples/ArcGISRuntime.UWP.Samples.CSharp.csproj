﻿<?xml version="1.0" encoding="utf-8"?>
<Project ToolsVersion="14.0" DefaultTargets="Build" xmlns="http://schemas.microsoft.com/developer/msbuild/2003">
  <Import Project="$(MSBuildExtensionsPath)\$(MSBuildToolsVersion)\Microsoft.Common.props" Condition="Exists('$(MSBuildExtensionsPath)\$(MSBuildToolsVersion)\Microsoft.Common.props')" />
  <!-- Build Configurations -->
  <PropertyGroup>
    <Configuration Condition=" '$(Configuration)' == '' ">Debug</Configuration>
    <Platform Condition=" '$(Platform)' == '' ">AnyCPU</Platform>
    <ProjectGuid>{6820B615-C568-4A13-B026-A77CDD348BFA}</ProjectGuid>
    <OutputType>Library</OutputType>
    <AppDesignerFolder>Properties</AppDesignerFolder>
    <RootNamespace>ArcGISRuntime.UWP</RootNamespace>
    <AssemblyName>ArcGISRuntime.UWP.Samples</AssemblyName>
    <DefaultLanguage>en-US</DefaultLanguage>
    <TargetPlatformIdentifier>UAP</TargetPlatformIdentifier>
    <TargetPlatformVersion>10.0.14393.0</TargetPlatformVersion>
    <TargetPlatformMinVersion>10.0.14393.0</TargetPlatformMinVersion>
    <MinimumVisualStudioVersion>14</MinimumVisualStudioVersion>
    <FileAlignment>512</FileAlignment>
    <ProjectTypeGuids>{A5A43C5B-DE2A-4C0C-9213-0A381AF9435A};{FAE04EC0-301F-11D3-BF4B-00C04F79EFBC}</ProjectTypeGuids>
  </PropertyGroup>
  <PropertyGroup Condition="'$(Configuration)|$(Platform)' == 'Debug|ARM'">
    <PlatformTarget>ARM</PlatformTarget>
    <DebugSymbols>true</DebugSymbols>
    <OutputPath>..\..\..\output\UWP\ARM\debug\</OutputPath>
    <DefineConstants>DEBUG;TRACE;NETFX_CORE;WINDOWS_UWP</DefineConstants>
    <NoWarn>;2008</NoWarn>
    <DebugType>full</DebugType>
    <PlatformTarget>ARM</PlatformTarget>
    <UseVSHostingProcess>false</UseVSHostingProcess>
    <ErrorReport>prompt</ErrorReport>
  </PropertyGroup>
  <PropertyGroup Condition="'$(Configuration)|$(Platform)' == 'Release|ARM'">
    <PlatformTarget>ARM</PlatformTarget>
    <OutputPath>..\..\..\output\UWP\ARM\release\</OutputPath>
    <DefineConstants>TRACE;NETFX_CORE;WINDOWS_UWP</DefineConstants>
    <Optimize>true</Optimize>
    <NoWarn>;2008</NoWarn>
    <DebugType>pdbonly</DebugType>
    <PlatformTarget>ARM</PlatformTarget>
    <UseVSHostingProcess>false</UseVSHostingProcess>
    <ErrorReport>prompt</ErrorReport>
  </PropertyGroup>
  <PropertyGroup Condition="'$(Configuration)|$(Platform)' == 'Debug|x64'">
    <PlatformTarget>x64</PlatformTarget>
    <DebugSymbols>true</DebugSymbols>
    <OutputPath>..\..\..\output\UWP\x64\debug\</OutputPath>
    <DefineConstants>DEBUG;TRACE;NETFX_CORE;WINDOWS_UWP</DefineConstants>
    <NoWarn>;2008</NoWarn>
    <DebugType>full</DebugType>
    <PlatformTarget>x64</PlatformTarget>
    <UseVSHostingProcess>false</UseVSHostingProcess>
    <ErrorReport>prompt</ErrorReport>
  </PropertyGroup>
  <PropertyGroup Condition="'$(Configuration)|$(Platform)' == 'Release|x64'">
    <PlatformTarget>x64</PlatformTarget>
    <OutputPath>..\..\..\output\UWP\x64\release\</OutputPath>
    <DefineConstants>TRACE;NETFX_CORE;WINDOWS_UWP</DefineConstants>
    <Optimize>true</Optimize>
    <NoWarn>;2008</NoWarn>
    <DebugType>pdbonly</DebugType>
    <PlatformTarget>x64</PlatformTarget>
    <UseVSHostingProcess>false</UseVSHostingProcess>
    <ErrorReport>prompt</ErrorReport>
  </PropertyGroup>
  <PropertyGroup Condition="'$(Configuration)|$(Platform)' == 'Debug|x86'">
    <PlatformTarget>x86</PlatformTarget>
    <DebugSymbols>true</DebugSymbols>
    <OutputPath>..\..\..\output\UWP\x86\debug\</OutputPath>
    <DefineConstants>DEBUG;TRACE;NETFX_CORE;WINDOWS_UWP</DefineConstants>
    <NoWarn>;2008</NoWarn>
    <DebugType>full</DebugType>
    <PlatformTarget>x86</PlatformTarget>
    <UseVSHostingProcess>false</UseVSHostingProcess>
    <ErrorReport>prompt</ErrorReport>
    <LangVersion>6</LangVersion>
  </PropertyGroup>
  <PropertyGroup Condition="'$(Configuration)|$(Platform)' == 'Release|x86'">
    <PlatformTarget>x86</PlatformTarget>
    <OutputPath>..\..\..\output\UWP\x86\release\</OutputPath>
    <DefineConstants>TRACE;NETFX_CORE;WINDOWS_UWP</DefineConstants>
    <Optimize>true</Optimize>
    <NoWarn>;2008</NoWarn>
    <DebugType>pdbonly</DebugType>
    <PlatformTarget>x86</PlatformTarget>
    <UseVSHostingProcess>false</UseVSHostingProcess>
    <ErrorReport>prompt</ErrorReport>
    <LangVersion>6</LangVersion>
  </PropertyGroup>
  <!-- /Build Configurations -->
  <ItemGroup>
    <!-- References -->
    <SDKReference Include="Microsoft.VCLibs, version=14.0">
      <Name>Visual C++ 2015 Runtime for Universal Windows Platform Apps</Name>
    </SDKReference>
    <!-- A reference to the entire .Net Framework and Windows SDK are automatically included -->
  </ItemGroup>
  <ItemGroup>
    <!-- Misc Config -->
    <EmbeddedResource Include="Resources\PictureMarkerSymbols\pin_star_blue.png" />
    <Content Include="Properties\ArcGISRuntime.Windows.Samples.rd.xml" />
    <None Include="project.json" />
    <Content Include="Properties\ArcGISRuntime.Windows.Samples.rd.xml" />
    <Compile Include="Properties\AssemblyInfo.cs" />
<<<<<<< HEAD
    <Content Include="Samples\Data\ReadGeoPackage\metadata.json" />
    <Content Include="Samples\Layers\RasterRgbRenderer\RasterRgbRenderer.jpg" />
    <Content Include="Samples\Symbology\FeatureLayerExtrusion\metadata.json" />
    <Content Include="Samples\Layers\RasterRgbRenderer\metadata.json" />
  </ItemGroup>
  <ItemGroup>
    <!-- JSON Metadata -->
    <Content Include="Samples\GeometryEngine\ProjectWithSpecificTransformation\metadata.json" />
    <Content Include="Samples\Data\ListRelatedFeatures\metadata.json" />
    <Content Include="Samples\Analysis\LineOfSightGeoElement\metadata.json" />
    <Content Include="Samples\Analysis\QueryFeatureCountAndExtent\metadata.json" />
    <Content Include="Samples\Layers\FeatureLayerRenderingModeScene\metadata.json" />
    <Content Include="Samples\Data\SymbolizeShapefile\metadata.json" />
=======
  </ItemGroup>
  <ItemGroup>
    <!-- JSON Metadata -->
>>>>>>> 7483d2ca
    <Content Include="groups.json" />
    <Content Include="Samples\Analysis\LineOfSightGeoElement\metadata.json" />
    <Content Include="Samples\Analysis\LineOfSightLocation\metadata.json" />
    <Content Include="Samples\Analysis\QueryFeatureCountAndExtent\metadata.json" />
    <Content Include="Samples\Analysis\ViewshedCamera\metadata.json" />
    <Content Include="Samples\Analysis\ViewshedGeoElement\metadata.json" />
    <Content Include="Samples\Data\EditAndSyncFeatures\metadata.json" />
    <Content Include="Samples\Data\FeatureLayerGeoPackage\metadata.json" />
    <Content Include="Samples\Data\FeatureLayerQuery\metadata.json" />
    <Content Include="Samples\Data\FeatureLayerShapefile\metadata.json" />
    <Content Include="Samples\Data\GenerateGeodatabase\metadata.json" />
    <Content Include="Samples\Data\GeodatabaseTransactions\metadata.json" />
    <Content Include="Samples\Data\ListRelatedFeatures\metadata.json" />
    <Content Include="Samples\Data\RasterLayerGeoPackage\metadata.json" />
    <Content Include="Samples\Data\ReadGeoPackage\metadata.json" />
    <Content Include="Samples\Data\ReadGeoPackage\ReadGeoPackage.jpg" />
    <Content Include="Samples\Data\ReadShapefileMetadata\metadata.json" />
    <Content Include="Samples\Data\ServiceFeatureTableCache\metadata.json" />
    <Content Include="Samples\Data\ServiceFeatureTableManualCache\metadata.json" />
    <Content Include="Samples\Data\ServiceFeatureTableNoCache\metadata.json" />
    <Content Include="Samples\Data\StatisticalQuery\metadata.json" />
    <Content Include="Samples\Data\StatsQueryGroupAndSort\metadata.json" />
    <Content Include="Samples\Data\SymbolizeShapefile\metadata.json" />
    <Content Include="Samples\Geometry\FormatCoordinates\metadata.json" />
    <Content Include="Samples\GeometryEngine\ProjectWithSpecificTransformation\metadata.json" />
    <Content Include="Samples\Geoprocessing\AnalyzeHotspots\metadata.json" />
    <Content Include="Samples\Geoprocessing\AnalyzeViewshed\metadata.json" />
    <Content Include="Samples\Geoprocessing\ListGeodatabaseVersions\metadata.json" />
    <Content Include="Samples\GraphicsOverlay\AddGraphicsRenderer\metadata.json" />
    <Content Include="Samples\GraphicsOverlay\AddGraphicsWithSymbols\metadata.json" />
    <Content Include="Samples\GraphicsOverlay\Animate3DGraphic\metadata.json" />
    <Content Include="Samples\GraphicsOverlay\IdentifyGraphics\metadata.json" />
    <Content Include="Samples\GraphicsOverlay\SketchOnMap\metadata.json" />
    <Content Include="Samples\GraphicsOverlay\SurfacePlacements\metadata.json" />
    <Content Include="Samples\Hydrography\SelectEncFeatures\metadata.json" />
    <Content Include="Samples\Layers\ArcGISMapImageLayerUrl\metadata.json" />
    <Content Include="Samples\Layers\ArcGISTiledLayerUrl\metadata.json" />
    <Content Include="Samples\Layers\ArcGISVectorTiledLayerUrl\metadata.json" />
    <Content Include="Samples\Layers\ChangeBlendRenderer\metadata.json" />
    <Content Include="Samples\Layers\ChangeFeatureLayerRenderer\metadata.json" />
    <Content Include="Samples\Layers\ChangeStretchRenderer\metadata.json" />
    <Content Include="Samples\Layers\ChangeSublayerVisibility\metadata.json" />
    <Content Include="Samples\Layers\CreateFeatureCollectionLayer\metadata.json" />
    <Content Include="Samples\Layers\DisplayScene\metadata.json" />
    <Content Include="Samples\Layers\ExportTiles\metadata.json" />
    <Content Include="Samples\Layers\FeatureCollectionLayerFromPortal\metadata.json" />
    <Content Include="Samples\Layers\FeatureCollectionLayerFromQuery\metadata.json" />
    <Content Include="Samples\Layers\FeatureLayerDefinitionExpression\metadata.json" />
    <Content Include="Samples\Layers\FeatureLayerDictionaryRenderer\metadata.json" />
    <Content Include="Samples\Layers\FeatureLayerRenderingModeMap\metadata.json" />
    <Content Include="Samples\Layers\FeatureLayerRenderingModeScene\metadata.json" />
    <Content Include="Samples\Layers\FeatureLayerSelection\metadata.json" />
    <Content Include="Samples\Layers\FeatureLayerUrl\metadata.json" />
    <Content Include="Samples\Layers\RasterHillshade\RasterHillshade.jpg" />
    <Content Include="Samples\Layers\RasterLayerFile\metadata.json" />
    <Content Include="Samples\Layers\RasterLayerImageServiceRaster\metadata.json" />
    <Content Include="Samples\Layers\RasterLayerRasterFunction\metadata.json" />
    <Content Include="Samples\Layers\RasterRenderingRule\metadata.json" />
    <Content Include="Samples\Layers\SceneLayerUrl\metadata.json" />
    <Content Include="Samples\Layers\TimeBasedQuery\metadata.json" />
    <Content Include="Samples\Layers\Web_TiledLayer\metadata.json" />
    <Content Include="Samples\Layers\WmsIdentify\metadata.json" />
    <Content Include="Samples\Layers\WMSLayerUrl\metadata.json" />
    <Content Include="Samples\Layers\WmsServiceCatalog\metadata.json" />
    <Content Include="Samples\Layers\WMTSLayer\metadata.json" />
    <Content Include="Samples\Location\DisplayDeviceLocation\metadata.json" />
    <Content Include="Samples\Map\AccessLoadStatus\metadata.json" />
    <Content Include="Samples\Map\AuthorMap\metadata.json" />
    <Content Include="Samples\Map\ChangeBasemap\metadata.json" />
    <Content Include="Samples\Map\DisplayMap\metadata.json" />
    <Content Include="Samples\Map\ManageBookmarks\metadata.json" />
    <Content Include="Samples\Map\OpenMapURL\metadata.json" />
    <Content Include="Samples\Map\OpenMobileMap\metadata.json" />
    <Content Include="Samples\Map\SearchPortalMaps\metadata.json" />
    <Content Include="Samples\Map\SetInitialMapArea\metadata.json" />
    <Content Include="Samples\Map\SetInitialMapLocation\metadata.json" />
    <Content Include="Samples\Map\SetMapSpatialReference\metadata.json" />
    <Content Include="Samples\Map\SetMinMaxScale\metadata.json" />
    <Content Include="Samples\MapView\ChangeViewpoint\metadata.json" />
    <Content Include="Samples\MapView\DisplayDrawingStatus\metadata.json" />
    <Content Include="Samples\MapView\DisplayLayerViewState\metadata.json" />
    <Content Include="Samples\MapView\FeatureLayerTimeOffset\metadata.json" />
    <Content Include="Samples\MapView\GeoViewSync\metadata.json" />
    <Content Include="Samples\MapView\MapRotation\metadata.json" />
    <Content Include="Samples\MapView\ShowCallout\metadata.json" />
    <Content Include="Samples\MapView\ShowMagnifier\metadata.json" />
    <Content Include="Samples\MapView\TakeScreenshot\metadata.json" />
    <Content Include="Samples\NetworkAnalysis\FindRoute\metadata.json" />
    <Content Include="Samples\Search\FindAddress\metadata.json" />
    <Content Include="Samples\Search\FindPlace\metadata.json" />
    <Content Include="Samples\Symbology\FeatureLayerExtrusion\FeatureLayerExtrusion.jpg" />
    <Content Include="Samples\Symbology\FeatureLayerExtrusion\metadata.json" />
    <Content Include="Samples\Symbology\RenderPictureMarkers\metadata.json" />
    <Content Include="Samples\Symbology\RenderSimpleMarkers\metadata.json" />
    <Content Include="Samples\Symbology\RenderUniqueValues\metadata.json" />
    <Content Include="Samples\Symbology\SimpleRenderers\metadata.json" />
    <Content Include="Samples\Symbology\UseDistanceCompositeSym\metadata.json" />
    <Content Include="Samples\Tutorial\AuthorEditSaveMap\metadata.json" />
  </ItemGroup>
  <ItemGroup>
    <!-- Screenshots -->
<<<<<<< HEAD
=======
    <Content Include="Samples\Layers\ChangeStretchRenderer\ChangeStretchRenderer.jpg" />
    <Content Include="Samples\Layers\ChangeBlendRenderer\ChangeBlendRenderer.jpg" />
    <Content Include="Samples\Analysis\ViewshedGeoElement\ViewshedGeoElement.jpg" />
    <Content Include="Samples\GraphicsOverlay\Animate3DGraphic\Animate3DGraphic.jpg" />
>>>>>>> 7483d2ca
    <Content Include="Samples\GeometryEngine\ProjectWithSpecificTransformation\ProjectWithSpecificTransformation.jpg" />
    <Content Include="Samples\Data\ListRelatedFeatures\ListRelatedFeatures.jpg" />
    <Content Include="Samples\Analysis\LineOfSightGeoElement\LineOfSightGeoElement.jpg" />
    <Content Include="Samples\Analysis\QueryFeatureCountAndExtent\QueryFeatureCountAndExtent.jpg" />
    <Content Include="Samples\Layers\FeatureLayerRenderingModeScene\FeatureLayerRenderingModeScene.jpg" />
    <Content Include="Samples\Data\SymbolizeShapefile\SymbolizeShapefile.jpg" />
<<<<<<< HEAD
=======
    <Content Include="Samples\Geometry\FormatCoordinates\FormatCoordinates.jpg" />
    <Content Include="Samples\Layers\Web_TiledLayer\Web_TiledLayer.jpg" />
    <Content Include="Samples\GraphicsOverlay\AddGraphicsWithSymbols\AddGraphicsWithSymbols.jpg" />
>>>>>>> 7483d2ca
    <Content Include="Samples\Analysis\LineOfSightLocation\LineOfSightLocation.jpg" />
    <Content Include="Samples\Analysis\ViewshedCamera\ViewshedCamera.jpg" />
    <Content Include="Samples\Data\EditAndSyncFeatures\EditAndSyncFeatures.jpg" />
    <Content Include="Samples\Data\FeatureLayerGeoPackage\FeatureLayerGeoPackage.jpg" />
    <Content Include="Samples\Data\FeatureLayerQuery\FeatureLayerQuery.jpg" />
    <Content Include="Samples\Data\FeatureLayerShapefile\FeatureLayerShapefile.jpg" />
    <Content Include="Samples\Data\GenerateGeodatabase\GenerateGeodatabase.jpg" />
    <Content Include="Samples\Data\GeodatabaseTransactions\GeodatabaseTransactions.jpg" />
    <Content Include="Samples\Data\RasterLayerGeoPackage\RasterLayerGeoPackage.jpg" />
    <Content Include="Samples\Data\ReadShapefileMetadata\ReadShapefileMetadata.jpg" />
    <Content Include="Samples\Data\ServiceFeatureTableCache\ServiceFeatureTableCache.jpg" />
    <Content Include="Samples\Data\ServiceFeatureTableManualCache\ServiceFeatureTableManualCache.jpg" />
    <Content Include="Samples\Data\ServiceFeatureTableNoCache\ServiceFeatureTableNoCache.jpg" />
    <Content Include="Samples\Data\StatisticalQuery\StatisticalQuery.jpg" />
    <Content Include="Samples\Data\StatsQueryGroupAndSort\StatsQueryGroupAndSort.jpg" />
    <Content Include="Samples\Geoprocessing\AnalyzeHotspots\AnalyzeHotspots.jpg" />
    <Content Include="Samples\Geoprocessing\AnalyzeViewshed\AnalyzeViewshed.jpg" />
    <Content Include="Samples\Geoprocessing\ListGeodatabaseVersions\ListGeodatabaseVersions.jpg" />
    <Content Include="Samples\GraphicsOverlay\AddGraphicsRenderer\AddGraphicsRenderer.jpg" />
    <Content Include="Samples\GraphicsOverlay\IdentifyGraphics\IdentifyGraphics.jpg" />
    <Content Include="Samples\GraphicsOverlay\SketchOnMap\SketchOnMap.jpg" />
    <Content Include="Samples\GraphicsOverlay\SurfacePlacements\SurfacePlacements.jpg" />
    <Content Include="Samples\Hydrography\SelectEncFeatures\SelectEncFeatures.jpg" />
    <Content Include="Samples\Layers\ArcGISMapImageLayerUrl\ArcGISMapImageLayerUrl.jpg" />
    <Content Include="Samples\Layers\ArcGISTiledLayerUrl\ArcGISTiledLayerUrl.jpg" />
    <Content Include="Samples\Layers\ArcGISVectorTiledLayerUrl\ArcGISVectorTiledLayerUrl.jpg" />
    <Content Include="Samples\Layers\ChangeFeatureLayerRenderer\ChangeFeatureLayerRenderer.jpg" />
    <Content Include="Samples\Layers\ChangeSublayerVisibility\ChangeSublayerVisibility.jpg" />
    <Content Include="Samples\Layers\CreateFeatureCollectionLayer\CreateFeatureCollectionLayer.jpg" />
    <Content Include="Samples\Layers\DisplayScene\DisplayScene.jpg" />
    <Content Include="Samples\Layers\ExportTiles\ExportTiles.jpg" />
    <Content Include="Samples\Layers\FeatureCollectionLayerFromPortal\FeatureCollectionLayerFromPortal.jpg" />
    <Content Include="Samples\Layers\FeatureCollectionLayerFromQuery\FeatureCollectionLayerFromQuery.jpg" />
    <Content Include="Samples\Layers\FeatureLayerDefinitionExpression\FeatureLayerDefinitionExpression.jpg" />
    <Content Include="Samples\Layers\FeatureLayerDictionaryRenderer\FeatureLayerDictionaryRenderer.jpg" />
    <Content Include="Samples\Layers\FeatureLayerRenderingModeMap\FeatureLayerRenderingModeMap.jpg" />
    <Content Include="Samples\Layers\FeatureLayerSelection\FeatureLayerSelection.jpg" />
    <Content Include="Samples\Layers\FeatureLayerUrl\FeatureLayerUrl.jpg" />
    <Content Include="Samples\Layers\RasterLayerFile\RasterLayerFile.jpg" />
    <Content Include="Samples\Layers\RasterLayerImageServiceRaster\RasterLayerImageServiceRaster.jpg" />
    <Content Include="Samples\Layers\RasterLayerRasterFunction\RasterLayerRasterFunction.jpg" />
    <Content Include="Samples\Layers\RasterRenderingRule\RasterRenderingRule.jpg" />
    <Content Include="Samples\Layers\SceneLayerUrl\SceneLayerUrl.jpg" />
    <Content Include="Samples\Layers\TimeBasedQuery\TimeBasedQuery.jpg" />
    <Content Include="Samples\Layers\WmsIdentify\WmsIdentify.jpg" />
    <Content Include="Samples\Layers\WMSLayerUrl\WMSLayerUrl.jpg" />
    <Content Include="Samples\Layers\WmsServiceCatalog\WmsServiceCatalog.jpg" />
    <Content Include="Samples\Layers\WMTSLayer\WMTSLayer.jpg" />
    <Content Include="Samples\Location\DisplayDeviceLocation\DisplayDeviceLocation.jpg" />
    <Content Include="Samples\Map\AccessLoadStatus\AccessLoadStatus.jpg" />
    <Content Include="Samples\Map\AuthorMap\AuthorMap.jpg" />
    <Content Include="Samples\Map\ChangeBasemap\ChangeBasemap.jpg" />
    <Content Include="Samples\Map\DisplayMap\DisplayMap.jpg" />
    <Content Include="Samples\Map\ManageBookmarks\ManageBookmarks.jpg" />
    <Content Include="Samples\Map\OpenMapURL\OpenMapURL.jpg" />
    <Content Include="Samples\Map\OpenMobileMap\OpenMobileMap.jpg" />
    <Content Include="Samples\Map\SearchPortalMaps\SearchPortalMaps.jpg" />
    <Content Include="Samples\Map\SetInitialMapArea\SetInitialMapArea.jpg" />
    <Content Include="Samples\Map\SetInitialMapLocation\SetInitialMapLocation.jpg" />
    <Content Include="Samples\Map\SetMapSpatialReference\SetMapSpatialReference.jpg" />
    <Content Include="Samples\Map\SetMinMaxScale\SetMinMaxScale.jpg" />
    <Content Include="Samples\MapView\ChangeViewpoint\ChangeViewpoint.jpg" />
    <Content Include="Samples\MapView\DisplayDrawingStatus\DisplayDrawingStatus.jpg" />
    <Content Include="Samples\MapView\DisplayLayerViewState\DisplayLayerViewState.jpg" />
    <Content Include="Samples\MapView\FeatureLayerTimeOffset\FeatureLayerTimeOffset.jpg" />
    <Content Include="Samples\MapView\GeoViewSync\GeoViewSync.jpg" />
    <Content Include="Samples\MapView\MapRotation\MapRotation.jpg" />
    <Content Include="Samples\MapView\ShowCallout\ShowCallout.jpg" />
    <Content Include="Samples\MapView\ShowMagnifier\ShowMagnifier.jpg" />
    <Content Include="Samples\MapView\TakeScreenshot\TakeScreenshot.jpg" />
    <Content Include="Samples\NetworkAnalysis\FindRoute\FindRoute.jpg" />
    <Content Include="Samples\Search\FindAddress\FindAddress.jpg" />
    <Content Include="Samples\Search\FindPlace\FindPlace.jpg" />
    <Content Include="Samples\Symbology\RenderPictureMarkers\RenderPictureMarkers.jpg" />
    <Content Include="Samples\Symbology\RenderSimpleMarkers\RenderSimpleMarkers.jpg" />
    <Content Include="Samples\Symbology\RenderUniqueValues\RenderUniqueValues.jpg" />
    <Content Include="Samples\Symbology\SimpleRenderers\SimpleRenderers.jpg" />
    <Content Include="Samples\Symbology\UseDistanceCompositeSym\UseDistanceCompositeSym.jpg" />
    <Content Include="Samples\Tutorial\AuthorEditSaveMap\AuthorEditSaveMap.jpg" />
  </ItemGroup>
  <ItemGroup>
    <!-- Sample Code -->
<<<<<<< HEAD
=======
	<Compile Include="Samples\Analysis\ViewshedGeoElement\ViewshedGeoElement.xaml.cs">
		<DependentUpon>ViewshedGeoElement.xaml</DependentUpon>
	</Compile>
    <Compile Include="Samples\GraphicsOverlay\Animate3DGraphic\Animate3DGraphic.xaml.cs">
      <DependentUpon>Animate3DGraphic.xaml</DependentUpon>
    </Compile>
>>>>>>> 7483d2ca
    <Compile Include="Samples\GeometryEngine\ProjectWithSpecificTransformation\ProjectWithSpecificTransformation.xaml.cs">
      <DependentUpon>ProjectWithSpecificTransformation.xaml</DependentUpon>
    </Compile>
    <Compile Include="Samples\Data\ListRelatedFeatures\ListRelatedFeatures.xaml.cs">
      <DependentUpon>ListRelatedFeatures.xaml</DependentUpon>
    </Compile>
    <Compile Include="Samples\Analysis\LineOfSightGeoElement\LineOfSightGeoElement.xaml.cs">
      <DependentUpon>LineOfSightGeoElement.xaml</DependentUpon>
    </Compile>
    <Compile Include="Samples\Analysis\QueryFeatureCountAndExtent\QueryFeatureCountAndExtent.xaml.cs">
      <DependentUpon>QueryFeatureCountAndExtent.xaml</DependentUpon>
    </Compile>
<<<<<<< HEAD
=======
    <Compile Include="Samples\Layers\ChangeBlendRenderer\ChangeBlendRenderer.xaml.cs">
      <DependentUpon>ChangeBlendRenderer.xaml</DependentUpon>
    </Compile>
>>>>>>> 7483d2ca
    <Compile Include="Samples\Layers\FeatureLayerRenderingModeScene\FeatureLayerRenderingModeScene.xaml.cs">
      <DependentUpon>FeatureLayerRenderingModeScene.xaml</DependentUpon>
    </Compile>
    <Compile Include="Samples\Data\SymbolizeShapefile\SymbolizeShapefile.xaml.cs">
      <DependentUpon>SymbolizeShapefile.xaml</DependentUpon>
    </Compile>
<<<<<<< HEAD
=======
    <Compile Include="Samples\Geometry\FormatCoordinates\FormatCoordinates.xaml.cs">
      <DependentUpon>FormatCoordinates.xaml</DependentUpon>
    </Compile>
    <Compile Include="Samples\Layers\Web_TiledLayer\Web_TiledLayer.xaml.cs">
      <DependentUpon>Web_TiledLayer.xaml</DependentUpon>
    </Compile>
    <Compile Include="Samples\GraphicsOverlay\AddGraphicsWithSymbols\AddGraphicsWithSymbols.xaml.cs">
      <DependentUpon>AddGraphicsWithSymbols.xaml</DependentUpon>
    </Compile>
>>>>>>> 7483d2ca
    <Compile Include="Samples\Analysis\LineOfSightLocation\LineOfSightLocation.xaml.cs">
      <DependentUpon>LineOfSightLocation.xaml</DependentUpon>
    </Compile>
    <Compile Include="Samples\Analysis\ViewshedCamera\ViewshedCamera.xaml.cs">
      <DependentUpon>ViewshedCamera.xaml</DependentUpon>
    </Compile>
    <Compile Include="Samples\Data\EditAndSyncFeatures\EditAndSyncFeatures.xaml.cs">
      <DependentUpon>EditAndSyncFeatures.xaml</DependentUpon>
    </Compile>
    <Compile Include="Samples\Data\FeatureLayerGeoPackage\FeatureLayerGeoPackage.xaml.cs">
      <DependentUpon>FeatureLayerGeoPackage.xaml</DependentUpon>
    </Compile>
    <Compile Include="Samples\Data\FeatureLayerQuery\FeatureLayerQuery.xaml.cs">
      <DependentUpon>FeatureLayerQuery.xaml</DependentUpon>
    </Compile>
    <Compile Include="Samples\Data\FeatureLayerShapefile\FeatureLayerShapefile.xaml.cs">
      <DependentUpon>FeatureLayerShapefile.xaml</DependentUpon>
    </Compile>
    <Compile Include="Samples\Data\GenerateGeodatabase\GenerateGeodatabase.xaml.cs">
      <DependentUpon>GenerateGeodatabase.xaml</DependentUpon>
    </Compile>
    <Compile Include="Samples\Data\GeodatabaseTransactions\GeodatabaseTransactions.xaml.cs">
      <DependentUpon>GeodatabaseTransactions.xaml</DependentUpon>
    </Compile>
    <Compile Include="Samples\Data\RasterLayerGeoPackage\RasterLayerGeoPackage.xaml.cs">
      <DependentUpon>RasterLayerGeoPackage.xaml</DependentUpon>
    </Compile>
    <Compile Include="Samples\Data\ReadGeoPackage\ReadGeoPackage.xaml.cs">
      <DependentUpon>ReadGeoPackage.xaml</DependentUpon>
    </Compile>
    <Compile Include="Samples\Data\ReadShapefileMetadata\ReadShapefileMetadata.xaml.cs">
      <DependentUpon>ReadShapefileMetadata.xaml</DependentUpon>
    </Compile>
    <Compile Include="Samples\Data\ServiceFeatureTableCache\ServiceFeatureTableCache.xaml.cs">
      <DependentUpon>ServiceFeatureTableCache.xaml</DependentUpon>
    </Compile>
    <Compile Include="Samples\Data\ServiceFeatureTableManualCache\ServiceFeatureTableManualCache.xaml.cs">
      <DependentUpon>ServiceFeatureTableManualCache.xaml</DependentUpon>
    </Compile>
    <Compile Include="Samples\Data\ServiceFeatureTableNoCache\ServiceFeatureTableNoCache.xaml.cs">
      <DependentUpon>ServiceFeatureTableNoCache.xaml</DependentUpon>
    </Compile>
    <Compile Include="Samples\Data\StatisticalQuery\StatisticalQuery.xaml.cs">
      <DependentUpon>StatisticalQuery.xaml</DependentUpon>
    </Compile>
    <Compile Include="Samples\Data\StatsQueryGroupAndSort\StatsQueryGroupAndSort.xaml.cs">
      <DependentUpon>StatsQueryGroupAndSort.xaml</DependentUpon>
    </Compile>
    <Compile Include="Samples\Geoprocessing\AnalyzeHotspots\AnalyzeHotspots.xaml.cs">
      <DependentUpon>AnalyzeHotspots.xaml</DependentUpon>
    </Compile>
    <Compile Include="Samples\Geoprocessing\AnalyzeViewshed\AnalyzeViewshed.xaml.cs">
      <DependentUpon>AnalyzeViewshed.xaml</DependentUpon>
    </Compile>
    <Compile Include="Samples\Geoprocessing\ListGeodatabaseVersions\ListGeodatabaseVersions.xaml.cs">
      <DependentUpon>ListGeodatabaseVersions.xaml</DependentUpon>
    </Compile>
    <Compile Include="Samples\GraphicsOverlay\AddGraphicsRenderer\AddGraphicsRenderer.xaml.cs">
      <DependentUpon>AddGraphicsRenderer.xaml</DependentUpon>
    </Compile>
    <Compile Include="Samples\GraphicsOverlay\IdentifyGraphics\IdentifyGraphics.xaml.cs">
      <DependentUpon>IdentifyGraphics.xaml</DependentUpon>
    </Compile>
    <Compile Include="Samples\GraphicsOverlay\SketchOnMap\SketchOnMap.xaml.cs">
      <DependentUpon>SketchOnMap.xaml</DependentUpon>
    </Compile>
    <Compile Include="Samples\GraphicsOverlay\SurfacePlacements\SurfacePlacements.xaml.cs">
      <DependentUpon>SurfacePlacements.xaml</DependentUpon>
    </Compile>
    <Compile Include="Samples\Hydrography\SelectEncFeatures\SelectEncFeatures.xaml.cs">
      <DependentUpon>SelectEncFeatures.xaml</DependentUpon>
    </Compile>
    <Compile Include="Samples\Layers\ArcGISMapImageLayerUrl\ArcGISMapImageLayerUrl.xaml.cs">
      <DependentUpon>ArcGISMapImageLayerUrl.xaml</DependentUpon>
    </Compile>
    <Compile Include="Samples\Layers\ArcGISTiledLayerUrl\ArcGISTiledLayerUrl.xaml.cs">
      <DependentUpon>ArcGISTiledLayerUrl.xaml</DependentUpon>
    </Compile>
    <Compile Include="Samples\Layers\ArcGISVectorTiledLayerUrl\ArcGISVectorTiledLayerUrl.xaml.cs">
      <DependentUpon>ArcGISVectorTiledLayerUrl.xaml</DependentUpon>
    </Compile>
    <Compile Include="Samples\Layers\ChangeFeatureLayerRenderer\ChangeFeatureLayerRenderer.xaml.cs">
      <DependentUpon>ChangeFeatureLayerRenderer.xaml</DependentUpon>
    </Compile>
    <Compile Include="Samples\Layers\ChangeSublayerVisibility\ChangeSublayerVisibility.xaml.cs">
      <DependentUpon>ChangeSublayerVisibility.xaml</DependentUpon>
    </Compile>
    <Compile Include="Samples\Layers\CreateFeatureCollectionLayer\CreateFeatureCollectionLayer.xaml.cs">
      <DependentUpon>CreateFeatureCollectionLayer.xaml</DependentUpon>
    </Compile>
    <Compile Include="Samples\Layers\DisplayScene\DisplayScene.xaml.cs">
      <DependentUpon>DisplayScene.xaml</DependentUpon>
    </Compile>
    <Compile Include="Samples\Layers\ExportTiles\ExportTiles.xaml.cs">
      <DependentUpon>ExportTiles.xaml</DependentUpon>
    </Compile>
    <Compile Include="Samples\Layers\FeatureCollectionLayerFromPortal\FeatureCollectionLayerFromPortal.xaml.cs">
      <DependentUpon>FeatureCollectionLayerFromPortal.xaml</DependentUpon>
    </Compile>
    <Compile Include="Samples\Layers\FeatureCollectionLayerFromQuery\FeatureCollectionLayerFromQuery.xaml.cs">
      <DependentUpon>FeatureCollectionLayerFromQuery.xaml</DependentUpon>
    </Compile>
    <Compile Include="Samples\Layers\FeatureLayerDefinitionExpression\FeatureLayerDefinitionExpression.xaml.cs">
      <DependentUpon>FeatureLayerDefinitionExpression.xaml</DependentUpon>
    </Compile>
    <Compile Include="Samples\Layers\FeatureLayerDictionaryRenderer\FeatureLayerDictionaryRenderer.xaml.cs">
      <DependentUpon>FeatureLayerDictionaryRenderer.xaml</DependentUpon>
    </Compile>
    <Compile Include="Samples\Layers\FeatureLayerRenderingModeMap\FeatureLayerRenderingModeMap.xaml.cs">
      <DependentUpon>FeatureLayerRenderingModeMap.xaml</DependentUpon>
    </Compile>
    <Compile Include="Samples\Layers\FeatureLayerSelection\FeatureLayerSelection.xaml.cs">
      <DependentUpon>FeatureLayerSelection.xaml</DependentUpon>
    </Compile>
    <Compile Include="Samples\Layers\FeatureLayerUrl\FeatureLayerUrl.xaml.cs">
      <DependentUpon>FeatureLayerUrl.xaml</DependentUpon>
    </Compile>
<<<<<<< HEAD
    <Compile Include="Samples\Layers\RasterRgbRenderer\RasterRgbRenderer.xaml.cs">
      <DependentUpon>RasterRgbRenderer.xaml</DependentUpon>
=======
    <Compile Include="Samples\Layers\RasterHillshade\RasterHillshade.xaml.cs">
      <DependentUpon>RasterHillshade.xaml</DependentUpon>
>>>>>>> 7483d2ca
    </Compile>
    <Compile Include="Samples\Layers\RasterLayerFile\RasterLayerFile.xaml.cs">
      <DependentUpon>RasterLayerFile.xaml</DependentUpon>
    </Compile>
    <Compile Include="Samples\Layers\RasterLayerImageServiceRaster\RasterLayerImageServiceRaster.xaml.cs">
      <DependentUpon>RasterLayerImageServiceRaster.xaml</DependentUpon>
    </Compile>
    <Compile Include="Samples\Layers\RasterLayerRasterFunction\RasterLayerRasterFunction.xaml.cs">
      <DependentUpon>RasterLayerRasterFunction.xaml</DependentUpon>
    </Compile>
    <Compile Include="Samples\Layers\RasterRenderingRule\RasterRenderingRule.xaml.cs">
      <DependentUpon>RasterRenderingRule.xaml</DependentUpon>
    </Compile>
    <Compile Include="Samples\Layers\SceneLayerUrl\SceneLayerUrl.xaml.cs">
      <DependentUpon>SceneLayerUrl.xaml</DependentUpon>
    </Compile>
    <Compile Include="Samples\Layers\ChangeStretchRenderer\ChangeStretchRenderer.xaml.cs">
      <DependentUpon>ChangeStretchRenderer.xaml</DependentUpon>
    </Compile>
    <Compile Include="Samples\Layers\TimeBasedQuery\TimeBasedQuery.xaml.cs">
      <DependentUpon>TimeBasedQuery.xaml</DependentUpon>
    </Compile>
    <Compile Include="Samples\Layers\WmsIdentify\WmsIdentify.xaml.cs">
      <DependentUpon>WmsIdentify.xaml</DependentUpon>
    </Compile>
    <Compile Include="Samples\Layers\WMSLayerUrl\WMSLayerUrl.xaml.cs">
      <DependentUpon>WMSLayerUrl.xaml</DependentUpon>
    </Compile>
    <Compile Include="Samples\Layers\WmsServiceCatalog\WmsServiceCatalog.xaml.cs">
      <DependentUpon>WmsServiceCatalog.xaml</DependentUpon>
    </Compile>
    <Compile Include="Samples\Layers\WMTSLayer\WMTSLayer.xaml.cs">
      <DependentUpon>WMTSLayer.xaml</DependentUpon>
    </Compile>
    <Compile Include="Samples\Location\DisplayDeviceLocation\DisplayDeviceLocation.xaml.cs">
      <DependentUpon>DisplayDeviceLocation.xaml</DependentUpon>
    </Compile>
    <Compile Include="Samples\Map\AccessLoadStatus\AccessLoadStatus.xaml.cs">
      <DependentUpon>AccessLoadStatus.xaml</DependentUpon>
    </Compile>
    <Compile Include="Samples\Map\AuthorMap\AuthorMap.xaml.cs">
      <DependentUpon>AuthorMap.xaml</DependentUpon>
    </Compile>
    <Compile Include="Samples\Map\ChangeBasemap\ChangeBasemap.xaml.cs">
      <DependentUpon>ChangeBasemap.xaml</DependentUpon>
    </Compile>
    <Compile Include="Samples\Map\DisplayMap\DisplayMap.xaml.cs">
      <DependentUpon>DisplayMap.xaml</DependentUpon>
    </Compile>
    <Compile Include="Samples\Map\ManageBookmarks\ManageBookmarks.xaml.cs">
      <DependentUpon>ManageBookmarks.xaml</DependentUpon>
    </Compile>
    <Compile Include="Samples\Map\OpenMapURL\OpenMapURL.xaml.cs">
      <DependentUpon>OpenMapURL.xaml</DependentUpon>
    </Compile>
    <Compile Include="Samples\Map\OpenMobileMap\OpenMobileMap.xaml.cs">
      <DependentUpon>OpenMobileMap.xaml</DependentUpon>
    </Compile>
    <Compile Include="Samples\Map\SearchPortalMaps\SearchPortalMaps.xaml.cs">
      <DependentUpon>SearchPortalMaps.xaml</DependentUpon>
    </Compile>
    <Compile Include="Samples\Map\SetInitialMapArea\SetInitialMapArea.xaml.cs">
      <DependentUpon>SetInitialMapArea.xaml</DependentUpon>
    </Compile>
    <Compile Include="Samples\Map\SetInitialMapLocation\SetInitialMapLocation.xaml.cs">
      <DependentUpon>SetInitialMapLocation.xaml</DependentUpon>
    </Compile>
    <Compile Include="Samples\Map\SetMapSpatialReference\SetMapSpatialReference.xaml.cs">
      <DependentUpon>SetMapSpatialReference.xaml</DependentUpon>
    </Compile>
    <Compile Include="Samples\Map\SetMinMaxScale\SetMinMaxScale.xaml.cs">
      <DependentUpon>SetMinMaxScale.xaml</DependentUpon>
    </Compile>
    <Compile Include="Samples\MapView\ChangeViewpoint\ChangeViewpoint.xaml.cs">
      <DependentUpon>ChangeViewpoint.xaml</DependentUpon>
    </Compile>
    <Compile Include="Samples\MapView\DisplayDrawingStatus\DisplayDrawingStatus.xaml.cs">
      <DependentUpon>DisplayDrawingStatus.xaml</DependentUpon>
    </Compile>
    <Compile Include="Samples\MapView\DisplayLayerViewState\DisplayLayerViewState.xaml.cs">
      <DependentUpon>DisplayLayerViewState.xaml</DependentUpon>
    </Compile>
    <Compile Include="Samples\MapView\FeatureLayerTimeOffset\FeatureLayerTimeOffset.xaml.cs">
      <DependentUpon>FeatureLayerTimeOffset.xaml</DependentUpon>
    </Compile>
    <Compile Include="Samples\MapView\GeoViewSync\GeoViewSync.xaml.cs">
      <DependentUpon>GeoViewSync.xaml</DependentUpon>
    </Compile>
    <Compile Include="Samples\MapView\MapRotation\MapRotation.xaml.cs">
      <DependentUpon>MapRotation.xaml</DependentUpon>
    </Compile>
    <Compile Include="Samples\MapView\ShowCallout\ShowCallout.xaml.cs">
      <DependentUpon>ShowCallout.xaml</DependentUpon>
    </Compile>
    <Compile Include="Samples\MapView\ShowMagnifier\ShowMagnifier.xaml.cs">
      <DependentUpon>ShowMagnifier.xaml</DependentUpon>
    </Compile>
    <Compile Include="Samples\MapView\TakeScreenshot\TakeScreenshot.xaml.cs">
      <DependentUpon>TakeScreenshot.xaml</DependentUpon>
    </Compile>
    <Compile Include="Samples\NetworkAnalysis\FindRoute\FindRoute.xaml.cs">
      <DependentUpon>FindRoute.xaml</DependentUpon>
    </Compile>
    <Compile Include="Samples\Search\FindAddress\FindAddress.xaml.cs">
      <DependentUpon>FindAddress.xaml</DependentUpon>
    </Compile>
    <Compile Include="Samples\Search\FindPlace\FindPlace.xaml.cs">
      <DependentUpon>FindPlace.xaml</DependentUpon>
    </Compile>
    <Compile Include="Samples\Symbology\FeatureLayerExtrusion\FeatureLayerExtrusion.xaml.cs">
      <DependentUpon>FeatureLayerExtrusion.xaml</DependentUpon>
    </Compile>
    <Compile Include="Samples\Symbology\RenderPictureMarkers\RenderPictureMarkers.xaml.cs">
      <DependentUpon>RenderPictureMarkers.xaml</DependentUpon>
    </Compile>
    <Compile Include="Samples\Symbology\RenderSimpleMarkers\RenderSimpleMarkers.xaml.cs">
      <DependentUpon>RenderSimpleMarkers.xaml</DependentUpon>
    </Compile>
    <Compile Include="Samples\Symbology\RenderUniqueValues\RenderUniqueValues.xaml.cs">
      <DependentUpon>RenderUniqueValues.xaml</DependentUpon>
    </Compile>
    <Compile Include="Samples\Symbology\SimpleRenderers\SimpleRenderers.xaml.cs">
      <DependentUpon>SimpleRenderers.xaml</DependentUpon>
    </Compile>
    <Compile Include="Samples\Symbology\UseDistanceCompositeSym\UseDistanceCompositeSym.xaml.cs">
      <DependentUpon>UseDistanceCompositeSym.xaml</DependentUpon>
    </Compile>
    <Compile Include="Samples\Tutorial\AuthorEditSaveMap\AuthorEditSaveMap.xaml.cs">
      <DependentUpon>AuthorEditSaveMap.xaml</DependentUpon>
    </Compile>
  </ItemGroup>
  <ItemGroup>
    <!-- Sample XAML -->
<<<<<<< HEAD
=======
	<Page Include="Samples\Analysis\ViewshedGeoElement\ViewshedGeoElement.xaml">
		<Generator>MSBuild:Compile</Generator>
		<SubType>Designer</SubType>
	</Page>
    <Page Include="Samples\GraphicsOverlay\Animate3DGraphic\Animate3DGraphic.xaml">
      <Generator>MSBuild:Compile</Generator>
      <SubType>Designer</SubType>
    </Page>
>>>>>>> 7483d2ca
    <Page Include="Samples\GeometryEngine\ProjectWithSpecificTransformation\ProjectWithSpecificTransformation.xaml">
      <Generator>MSBuild:Compile</Generator>
      <SubType>Designer</SubType>
    </Page>
    <Page Include="Samples\Data\ListRelatedFeatures\ListRelatedFeatures.xaml">
      <Generator>MSBuild:Compile</Generator>
      <SubType>Designer</SubType>
    </Page>
    <Page Include="Samples\Analysis\LineOfSightGeoElement\LineOfSightGeoElement.xaml">
      <Generator>MSBuild:Compile</Generator>
      <SubType>Designer</SubType>
    </Page>
    <Page Include="Samples\Analysis\QueryFeatureCountAndExtent\QueryFeatureCountAndExtent.xaml">
      <Generator>MSBuild:Compile</Generator>
      <SubType>Designer</SubType>
    </Page>
<<<<<<< HEAD
=======
    <Page Include="Samples\Layers\ChangeBlendRenderer\ChangeBlendRenderer.xaml">
      <Generator>MSBuild:Compile</Generator>
      <SubType>Designer</SubType>
    </Page>
>>>>>>> 7483d2ca
    <Page Include="Samples\Layers\FeatureLayerRenderingModeScene\FeatureLayerRenderingModeScene.xaml">
      <Generator>MSBuild:Compile</Generator>
      <SubType>Designer</SubType>
    </Page>
    <Page Include="Samples\Data\SymbolizeShapefile\SymbolizeShapefile.xaml">
      <Generator>MSBuild:Compile</Generator>
      <SubType>Designer</SubType>
    </Page>
<<<<<<< HEAD
=======
    <Page Include="Samples\Geometry\FormatCoordinates\FormatCoordinates.xaml">
      <Generator>MSBuild:Compile</Generator>
      <SubType>Designer</SubType>
    </Page>
    <Page Include="Samples\Layers\Web_TiledLayer\Web_TiledLayer.xaml">
      <Generator>MSBuild:Compile</Generator>
      <SubType>Designer</SubType>
    </Page>
    <Page Include="Samples\GraphicsOverlay\AddGraphicsWithSymbols\AddGraphicsWithSymbols.xaml">
      <Generator>MSBuild:Compile</Generator>
      <SubType>Designer</SubType>
    </Page>
>>>>>>> 7483d2ca
    <Page Include="Samples\Analysis\ViewshedCamera\ViewshedCamera.xaml">
      <Generator>MSBuild:Compile</Generator>
      <SubType>Designer</SubType>
    </Page>
    <Page Include="Samples\Data\ReadGeoPackage\ReadGeoPackage.xaml">
      <Generator>MSBuild:Compile</Generator>
      <SubType>Designer</SubType>
    </Page>
    <Page Include="Samples\Hydrography\SelectEncFeatures\SelectEncFeatures.xaml">
      <Generator>MSBuild:Compile</Generator>
      <SubType>Designer</SubType>
    </Page>
<<<<<<< HEAD
    <Page Include="Samples\Layers\RasterRgbRenderer\RasterRgbRenderer.xaml">
=======
    <Page Include="Samples\Layers\ChangeStretchRenderer\ChangeStretchRenderer.xaml">
      <Generator>MSBuild:Compile</Generator>
      <SubType>Designer</SubType>
    </Page>
    <Page Include="Samples\Layers\RasterHillshade\RasterHillshade.xaml">
>>>>>>> 7483d2ca
      <Generator>MSBuild:Compile</Generator>
      <SubType>Designer</SubType>
    </Page>
    <Page Include="Samples\Layers\WmsIdentify\WmsIdentify.xaml">
      <Generator>MSBuild:Compile</Generator>
      <SubType>Designer</SubType>
    </Page>
    <Page Include="Samples\MapView\GeoViewSync\GeoViewSync.xaml">
      <Generator>MSBuild:Compile</Generator>
      <SubType>Designer</SubType>
    </Page>
    <Page Include="Samples\Analysis\LineOfSightLocation\LineOfSightLocation.xaml">
      <Generator>MSBuild:Compile</Generator>
      <SubType>Designer</SubType>
    </Page>
    <Page Include="Samples\Layers\FeatureLayerRenderingModeMap\FeatureLayerRenderingModeMap.xaml">
      <Generator>MSBuild:Compile</Generator>
      <SubType>Designer</SubType>
    </Page>
    <Page Include="Samples\Data\EditAndSyncFeatures\EditAndSyncFeatures.xaml">
      <Generator>MSBuild:Compile</Generator>
      <SubType>Designer</SubType>
    </Page>
    <Page Include="Samples\Data\FeatureLayerGeoPackage\FeatureLayerGeoPackage.xaml">
      <Generator>MSBuild:Compile</Generator>
      <SubType>Designer</SubType>
    </Page>
    <Page Include="Samples\Data\FeatureLayerQuery\FeatureLayerQuery.xaml">
      <Generator>MSBuild:Compile</Generator>
      <SubType>Designer</SubType>
    </Page>
    <Page Include="Samples\Data\FeatureLayerShapefile\FeatureLayerShapefile.xaml">
      <Generator>MSBuild:Compile</Generator>
      <SubType>Designer</SubType>
    </Page>
    <Page Include="Samples\Data\GenerateGeodatabase\GenerateGeodatabase.xaml">
      <Generator>MSBuild:Compile</Generator>
      <SubType>Designer</SubType>
    </Page>
    <Page Include="Samples\Data\GeodatabaseTransactions\GeodatabaseTransactions.xaml">
      <Generator>MSBuild:Compile</Generator>
      <SubType>Designer</SubType>
    </Page>
    <Page Include="Samples\Data\RasterLayerGeoPackage\RasterLayerGeoPackage.xaml">
      <Generator>MSBuild:Compile</Generator>
      <SubType>Designer</SubType>
    </Page>
    <Page Include="Samples\Data\ReadShapefileMetadata\ReadShapefileMetadata.xaml">
      <Generator>MSBuild:Compile</Generator>
      <SubType>Designer</SubType>
    </Page>
    <Page Include="Samples\Data\ServiceFeatureTableCache\ServiceFeatureTableCache.xaml">
      <SubType>Designer</SubType>
      <Generator>MSBuild:Compile</Generator>
    </Page>
    <Page Include="Samples\Data\ServiceFeatureTableManualCache\ServiceFeatureTableManualCache.xaml">
      <SubType>Designer</SubType>
      <Generator>MSBuild:Compile</Generator>
    </Page>
    <Page Include="Samples\Data\ServiceFeatureTableNoCache\ServiceFeatureTableNoCache.xaml">
      <SubType>Designer</SubType>
      <Generator>MSBuild:Compile</Generator>
    </Page>
    <Page Include="Samples\Data\StatisticalQuery\StatisticalQuery.xaml">
      <Generator>MSBuild:Compile</Generator>
      <SubType>Designer</SubType>
    </Page>
    <Page Include="Samples\Data\StatsQueryGroupAndSort\StatsQueryGroupAndSort.xaml">
      <Generator>MSBuild:Compile</Generator>
      <SubType>Designer</SubType>
    </Page>
    <Page Include="Samples\Geoprocessing\AnalyzeHotspots\AnalyzeHotspots.xaml">
      <SubType>Designer</SubType>
      <Generator>MSBuild:Compile</Generator>
    </Page>
    <Page Include="Samples\Geoprocessing\AnalyzeViewshed\AnalyzeViewshed.xaml">
      <SubType>Designer</SubType>
      <Generator>MSBuild:Compile</Generator>
    </Page>
    <Page Include="Samples\Geoprocessing\ListGeodatabaseVersions\ListGeodatabaseVersions.xaml">
      <SubType>Designer</SubType>
      <Generator>MSBuild:Compile</Generator>
    </Page>
    <Page Include="Samples\GraphicsOverlay\AddGraphicsRenderer\AddGraphicsRenderer.xaml">
      <SubType>Designer</SubType>
      <Generator>MSBuild:Compile</Generator>
    </Page>
    <Page Include="Samples\GraphicsOverlay\IdentifyGraphics\IdentifyGraphics.xaml">
      <Generator>MSBuild:Compile</Generator>
      <SubType>Designer</SubType>
    </Page>
    <Page Include="Samples\GraphicsOverlay\SketchOnMap\SketchOnMap.xaml">
      <Generator>MSBuild:Compile</Generator>
      <SubType>Designer</SubType>
    </Page>
    <Page Include="Samples\GraphicsOverlay\SurfacePlacements\SurfacePlacements.xaml">
      <Generator>MSBuild:Compile</Generator>
      <SubType>Designer</SubType>
    </Page>
    <Page Include="Samples\Layers\ArcGISMapImageLayerUrl\ArcGISMapImageLayerUrl.xaml">
      <Generator>MSBuild:Compile</Generator>
      <SubType>Designer</SubType>
    </Page>
    <Page Include="Samples\Layers\ArcGISTiledLayerUrl\ArcGISTiledLayerUrl.xaml">
      <Generator>MSBuild:Compile</Generator>
      <SubType>Designer</SubType>
    </Page>
    <Page Include="Samples\Layers\ArcGISVectorTiledLayerUrl\ArcGISVectorTiledLayerUrl.xaml">
      <Generator>MSBuild:Compile</Generator>
      <SubType>Designer</SubType>
    </Page>
    <Page Include="Samples\Layers\ChangeFeatureLayerRenderer\ChangeFeatureLayerRenderer.xaml">
      <Generator>MSBuild:Compile</Generator>
      <SubType>Designer</SubType>
    </Page>
    <Page Include="Samples\Layers\ChangeSublayerVisibility\ChangeSublayerVisibility.xaml">
      <Generator>MSBuild:Compile</Generator>
      <SubType>Designer</SubType>
    </Page>
    <Page Include="Samples\Layers\CreateFeatureCollectionLayer\CreateFeatureCollectionLayer.xaml">
      <Generator>MSBuild:Compile</Generator>
      <SubType>Designer</SubType>
    </Page>
    <Page Include="Samples\Layers\DisplayScene\DisplayScene.xaml">
      <Generator>MSBuild:Compile</Generator>
      <SubType>Designer</SubType>
    </Page>
    <Page Include="Samples\Layers\ExportTiles\ExportTiles.xaml">
      <Generator>MSBuild:Compile</Generator>
      <SubType>Designer</SubType>
    </Page>
    <Page Include="Samples\Layers\FeatureCollectionLayerFromPortal\FeatureCollectionLayerFromPortal.xaml">
      <Generator>MSBuild:Compile</Generator>
      <SubType>Designer</SubType>
    </Page>
    <Page Include="Samples\Layers\FeatureCollectionLayerFromQuery\FeatureCollectionLayerFromQuery.xaml">
      <Generator>MSBuild:Compile</Generator>
      <SubType>Designer</SubType>
    </Page>
    <Page Include="Samples\Layers\FeatureLayerDefinitionExpression\FeatureLayerDefinitionExpression.xaml">
      <Generator>MSBuild:Compile</Generator>
      <SubType>Designer</SubType>
    </Page>
    <Page Include="Samples\Layers\FeatureLayerDictionaryRenderer\FeatureLayerDictionaryRenderer.xaml">
      <Generator>MSBuild:Compile</Generator>
      <SubType>Designer</SubType>
    </Page>
    <Page Include="Samples\Layers\FeatureLayerSelection\FeatureLayerSelection.xaml">
      <Generator>MSBuild:Compile</Generator>
      <SubType>Designer</SubType>
    </Page>
    <Page Include="Samples\Layers\FeatureLayerUrl\FeatureLayerUrl.xaml">
      <Generator>MSBuild:Compile</Generator>
      <SubType>Designer</SubType>
    </Page>
    <Page Include="Samples\Layers\RasterLayerFile\RasterLayerFile.xaml">
      <Generator>MSBuild:Compile</Generator>
      <SubType>Designer</SubType>
    </Page>
    <Page Include="Samples\Layers\RasterLayerImageServiceRaster\RasterLayerImageServiceRaster.xaml">
      <Generator>MSBuild:Compile</Generator>
      <SubType>Designer</SubType>
    </Page>
    <Page Include="Samples\Layers\RasterLayerRasterFunction\RasterLayerRasterFunction.xaml">
      <Generator>MSBuild:Compile</Generator>
      <SubType>Designer</SubType>
    </Page>
    <Page Include="Samples\Layers\RasterRenderingRule\RasterRenderingRule.xaml">
      <Generator>MSBuild:Compile</Generator>
      <SubType>Designer</SubType>
    </Page>
    <Page Include="Samples\Layers\SceneLayerUrl\SceneLayerUrl.xaml">
      <Generator>MSBuild:Compile</Generator>
      <SubType>Designer</SubType>
    </Page>
    <Page Include="Samples\Layers\TimeBasedQuery\TimeBasedQuery.xaml">
      <Generator>MSBuild:Compile</Generator>
      <SubType>Designer</SubType>
    </Page>
    <Page Include="Samples\Layers\WMSLayerUrl\WMSLayerUrl.xaml">
      <Generator>MSBuild:Compile</Generator>
      <SubType>Designer</SubType>
    </Page>
    <Page Include="Samples\Layers\WmsServiceCatalog\WmsServiceCatalog.xaml">
      <Generator>MSBuild:Compile</Generator>
      <SubType>Designer</SubType>
    </Page>
    <Page Include="Samples\Layers\WMTSLayer\WMTSLayer.xaml">
      <Generator>MSBuild:Compile</Generator>
      <SubType>Designer</SubType>
    </Page>
    <Page Include="Samples\Location\DisplayDeviceLocation\DisplayDeviceLocation.xaml">
      <Generator>MSBuild:Compile</Generator>
      <SubType>Designer</SubType>
    </Page>
    <Page Include="Samples\MapView\FeatureLayerTimeOffset\FeatureLayerTimeOffset.xaml">
      <Generator>MSBuild:Compile</Generator>
      <SubType>Designer</SubType>
    </Page>
    <Page Include="Samples\Map\AccessLoadStatus\AccessLoadStatus.xaml">
      <SubType>Designer</SubType>
      <Generator>MSBuild:Compile</Generator>
    </Page>
    <Page Include="Samples\Map\AuthorMap\AuthorMap.xaml">
      <Generator>MSBuild:Compile</Generator>
      <SubType>Designer</SubType>
    </Page>
    <Page Include="Samples\Map\ChangeBasemap\ChangeBasemap.xaml">
      <Generator>MSBuild:Compile</Generator>
      <SubType>Designer</SubType>
    </Page>
    <Page Include="Samples\Map\DisplayMap\DisplayMap.xaml">
      <Generator>MSBuild:Compile</Generator>
      <SubType>Designer</SubType>
    </Page>
    <Page Include="Samples\Map\ManageBookmarks\ManageBookmarks.xaml">
      <Generator>MSBuild:Compile</Generator>
      <SubType>Designer</SubType>
    </Page>
    <Page Include="Samples\Map\OpenMapURL\OpenMapURL.xaml">
      <Generator>MSBuild:Compile</Generator>
      <SubType>Designer</SubType>
    </Page>
    <Page Include="Samples\Map\OpenMobileMap\OpenMobileMap.xaml">
      <Generator>MSBuild:Compile</Generator>
      <SubType>Designer</SubType>
    </Page>
    <Page Include="Samples\Map\SearchPortalMaps\SearchPortalMaps.xaml">
      <Generator>MSBuild:Compile</Generator>
      <SubType>Designer</SubType>
    </Page>
    <Page Include="Samples\Map\SetInitialMapArea\SetInitialMapArea.xaml">
      <Generator>MSBuild:Compile</Generator>
      <SubType>Designer</SubType>
    </Page>
    <Page Include="Samples\Map\SetInitialMapLocation\SetInitialMapLocation.xaml">
      <SubType>Designer</SubType>
      <Generator>MSBuild:Compile</Generator>
    </Page>
    <Page Include="Samples\Map\SetMapSpatialReference\SetMapSpatialReference.xaml">
      <Generator>MSBuild:Compile</Generator>
      <SubType>Designer</SubType>
    </Page>
    <Page Include="Samples\Map\SetMinMaxScale\SetMinMaxScale.xaml">
      <Generator>MSBuild:Compile</Generator>
      <SubType>Designer</SubType>
    </Page>
    <Page Include="Samples\MapView\ChangeViewpoint\ChangeViewpoint.xaml">
      <Generator>MSBuild:Compile</Generator>
      <SubType>Designer</SubType>
    </Page>
    <Page Include="Samples\MapView\DisplayDrawingStatus\DisplayDrawingStatus.xaml">
      <Generator>MSBuild:Compile</Generator>
      <SubType>Designer</SubType>
    </Page>
    <Page Include="Samples\MapView\DisplayLayerViewState\DisplayLayerViewState.xaml">
      <Generator>MSBuild:Compile</Generator>
      <SubType>Designer</SubType>
    </Page>
    <Page Include="Samples\MapView\MapRotation\MapRotation.xaml">
      <Generator>MSBuild:Compile</Generator>
      <SubType>Designer</SubType>
    </Page>
    <Page Include="Samples\MapView\ShowCallout\ShowCallout.xaml">
      <Generator>MSBuild:Compile</Generator>
      <SubType>Designer</SubType>
    </Page>
    <Page Include="Samples\MapView\ShowMagnifier\ShowMagnifier.xaml">
      <Generator>MSBuild:Compile</Generator>
      <SubType>Designer</SubType>
    </Page>
    <Page Include="Samples\MapView\TakeScreenshot\TakeScreenshot.xaml">
      <Generator>MSBuild:Compile</Generator>
      <SubType>Designer</SubType>
    </Page>
    <Page Include="Samples\NetworkAnalysis\FindRoute\FindRoute.xaml">
      <Generator>MSBuild:Compile</Generator>
      <SubType>Designer</SubType>
    </Page>
    <Page Include="Samples\Search\FindAddress\FindAddress.xaml">
      <Generator>MSBuild:Compile</Generator>
      <SubType>Designer</SubType>
    </Page>
    <Page Include="Samples\Search\FindPlace\FindPlace.xaml">
      <Generator>MSBuild:Compile</Generator>
      <SubType>Designer</SubType>
    </Page>
    <Page Include="Samples\Symbology\FeatureLayerExtrusion\FeatureLayerExtrusion.xaml">
      <Generator>MSBuild:Compile</Generator>
      <SubType>Designer</SubType>
    </Page>
    <Page Include="Samples\Symbology\RenderPictureMarkers\RenderPictureMarkers.xaml">
      <SubType>Designer</SubType>
      <Generator>MSBuild:Compile</Generator>
    </Page>
    <Page Include="Samples\Symbology\RenderSimpleMarkers\RenderSimpleMarkers.xaml">
      <SubType>Designer</SubType>
      <Generator>MSBuild:Compile</Generator>
    </Page>
    <Page Include="Samples\Symbology\RenderUniqueValues\RenderUniqueValues.xaml">
      <SubType>Designer</SubType>
      <Generator>MSBuild:Compile</Generator>
    </Page>
    <Page Include="Samples\Symbology\SimpleRenderers\SimpleRenderers.xaml">
      <Generator>MSBuild:Compile</Generator>
      <SubType>Designer</SubType>
    </Page>
    <Page Include="Samples\Symbology\UseDistanceCompositeSym\UseDistanceCompositeSym.xaml">
      <Generator>MSBuild:Compile</Generator>
      <SubType>Designer</SubType>
    </Page>
    <Page Include="Samples\Tutorial\AuthorEditSaveMap\AuthorEditSaveMap.xaml">
      <Generator>MSBuild:Compile</Generator>
      <SubType>Designer</SubType>
    </Page>
  </ItemGroup>
  <Import Project="..\..\ArcGISRuntime.Samples.Shared\ArcGISRuntime.Samples.Shared.projitems" Label="Shared" />
  <PropertyGroup Condition=" '$(VisualStudioVersion)' == '' or '$(VisualStudioVersion)' &lt; '14.0' ">
    <VisualStudioVersion>14.0</VisualStudioVersion>
  </PropertyGroup>
  <Import Project="$(MSBuildExtensionsPath)\Microsoft\WindowsXaml\v$(VisualStudioVersion)\Microsoft.Windows.UI.Xaml.CSharp.targets" />
</Project><|MERGE_RESOLUTION|>--- conflicted
+++ resolved
@@ -101,7 +101,6 @@
     <None Include="project.json" />
     <Content Include="Properties\ArcGISRuntime.Windows.Samples.rd.xml" />
     <Compile Include="Properties\AssemblyInfo.cs" />
-<<<<<<< HEAD
     <Content Include="Samples\Data\ReadGeoPackage\metadata.json" />
     <Content Include="Samples\Layers\RasterRgbRenderer\RasterRgbRenderer.jpg" />
     <Content Include="Samples\Symbology\FeatureLayerExtrusion\metadata.json" />
@@ -115,13 +114,10 @@
     <Content Include="Samples\Analysis\QueryFeatureCountAndExtent\metadata.json" />
     <Content Include="Samples\Layers\FeatureLayerRenderingModeScene\metadata.json" />
     <Content Include="Samples\Data\SymbolizeShapefile\metadata.json" />
-=======
-  </ItemGroup>
-  <ItemGroup>
-    <!-- JSON Metadata -->
->>>>>>> 7483d2ca
     <Content Include="groups.json" />
-    <Content Include="Samples\Analysis\LineOfSightGeoElement\metadata.json" />
+    <Content Include="Samples\Analysis\LineOfSightLocation\metadata.json" />
+    <Content Include="Samples\Analysis\ViewshedCamera\metadata.json" />
+    <Content Include="groups.json" />
     <Content Include="Samples\Analysis\LineOfSightLocation\metadata.json" />
     <Content Include="Samples\Analysis\QueryFeatureCountAndExtent\metadata.json" />
     <Content Include="Samples\Analysis\ViewshedCamera\metadata.json" />
@@ -221,25 +217,19 @@
   </ItemGroup>
   <ItemGroup>
     <!-- Screenshots -->
-<<<<<<< HEAD
-=======
     <Content Include="Samples\Layers\ChangeStretchRenderer\ChangeStretchRenderer.jpg" />
     <Content Include="Samples\Layers\ChangeBlendRenderer\ChangeBlendRenderer.jpg" />
     <Content Include="Samples\Analysis\ViewshedGeoElement\ViewshedGeoElement.jpg" />
     <Content Include="Samples\GraphicsOverlay\Animate3DGraphic\Animate3DGraphic.jpg" />
->>>>>>> 7483d2ca
     <Content Include="Samples\GeometryEngine\ProjectWithSpecificTransformation\ProjectWithSpecificTransformation.jpg" />
     <Content Include="Samples\Data\ListRelatedFeatures\ListRelatedFeatures.jpg" />
     <Content Include="Samples\Analysis\LineOfSightGeoElement\LineOfSightGeoElement.jpg" />
     <Content Include="Samples\Analysis\QueryFeatureCountAndExtent\QueryFeatureCountAndExtent.jpg" />
     <Content Include="Samples\Layers\FeatureLayerRenderingModeScene\FeatureLayerRenderingModeScene.jpg" />
     <Content Include="Samples\Data\SymbolizeShapefile\SymbolizeShapefile.jpg" />
-<<<<<<< HEAD
-=======
     <Content Include="Samples\Geometry\FormatCoordinates\FormatCoordinates.jpg" />
     <Content Include="Samples\Layers\Web_TiledLayer\Web_TiledLayer.jpg" />
     <Content Include="Samples\GraphicsOverlay\AddGraphicsWithSymbols\AddGraphicsWithSymbols.jpg" />
->>>>>>> 7483d2ca
     <Content Include="Samples\Analysis\LineOfSightLocation\LineOfSightLocation.jpg" />
     <Content Include="Samples\Analysis\ViewshedCamera\ViewshedCamera.jpg" />
     <Content Include="Samples\Data\EditAndSyncFeatures\EditAndSyncFeatures.jpg" />
@@ -322,15 +312,12 @@
   </ItemGroup>
   <ItemGroup>
     <!-- Sample Code -->
-<<<<<<< HEAD
-=======
 	<Compile Include="Samples\Analysis\ViewshedGeoElement\ViewshedGeoElement.xaml.cs">
 		<DependentUpon>ViewshedGeoElement.xaml</DependentUpon>
 	</Compile>
     <Compile Include="Samples\GraphicsOverlay\Animate3DGraphic\Animate3DGraphic.xaml.cs">
       <DependentUpon>Animate3DGraphic.xaml</DependentUpon>
     </Compile>
->>>>>>> 7483d2ca
     <Compile Include="Samples\GeometryEngine\ProjectWithSpecificTransformation\ProjectWithSpecificTransformation.xaml.cs">
       <DependentUpon>ProjectWithSpecificTransformation.xaml</DependentUpon>
     </Compile>
@@ -343,20 +330,15 @@
     <Compile Include="Samples\Analysis\QueryFeatureCountAndExtent\QueryFeatureCountAndExtent.xaml.cs">
       <DependentUpon>QueryFeatureCountAndExtent.xaml</DependentUpon>
     </Compile>
-<<<<<<< HEAD
-=======
     <Compile Include="Samples\Layers\ChangeBlendRenderer\ChangeBlendRenderer.xaml.cs">
       <DependentUpon>ChangeBlendRenderer.xaml</DependentUpon>
     </Compile>
->>>>>>> 7483d2ca
     <Compile Include="Samples\Layers\FeatureLayerRenderingModeScene\FeatureLayerRenderingModeScene.xaml.cs">
       <DependentUpon>FeatureLayerRenderingModeScene.xaml</DependentUpon>
     </Compile>
     <Compile Include="Samples\Data\SymbolizeShapefile\SymbolizeShapefile.xaml.cs">
       <DependentUpon>SymbolizeShapefile.xaml</DependentUpon>
     </Compile>
-<<<<<<< HEAD
-=======
     <Compile Include="Samples\Geometry\FormatCoordinates\FormatCoordinates.xaml.cs">
       <DependentUpon>FormatCoordinates.xaml</DependentUpon>
     </Compile>
@@ -366,7 +348,6 @@
     <Compile Include="Samples\GraphicsOverlay\AddGraphicsWithSymbols\AddGraphicsWithSymbols.xaml.cs">
       <DependentUpon>AddGraphicsWithSymbols.xaml</DependentUpon>
     </Compile>
->>>>>>> 7483d2ca
     <Compile Include="Samples\Analysis\LineOfSightLocation\LineOfSightLocation.xaml.cs">
       <DependentUpon>LineOfSightLocation.xaml</DependentUpon>
     </Compile>
@@ -484,14 +465,12 @@
     <Compile Include="Samples\Layers\FeatureLayerUrl\FeatureLayerUrl.xaml.cs">
       <DependentUpon>FeatureLayerUrl.xaml</DependentUpon>
     </Compile>
-<<<<<<< HEAD
     <Compile Include="Samples\Layers\RasterRgbRenderer\RasterRgbRenderer.xaml.cs">
       <DependentUpon>RasterRgbRenderer.xaml</DependentUpon>
-=======
+    </Compile>
     <Compile Include="Samples\Layers\RasterHillshade\RasterHillshade.xaml.cs">
       <DependentUpon>RasterHillshade.xaml</DependentUpon>
->>>>>>> 7483d2ca
-    </Compile>
+    </Compile>    
     <Compile Include="Samples\Layers\RasterLayerFile\RasterLayerFile.xaml.cs">
       <DependentUpon>RasterLayerFile.xaml</DependentUpon>
     </Compile>
@@ -624,8 +603,6 @@
   </ItemGroup>
   <ItemGroup>
     <!-- Sample XAML -->
-<<<<<<< HEAD
-=======
 	<Page Include="Samples\Analysis\ViewshedGeoElement\ViewshedGeoElement.xaml">
 		<Generator>MSBuild:Compile</Generator>
 		<SubType>Designer</SubType>
@@ -634,7 +611,6 @@
       <Generator>MSBuild:Compile</Generator>
       <SubType>Designer</SubType>
     </Page>
->>>>>>> 7483d2ca
     <Page Include="Samples\GeometryEngine\ProjectWithSpecificTransformation\ProjectWithSpecificTransformation.xaml">
       <Generator>MSBuild:Compile</Generator>
       <SubType>Designer</SubType>
@@ -651,13 +627,10 @@
       <Generator>MSBuild:Compile</Generator>
       <SubType>Designer</SubType>
     </Page>
-<<<<<<< HEAD
-=======
     <Page Include="Samples\Layers\ChangeBlendRenderer\ChangeBlendRenderer.xaml">
       <Generator>MSBuild:Compile</Generator>
       <SubType>Designer</SubType>
     </Page>
->>>>>>> 7483d2ca
     <Page Include="Samples\Layers\FeatureLayerRenderingModeScene\FeatureLayerRenderingModeScene.xaml">
       <Generator>MSBuild:Compile</Generator>
       <SubType>Designer</SubType>
@@ -666,8 +639,6 @@
       <Generator>MSBuild:Compile</Generator>
       <SubType>Designer</SubType>
     </Page>
-<<<<<<< HEAD
-=======
     <Page Include="Samples\Geometry\FormatCoordinates\FormatCoordinates.xaml">
       <Generator>MSBuild:Compile</Generator>
       <SubType>Designer</SubType>
@@ -680,7 +651,6 @@
       <Generator>MSBuild:Compile</Generator>
       <SubType>Designer</SubType>
     </Page>
->>>>>>> 7483d2ca
     <Page Include="Samples\Analysis\ViewshedCamera\ViewshedCamera.xaml">
       <Generator>MSBuild:Compile</Generator>
       <SubType>Designer</SubType>
@@ -693,15 +663,15 @@
       <Generator>MSBuild:Compile</Generator>
       <SubType>Designer</SubType>
     </Page>
-<<<<<<< HEAD
+    <Page Include="Samples\Layers\ChangeStretchRenderer\ChangeStretchRenderer.xaml">
+      <Generator>MSBuild:Compile</Generator>
+      <SubType>Designer</SubType>
+    </Page>
+    <Page Include="Samples\Layers\RasterHillshade\RasterHillshade.xaml">
+      <Generator>MSBuild:Compile</Generator>
+      <SubType>Designer</SubType>
+    </Page>
     <Page Include="Samples\Layers\RasterRgbRenderer\RasterRgbRenderer.xaml">
-=======
-    <Page Include="Samples\Layers\ChangeStretchRenderer\ChangeStretchRenderer.xaml">
-      <Generator>MSBuild:Compile</Generator>
-      <SubType>Designer</SubType>
-    </Page>
-    <Page Include="Samples\Layers\RasterHillshade\RasterHillshade.xaml">
->>>>>>> 7483d2ca
       <Generator>MSBuild:Compile</Generator>
       <SubType>Designer</SubType>
     </Page>
