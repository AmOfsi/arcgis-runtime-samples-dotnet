﻿<?xml version="1.0" encoding="utf-8"?>
<Project ToolsVersion="14.0" DefaultTargets="Build" xmlns="http://schemas.microsoft.com/developer/msbuild/2003">
  <Import Project="$(MSBuildExtensionsPath)\$(MSBuildToolsVersion)\Microsoft.Common.props" Condition="Exists('$(MSBuildExtensionsPath)\$(MSBuildToolsVersion)\Microsoft.Common.props')" />
  <!-- Build Configurations -->
  <PropertyGroup>
    <Configuration Condition=" '$(Configuration)' == '' ">Debug</Configuration>
    <Platform Condition=" '$(Platform)' == '' ">AnyCPU</Platform>
    <ProjectGuid>{6820B615-C568-4A13-B026-A77CDD348BFA}</ProjectGuid>
    <OutputType>Library</OutputType>
    <AppDesignerFolder>Properties</AppDesignerFolder>
    <RootNamespace>ArcGISRuntime.UWP</RootNamespace>
    <AssemblyName>ArcGISRuntime.UWP.Samples</AssemblyName>
    <DefaultLanguage>en-US</DefaultLanguage>
    <TargetPlatformIdentifier>UAP</TargetPlatformIdentifier>
    <TargetPlatformVersion>10.0.14393.0</TargetPlatformVersion>
    <TargetPlatformMinVersion>10.0.14393.0</TargetPlatformMinVersion>
    <MinimumVisualStudioVersion>14</MinimumVisualStudioVersion>
    <FileAlignment>512</FileAlignment>
    <ProjectTypeGuids>{A5A43C5B-DE2A-4C0C-9213-0A381AF9435A};{FAE04EC0-301F-11D3-BF4B-00C04F79EFBC}</ProjectTypeGuids>
  </PropertyGroup>
  <PropertyGroup Condition="'$(Configuration)|$(Platform)' == 'Debug|ARM'">
    <PlatformTarget>ARM</PlatformTarget>
    <DebugSymbols>true</DebugSymbols>
    <OutputPath>..\..\..\output\UWP\ARM\debug\</OutputPath>
    <DefineConstants>DEBUG;TRACE;NETFX_CORE;WINDOWS_UWP</DefineConstants>
    <NoWarn>;2008</NoWarn>
    <DebugType>full</DebugType>
    <PlatformTarget>ARM</PlatformTarget>
    <UseVSHostingProcess>false</UseVSHostingProcess>
    <ErrorReport>prompt</ErrorReport>
  </PropertyGroup>
  <PropertyGroup Condition="'$(Configuration)|$(Platform)' == 'Release|ARM'">
    <PlatformTarget>ARM</PlatformTarget>
    <OutputPath>..\..\..\output\UWP\ARM\release\</OutputPath>
    <DefineConstants>TRACE;NETFX_CORE;WINDOWS_UWP</DefineConstants>
    <Optimize>true</Optimize>
    <NoWarn>;2008</NoWarn>
    <DebugType>pdbonly</DebugType>
    <PlatformTarget>ARM</PlatformTarget>
    <UseVSHostingProcess>false</UseVSHostingProcess>
    <ErrorReport>prompt</ErrorReport>
  </PropertyGroup>
  <PropertyGroup Condition="'$(Configuration)|$(Platform)' == 'Debug|x64'">
    <PlatformTarget>x64</PlatformTarget>
    <DebugSymbols>true</DebugSymbols>
    <OutputPath>..\..\..\output\UWP\x64\debug\</OutputPath>
    <DefineConstants>DEBUG;TRACE;NETFX_CORE;WINDOWS_UWP</DefineConstants>
    <NoWarn>;2008</NoWarn>
    <DebugType>full</DebugType>
    <PlatformTarget>x64</PlatformTarget>
    <UseVSHostingProcess>false</UseVSHostingProcess>
    <ErrorReport>prompt</ErrorReport>
  </PropertyGroup>
  <PropertyGroup Condition="'$(Configuration)|$(Platform)' == 'Release|x64'">
    <PlatformTarget>x64</PlatformTarget>
    <OutputPath>..\..\..\output\UWP\x64\release\</OutputPath>
    <DefineConstants>TRACE;NETFX_CORE;WINDOWS_UWP</DefineConstants>
    <Optimize>true</Optimize>
    <NoWarn>;2008</NoWarn>
    <DebugType>pdbonly</DebugType>
    <PlatformTarget>x64</PlatformTarget>
    <UseVSHostingProcess>false</UseVSHostingProcess>
    <ErrorReport>prompt</ErrorReport>
  </PropertyGroup>
  <PropertyGroup Condition="'$(Configuration)|$(Platform)' == 'Debug|x86'">
    <PlatformTarget>x86</PlatformTarget>
    <DebugSymbols>true</DebugSymbols>
    <OutputPath>..\..\..\output\UWP\x86\debug\</OutputPath>
    <DefineConstants>DEBUG;TRACE;NETFX_CORE;WINDOWS_UWP</DefineConstants>
    <NoWarn>;2008</NoWarn>
    <DebugType>full</DebugType>
    <PlatformTarget>x86</PlatformTarget>
    <UseVSHostingProcess>false</UseVSHostingProcess>
    <ErrorReport>prompt</ErrorReport>
    <LangVersion>6</LangVersion>
  </PropertyGroup>
  <PropertyGroup Condition="'$(Configuration)|$(Platform)' == 'Release|x86'">
    <PlatformTarget>x86</PlatformTarget>
    <OutputPath>..\..\..\output\UWP\x86\release\</OutputPath>
    <DefineConstants>TRACE;NETFX_CORE;WINDOWS_UWP</DefineConstants>
    <Optimize>true</Optimize>
    <NoWarn>;2008</NoWarn>
    <DebugType>pdbonly</DebugType>
    <PlatformTarget>x86</PlatformTarget>
    <UseVSHostingProcess>false</UseVSHostingProcess>
    <ErrorReport>prompt</ErrorReport>
    <LangVersion>6</LangVersion>
  </PropertyGroup>
  <!-- /Build Configurations -->
  <ItemGroup>
    <!-- References -->
    <SDKReference Include="Microsoft.VCLibs, version=14.0">
      <Name>Visual C++ 2015 Runtime for Universal Windows Platform Apps</Name>
    </SDKReference>
    <!-- A reference to the entire .Net Framework and Windows SDK are automatically included -->
  </ItemGroup>
  <ItemGroup>
    <!-- Misc Config -->
    <EmbeddedResource Include="Resources\PictureMarkerSymbols\pin_star_blue.png" />
    <Content Include="Properties\ArcGISRuntime.Windows.Samples.rd.xml" />
    <None Include="project.json" />
    <Content Include="Properties\ArcGISRuntime.Windows.Samples.rd.xml" />
    <Compile Include="Properties\AssemblyInfo.cs" />
<<<<<<< HEAD
    <Content Include="Samples\Layers\RasterHillshade\metadata.json" />
=======
    <Content Include="Samples\Data\ReadGeoPackage\metadata.json" />
    <Content Include="Samples\Layers\ChangeBlendRenderer\ChangeBlendRenderer.jpg" />
    <Content Include="Samples\Layers\ChangeBlendRenderer\metadata.json" />
>>>>>>> b472e4ef
  </ItemGroup>
  <ItemGroup>
    <!-- JSON Metadata -->
    <Content Include="Samples\Layers\ChangeStretchRenderer\ChangeStretchRenderer.jpg" />
    <Content Include="Samples\Symbology\FeatureLayerExtrusion\metadata.json" />
    <Content Include="Samples\Layers\ChangeStretchRenderer\metadata.json" />
  </ItemGroup>
  <ItemGroup>
    <!-- JSON Metadata -->
    <Content Include="Samples\GraphicsOverlay\Animate3DGraphic\metadata.json" />
    <Content Include="Samples\GeometryEngine\ProjectWithSpecificTransformation\metadata.json" />
    <Content Include="Samples\Data\ListRelatedFeatures\metadata.json" />
    <Content Include="Samples\Analysis\LineOfSightGeoElement\metadata.json" />
    <Content Include="Samples\Analysis\QueryFeatureCountAndExtent\metadata.json" />
    <Content Include="Samples\Layers\FeatureLayerRenderingModeScene\metadata.json" />
    <Content Include="Samples\Data\SymbolizeShapefile\metadata.json" />
    <Content Include="Samples\Geometry\FormatCoordinates\metadata.json" />
    <Content Include="Samples\Layers\Web_TiledLayer\metadata.json" />
    <Content Include="Samples\GraphicsOverlay\AddGraphicsWithSymbols\metadata.json" />
    <Content Include="groups.json" />
    <Content Include="Samples\Analysis\LineOfSightLocation\metadata.json" />
    <Content Include="Samples\Analysis\ViewshedCamera\metadata.json" />
    <Content Include="Samples\Data\EditAndSyncFeatures\metadata.json" />
    <Content Include="Samples\Data\FeatureLayerGeoPackage\metadata.json" />
    <Content Include="Samples\Data\FeatureLayerQuery\metadata.json" />
    <Content Include="Samples\Data\FeatureLayerShapefile\metadata.json" />
    <Content Include="Samples\Data\GenerateGeodatabase\metadata.json" />
    <Content Include="Samples\Data\GeodatabaseTransactions\metadata.json" />
    <Content Include="Samples\Data\RasterLayerGeoPackage\metadata.json" />
    <Content Include="Samples\Data\ReadGeoPackage\ReadGeoPackage.jpg" />
    <Content Include="Samples\Data\ReadShapefileMetadata\metadata.json" />
    <Content Include="Samples\Data\ServiceFeatureTableCache\metadata.json" />
    <Content Include="Samples\Data\ServiceFeatureTableManualCache\metadata.json" />
    <Content Include="Samples\Data\ServiceFeatureTableNoCache\metadata.json" />
    <Content Include="Samples\Data\StatisticalQuery\metadata.json" />
    <Content Include="Samples\Data\StatsQueryGroupAndSort\metadata.json" />
    <Content Include="Samples\Geoprocessing\AnalyzeHotspots\metadata.json" />
    <Content Include="Samples\Geoprocessing\AnalyzeViewshed\metadata.json" />
    <Content Include="Samples\Geoprocessing\ListGeodatabaseVersions\metadata.json" />
    <Content Include="Samples\GraphicsOverlay\AddGraphicsRenderer\metadata.json" />
    <Content Include="Samples\GraphicsOverlay\IdentifyGraphics\metadata.json" />
    <Content Include="Samples\GraphicsOverlay\SketchOnMap\metadata.json" />
    <Content Include="Samples\GraphicsOverlay\SurfacePlacements\metadata.json" />
    <Content Include="Samples\Hydrography\SelectEncFeatures\metadata.json" />
    <Content Include="Samples\Layers\ArcGISMapImageLayerUrl\metadata.json" />
    <Content Include="Samples\Layers\ArcGISTiledLayerUrl\metadata.json" />
    <Content Include="Samples\Layers\ArcGISVectorTiledLayerUrl\metadata.json" />
    <Content Include="Samples\Layers\ChangeFeatureLayerRenderer\metadata.json" />
    <Content Include="Samples\Layers\ChangeSublayerVisibility\metadata.json" />
    <Content Include="Samples\Layers\CreateFeatureCollectionLayer\metadata.json" />
    <Content Include="Samples\Layers\DisplayScene\metadata.json" />
    <Content Include="Samples\Layers\ExportTiles\metadata.json" />
    <Content Include="Samples\Layers\FeatureCollectionLayerFromPortal\metadata.json" />
    <Content Include="Samples\Layers\FeatureCollectionLayerFromQuery\metadata.json" />
    <Content Include="Samples\Layers\FeatureLayerDefinitionExpression\metadata.json" />
    <Content Include="Samples\Layers\FeatureLayerDictionaryRenderer\metadata.json" />
    <Content Include="Samples\Layers\FeatureLayerRenderingModeMap\metadata.json" />
    <Content Include="Samples\Layers\FeatureLayerSelection\metadata.json" />
    <Content Include="Samples\Layers\FeatureLayerUrl\metadata.json" />
    <Content Include="Samples\Layers\RasterHillshade\RasterHillshade.jpg" />
    <Content Include="Samples\Layers\RasterLayerFile\metadata.json" />
    <Content Include="Samples\Layers\RasterLayerImageServiceRaster\metadata.json" />
    <Content Include="Samples\Layers\RasterLayerRasterFunction\metadata.json" />
    <Content Include="Samples\Layers\RasterRenderingRule\metadata.json" />
    <Content Include="Samples\Layers\SceneLayerUrl\metadata.json" />
    <Content Include="Samples\Layers\TimeBasedQuery\metadata.json" />
    <Content Include="Samples\Layers\WmsIdentify\metadata.json" />
    <Content Include="Samples\Layers\WMSLayerUrl\metadata.json" />
    <Content Include="Samples\Layers\WmsServiceCatalog\metadata.json" />
    <Content Include="Samples\Layers\WMTSLayer\metadata.json" />
    <Content Include="Samples\Location\DisplayDeviceLocation\metadata.json" />
    <Content Include="Samples\Map\AccessLoadStatus\metadata.json" />
    <Content Include="Samples\Map\AuthorMap\metadata.json" />
    <Content Include="Samples\Map\ChangeBasemap\metadata.json" />
    <Content Include="Samples\Map\DisplayMap\metadata.json" />
    <Content Include="Samples\Map\ManageBookmarks\metadata.json" />
    <Content Include="Samples\Map\OpenMapURL\metadata.json" />
    <Content Include="Samples\Map\OpenMobileMap\metadata.json" />
    <Content Include="Samples\Map\SearchPortalMaps\metadata.json" />
    <Content Include="Samples\Map\SetInitialMapArea\metadata.json" />
    <Content Include="Samples\Map\SetInitialMapLocation\metadata.json" />
    <Content Include="Samples\Map\SetMapSpatialReference\metadata.json" />
    <Content Include="Samples\Map\SetMinMaxScale\metadata.json" />
    <Content Include="Samples\MapView\ChangeViewpoint\metadata.json" />
    <Content Include="Samples\MapView\DisplayDrawingStatus\metadata.json" />
    <Content Include="Samples\MapView\DisplayLayerViewState\metadata.json" />
    <Content Include="Samples\MapView\FeatureLayerTimeOffset\metadata.json" />
    <Content Include="Samples\MapView\GeoViewSync\metadata.json" />
    <Content Include="Samples\MapView\MapRotation\metadata.json" />
    <Content Include="Samples\MapView\ShowCallout\metadata.json" />
    <Content Include="Samples\MapView\ShowMagnifier\metadata.json" />
    <Content Include="Samples\MapView\TakeScreenshot\metadata.json" />
    <Content Include="Samples\NetworkAnalysis\FindRoute\metadata.json" />
    <Content Include="Samples\Search\FindAddress\metadata.json" />
    <Content Include="Samples\Search\FindPlace\metadata.json" />
    <Content Include="Samples\Symbology\FeatureLayerExtrusion\FeatureLayerExtrusion.jpg" />
    <Content Include="Samples\Symbology\RenderPictureMarkers\metadata.json" />
    <Content Include="Samples\Symbology\RenderSimpleMarkers\metadata.json" />
    <Content Include="Samples\Symbology\RenderUniqueValues\metadata.json" />
    <Content Include="Samples\Symbology\SimpleRenderers\metadata.json" />
    <Content Include="Samples\Symbology\UseDistanceCompositeSym\metadata.json" />
    <Content Include="Samples\Tutorial\AuthorEditSaveMap\metadata.json" />
  </ItemGroup>
  <ItemGroup>
    <!-- Screenshots -->
    <Content Include="Samples\GraphicsOverlay\Animate3DGraphic\Animate3DGraphic.jpg" />
    <Content Include="Samples\GeometryEngine\ProjectWithSpecificTransformation\ProjectWithSpecificTransformation.jpg" />
    <Content Include="Samples\Data\ListRelatedFeatures\ListRelatedFeatures.jpg" />
    <Content Include="Samples\Analysis\LineOfSightGeoElement\LineOfSightGeoElement.jpg" />
    <Content Include="Samples\Analysis\QueryFeatureCountAndExtent\QueryFeatureCountAndExtent.jpg" />
    <Content Include="Samples\Layers\FeatureLayerRenderingModeScene\FeatureLayerRenderingModeScene.jpg" />
    <Content Include="Samples\Data\SymbolizeShapefile\SymbolizeShapefile.jpg" />
    <Content Include="Samples\Geometry\FormatCoordinates\FormatCoordinates.jpg" />
    <Content Include="Samples\Layers\Web_TiledLayer\Web_TiledLayer.jpg" />
    <Content Include="Samples\GraphicsOverlay\AddGraphicsWithSymbols\AddGraphicsWithSymbols.jpg" />
    <Content Include="Samples\Analysis\LineOfSightLocation\LineOfSightLocation.jpg" />
    <Content Include="Samples\Analysis\ViewshedCamera\ViewshedCamera.jpg" />
    <Content Include="Samples\Data\EditAndSyncFeatures\EditAndSyncFeatures.jpg" />
    <Content Include="Samples\Data\FeatureLayerGeoPackage\FeatureLayerGeoPackage.jpg" />
    <Content Include="Samples\Data\FeatureLayerQuery\FeatureLayerQuery.jpg" />
    <Content Include="Samples\Data\FeatureLayerShapefile\FeatureLayerShapefile.jpg" />
    <Content Include="Samples\Data\GenerateGeodatabase\GenerateGeodatabase.jpg" />
    <Content Include="Samples\Data\GeodatabaseTransactions\GeodatabaseTransactions.jpg" />
    <Content Include="Samples\Data\RasterLayerGeoPackage\RasterLayerGeoPackage.jpg" />
    <Content Include="Samples\Data\ReadShapefileMetadata\ReadShapefileMetadata.jpg" />
    <Content Include="Samples\Data\ServiceFeatureTableCache\ServiceFeatureTableCache.jpg" />
    <Content Include="Samples\Data\ServiceFeatureTableManualCache\ServiceFeatureTableManualCache.jpg" />
    <Content Include="Samples\Data\ServiceFeatureTableNoCache\ServiceFeatureTableNoCache.jpg" />
    <Content Include="Samples\Data\StatisticalQuery\StatisticalQuery.jpg" />
    <Content Include="Samples\Data\StatsQueryGroupAndSort\StatsQueryGroupAndSort.jpg" />
    <Content Include="Samples\Geoprocessing\AnalyzeHotspots\AnalyzeHotspots.jpg" />
    <Content Include="Samples\Geoprocessing\AnalyzeViewshed\AnalyzeViewshed.jpg" />
    <Content Include="Samples\Geoprocessing\ListGeodatabaseVersions\ListGeodatabaseVersions.jpg" />
    <Content Include="Samples\GraphicsOverlay\AddGraphicsRenderer\AddGraphicsRenderer.jpg" />
    <Content Include="Samples\GraphicsOverlay\IdentifyGraphics\IdentifyGraphics.jpg" />
    <Content Include="Samples\GraphicsOverlay\SketchOnMap\SketchOnMap.jpg" />
    <Content Include="Samples\GraphicsOverlay\SurfacePlacements\SurfacePlacements.jpg" />
    <Content Include="Samples\Hydrography\SelectEncFeatures\SelectEncFeatures.jpg" />
    <Content Include="Samples\Layers\ArcGISMapImageLayerUrl\ArcGISMapImageLayerUrl.jpg" />
    <Content Include="Samples\Layers\ArcGISTiledLayerUrl\ArcGISTiledLayerUrl.jpg" />
    <Content Include="Samples\Layers\ArcGISVectorTiledLayerUrl\ArcGISVectorTiledLayerUrl.jpg" />
    <Content Include="Samples\Layers\ChangeFeatureLayerRenderer\ChangeFeatureLayerRenderer.jpg" />
    <Content Include="Samples\Layers\ChangeSublayerVisibility\ChangeSublayerVisibility.jpg" />
    <Content Include="Samples\Layers\CreateFeatureCollectionLayer\CreateFeatureCollectionLayer.jpg" />
    <Content Include="Samples\Layers\DisplayScene\DisplayScene.jpg" />
    <Content Include="Samples\Layers\ExportTiles\ExportTiles.jpg" />
    <Content Include="Samples\Layers\FeatureCollectionLayerFromPortal\FeatureCollectionLayerFromPortal.jpg" />
    <Content Include="Samples\Layers\FeatureCollectionLayerFromQuery\FeatureCollectionLayerFromQuery.jpg" />
    <Content Include="Samples\Layers\FeatureLayerDefinitionExpression\FeatureLayerDefinitionExpression.jpg" />
    <Content Include="Samples\Layers\FeatureLayerDictionaryRenderer\FeatureLayerDictionaryRenderer.jpg" />
    <Content Include="Samples\Layers\FeatureLayerRenderingModeMap\FeatureLayerRenderingModeMap.jpg" />
    <Content Include="Samples\Layers\FeatureLayerSelection\FeatureLayerSelection.jpg" />
    <Content Include="Samples\Layers\FeatureLayerUrl\FeatureLayerUrl.jpg" />
    <Content Include="Samples\Layers\RasterLayerFile\RasterLayerFile.jpg" />
    <Content Include="Samples\Layers\RasterLayerImageServiceRaster\RasterLayerImageServiceRaster.jpg" />
    <Content Include="Samples\Layers\RasterLayerRasterFunction\RasterLayerRasterFunction.jpg" />
    <Content Include="Samples\Layers\RasterRenderingRule\RasterRenderingRule.jpg" />
    <Content Include="Samples\Layers\SceneLayerUrl\SceneLayerUrl.jpg" />
    <Content Include="Samples\Layers\TimeBasedQuery\TimeBasedQuery.jpg" />
    <Content Include="Samples\Layers\WmsIdentify\WmsIdentify.jpg" />
    <Content Include="Samples\Layers\WMSLayerUrl\WMSLayerUrl.jpg" />
    <Content Include="Samples\Layers\WmsServiceCatalog\WmsServiceCatalog.jpg" />
    <Content Include="Samples\Layers\WMTSLayer\WMTSLayer.jpg" />
    <Content Include="Samples\Location\DisplayDeviceLocation\DisplayDeviceLocation.jpg" />
    <Content Include="Samples\Map\AccessLoadStatus\AccessLoadStatus.jpg" />
    <Content Include="Samples\Map\AuthorMap\AuthorMap.jpg" />
    <Content Include="Samples\Map\ChangeBasemap\ChangeBasemap.jpg" />
    <Content Include="Samples\Map\DisplayMap\DisplayMap.jpg" />
    <Content Include="Samples\Map\ManageBookmarks\ManageBookmarks.jpg" />
    <Content Include="Samples\Map\OpenMapURL\OpenMapURL.jpg" />
    <Content Include="Samples\Map\OpenMobileMap\OpenMobileMap.jpg" />
    <Content Include="Samples\Map\SearchPortalMaps\SearchPortalMaps.jpg" />
    <Content Include="Samples\Map\SetInitialMapArea\SetInitialMapArea.jpg" />
    <Content Include="Samples\Map\SetInitialMapLocation\SetInitialMapLocation.jpg" />
    <Content Include="Samples\Map\SetMapSpatialReference\SetMapSpatialReference.jpg" />
    <Content Include="Samples\Map\SetMinMaxScale\SetMinMaxScale.jpg" />
    <Content Include="Samples\MapView\ChangeViewpoint\ChangeViewpoint.jpg" />
    <Content Include="Samples\MapView\DisplayDrawingStatus\DisplayDrawingStatus.jpg" />
    <Content Include="Samples\MapView\DisplayLayerViewState\DisplayLayerViewState.jpg" />
    <Content Include="Samples\MapView\FeatureLayerTimeOffset\FeatureLayerTimeOffset.jpg" />
    <Content Include="Samples\MapView\GeoViewSync\GeoViewSync.jpg" />
    <Content Include="Samples\MapView\MapRotation\MapRotation.jpg" />
    <Content Include="Samples\MapView\ShowCallout\ShowCallout.jpg" />
    <Content Include="Samples\MapView\ShowMagnifier\ShowMagnifier.jpg" />
    <Content Include="Samples\MapView\TakeScreenshot\TakeScreenshot.jpg" />
    <Content Include="Samples\NetworkAnalysis\FindRoute\FindRoute.jpg" />
    <Content Include="Samples\Search\FindAddress\FindAddress.jpg" />
    <Content Include="Samples\Search\FindPlace\FindPlace.jpg" />
    <Content Include="Samples\Symbology\RenderPictureMarkers\RenderPictureMarkers.jpg" />
    <Content Include="Samples\Symbology\RenderSimpleMarkers\RenderSimpleMarkers.jpg" />
    <Content Include="Samples\Symbology\RenderUniqueValues\RenderUniqueValues.jpg" />
    <Content Include="Samples\Symbology\SimpleRenderers\SimpleRenderers.jpg" />
    <Content Include="Samples\Symbology\UseDistanceCompositeSym\UseDistanceCompositeSym.jpg" />
    <Content Include="Samples\Tutorial\AuthorEditSaveMap\AuthorEditSaveMap.jpg" />
  </ItemGroup>
  <ItemGroup>
    <!-- Sample Code -->
    <Compile Include="Samples\GraphicsOverlay\Animate3DGraphic\Animate3DGraphic.xaml.cs">
      <DependentUpon>Animate3DGraphic.xaml</DependentUpon>
    </Compile>
    <Compile Include="Samples\GeometryEngine\ProjectWithSpecificTransformation\ProjectWithSpecificTransformation.xaml.cs">
      <DependentUpon>ProjectWithSpecificTransformation.xaml</DependentUpon>
    </Compile>
    <Compile Include="Samples\Data\ListRelatedFeatures\ListRelatedFeatures.xaml.cs">
      <DependentUpon>ListRelatedFeatures.xaml</DependentUpon>
    </Compile>
    <Compile Include="Samples\Analysis\LineOfSightGeoElement\LineOfSightGeoElement.xaml.cs">
      <DependentUpon>LineOfSightGeoElement.xaml</DependentUpon>
    </Compile>
    <Compile Include="Samples\Analysis\QueryFeatureCountAndExtent\QueryFeatureCountAndExtent.xaml.cs">
      <DependentUpon>QueryFeatureCountAndExtent.xaml</DependentUpon>
    </Compile>
    <Compile Include="Samples\Layers\ChangeBlendRenderer\ChangeBlendRenderer.xaml.cs">
      <DependentUpon>ChangeBlendRenderer.xaml</DependentUpon>
    </Compile>
    <Compile Include="Samples\Layers\FeatureLayerRenderingModeScene\FeatureLayerRenderingModeScene.xaml.cs">
      <DependentUpon>FeatureLayerRenderingModeScene.xaml</DependentUpon>
    </Compile>
    <Compile Include="Samples\Data\SymbolizeShapefile\SymbolizeShapefile.xaml.cs">
      <DependentUpon>SymbolizeShapefile.xaml</DependentUpon>
    </Compile>
    <Compile Include="Samples\Geometry\FormatCoordinates\FormatCoordinates.xaml.cs">
      <DependentUpon>FormatCoordinates.xaml</DependentUpon>
    </Compile>
    <Compile Include="Samples\Layers\Web_TiledLayer\Web_TiledLayer.xaml.cs">
      <DependentUpon>Web_TiledLayer.xaml</DependentUpon>
    </Compile>
    <Compile Include="Samples\GraphicsOverlay\AddGraphicsWithSymbols\AddGraphicsWithSymbols.xaml.cs">
      <DependentUpon>AddGraphicsWithSymbols.xaml</DependentUpon>
    </Compile>
    <Compile Include="Samples\Analysis\LineOfSightLocation\LineOfSightLocation.xaml.cs">
      <DependentUpon>LineOfSightLocation.xaml</DependentUpon>
    </Compile>
    <Compile Include="Samples\Analysis\ViewshedCamera\ViewshedCamera.xaml.cs">
      <DependentUpon>ViewshedCamera.xaml</DependentUpon>
    </Compile>
    <Compile Include="Samples\Data\EditAndSyncFeatures\EditAndSyncFeatures.xaml.cs">
      <DependentUpon>EditAndSyncFeatures.xaml</DependentUpon>
    </Compile>
    <Compile Include="Samples\Data\FeatureLayerGeoPackage\FeatureLayerGeoPackage.xaml.cs">
      <DependentUpon>FeatureLayerGeoPackage.xaml</DependentUpon>
    </Compile>
    <Compile Include="Samples\Data\FeatureLayerQuery\FeatureLayerQuery.xaml.cs">
      <DependentUpon>FeatureLayerQuery.xaml</DependentUpon>
    </Compile>
    <Compile Include="Samples\Data\FeatureLayerShapefile\FeatureLayerShapefile.xaml.cs">
      <DependentUpon>FeatureLayerShapefile.xaml</DependentUpon>
    </Compile>
    <Compile Include="Samples\Data\GenerateGeodatabase\GenerateGeodatabase.xaml.cs">
      <DependentUpon>GenerateGeodatabase.xaml</DependentUpon>
    </Compile>
    <Compile Include="Samples\Data\GeodatabaseTransactions\GeodatabaseTransactions.xaml.cs">
      <DependentUpon>GeodatabaseTransactions.xaml</DependentUpon>
    </Compile>
    <Compile Include="Samples\Data\RasterLayerGeoPackage\RasterLayerGeoPackage.xaml.cs">
      <DependentUpon>RasterLayerGeoPackage.xaml</DependentUpon>
    </Compile>
    <Compile Include="Samples\Data\ReadGeoPackage\ReadGeoPackage.xaml.cs">
      <DependentUpon>ReadGeoPackage.xaml</DependentUpon>
    </Compile>
    <Compile Include="Samples\Data\ReadShapefileMetadata\ReadShapefileMetadata.xaml.cs">
      <DependentUpon>ReadShapefileMetadata.xaml</DependentUpon>
    </Compile>
    <Compile Include="Samples\Data\ServiceFeatureTableCache\ServiceFeatureTableCache.xaml.cs">
      <DependentUpon>ServiceFeatureTableCache.xaml</DependentUpon>
    </Compile>
    <Compile Include="Samples\Data\ServiceFeatureTableManualCache\ServiceFeatureTableManualCache.xaml.cs">
      <DependentUpon>ServiceFeatureTableManualCache.xaml</DependentUpon>
    </Compile>
    <Compile Include="Samples\Data\ServiceFeatureTableNoCache\ServiceFeatureTableNoCache.xaml.cs">
      <DependentUpon>ServiceFeatureTableNoCache.xaml</DependentUpon>
    </Compile>
    <Compile Include="Samples\Data\StatisticalQuery\StatisticalQuery.xaml.cs">
      <DependentUpon>StatisticalQuery.xaml</DependentUpon>
    </Compile>
    <Compile Include="Samples\Data\StatsQueryGroupAndSort\StatsQueryGroupAndSort.xaml.cs">
      <DependentUpon>StatsQueryGroupAndSort.xaml</DependentUpon>
    </Compile>
    <Compile Include="Samples\Geoprocessing\AnalyzeHotspots\AnalyzeHotspots.xaml.cs">
      <DependentUpon>AnalyzeHotspots.xaml</DependentUpon>
    </Compile>
    <Compile Include="Samples\Geoprocessing\AnalyzeViewshed\AnalyzeViewshed.xaml.cs">
      <DependentUpon>AnalyzeViewshed.xaml</DependentUpon>
    </Compile>
    <Compile Include="Samples\Geoprocessing\ListGeodatabaseVersions\ListGeodatabaseVersions.xaml.cs">
      <DependentUpon>ListGeodatabaseVersions.xaml</DependentUpon>
    </Compile>
    <Compile Include="Samples\GraphicsOverlay\AddGraphicsRenderer\AddGraphicsRenderer.xaml.cs">
      <DependentUpon>AddGraphicsRenderer.xaml</DependentUpon>
    </Compile>
    <Compile Include="Samples\GraphicsOverlay\IdentifyGraphics\IdentifyGraphics.xaml.cs">
      <DependentUpon>IdentifyGraphics.xaml</DependentUpon>
    </Compile>
    <Compile Include="Samples\GraphicsOverlay\SketchOnMap\SketchOnMap.xaml.cs">
      <DependentUpon>SketchOnMap.xaml</DependentUpon>
    </Compile>
    <Compile Include="Samples\GraphicsOverlay\SurfacePlacements\SurfacePlacements.xaml.cs">
      <DependentUpon>SurfacePlacements.xaml</DependentUpon>
    </Compile>
    <Compile Include="Samples\Hydrography\SelectEncFeatures\SelectEncFeatures.xaml.cs">
      <DependentUpon>SelectEncFeatures.xaml</DependentUpon>
    </Compile>
    <Compile Include="Samples\Layers\ArcGISMapImageLayerUrl\ArcGISMapImageLayerUrl.xaml.cs">
      <DependentUpon>ArcGISMapImageLayerUrl.xaml</DependentUpon>
    </Compile>
    <Compile Include="Samples\Layers\ArcGISTiledLayerUrl\ArcGISTiledLayerUrl.xaml.cs">
      <DependentUpon>ArcGISTiledLayerUrl.xaml</DependentUpon>
    </Compile>
    <Compile Include="Samples\Layers\ArcGISVectorTiledLayerUrl\ArcGISVectorTiledLayerUrl.xaml.cs">
      <DependentUpon>ArcGISVectorTiledLayerUrl.xaml</DependentUpon>
    </Compile>
    <Compile Include="Samples\Layers\ChangeFeatureLayerRenderer\ChangeFeatureLayerRenderer.xaml.cs">
      <DependentUpon>ChangeFeatureLayerRenderer.xaml</DependentUpon>
    </Compile>
    <Compile Include="Samples\Layers\ChangeSublayerVisibility\ChangeSublayerVisibility.xaml.cs">
      <DependentUpon>ChangeSublayerVisibility.xaml</DependentUpon>
    </Compile>
    <Compile Include="Samples\Layers\CreateFeatureCollectionLayer\CreateFeatureCollectionLayer.xaml.cs">
      <DependentUpon>CreateFeatureCollectionLayer.xaml</DependentUpon>
    </Compile>
    <Compile Include="Samples\Layers\DisplayScene\DisplayScene.xaml.cs">
      <DependentUpon>DisplayScene.xaml</DependentUpon>
    </Compile>
    <Compile Include="Samples\Layers\ExportTiles\ExportTiles.xaml.cs">
      <DependentUpon>ExportTiles.xaml</DependentUpon>
    </Compile>
    <Compile Include="Samples\Layers\FeatureCollectionLayerFromPortal\FeatureCollectionLayerFromPortal.xaml.cs">
      <DependentUpon>FeatureCollectionLayerFromPortal.xaml</DependentUpon>
    </Compile>
    <Compile Include="Samples\Layers\FeatureCollectionLayerFromQuery\FeatureCollectionLayerFromQuery.xaml.cs">
      <DependentUpon>FeatureCollectionLayerFromQuery.xaml</DependentUpon>
    </Compile>
    <Compile Include="Samples\Layers\FeatureLayerDefinitionExpression\FeatureLayerDefinitionExpression.xaml.cs">
      <DependentUpon>FeatureLayerDefinitionExpression.xaml</DependentUpon>
    </Compile>
    <Compile Include="Samples\Layers\FeatureLayerDictionaryRenderer\FeatureLayerDictionaryRenderer.xaml.cs">
      <DependentUpon>FeatureLayerDictionaryRenderer.xaml</DependentUpon>
    </Compile>
    <Compile Include="Samples\Layers\FeatureLayerRenderingModeMap\FeatureLayerRenderingModeMap.xaml.cs">
      <DependentUpon>FeatureLayerRenderingModeMap.xaml</DependentUpon>
    </Compile>
    <Compile Include="Samples\Layers\FeatureLayerSelection\FeatureLayerSelection.xaml.cs">
      <DependentUpon>FeatureLayerSelection.xaml</DependentUpon>
    </Compile>
    <Compile Include="Samples\Layers\FeatureLayerUrl\FeatureLayerUrl.xaml.cs">
      <DependentUpon>FeatureLayerUrl.xaml</DependentUpon>
    </Compile>
    <Compile Include="Samples\Layers\RasterHillshade\RasterHillshade.xaml.cs">
      <DependentUpon>RasterHillshade.xaml</DependentUpon>
    </Compile>
    <Compile Include="Samples\Layers\RasterLayerFile\RasterLayerFile.xaml.cs">
      <DependentUpon>RasterLayerFile.xaml</DependentUpon>
    </Compile>
    <Compile Include="Samples\Layers\RasterLayerImageServiceRaster\RasterLayerImageServiceRaster.xaml.cs">
      <DependentUpon>RasterLayerImageServiceRaster.xaml</DependentUpon>
    </Compile>
    <Compile Include="Samples\Layers\RasterLayerRasterFunction\RasterLayerRasterFunction.xaml.cs">
      <DependentUpon>RasterLayerRasterFunction.xaml</DependentUpon>
    </Compile>
    <Compile Include="Samples\Layers\RasterRenderingRule\RasterRenderingRule.xaml.cs">
      <DependentUpon>RasterRenderingRule.xaml</DependentUpon>
    </Compile>
    <Compile Include="Samples\Layers\SceneLayerUrl\SceneLayerUrl.xaml.cs">
      <DependentUpon>SceneLayerUrl.xaml</DependentUpon>
    </Compile>
    <Compile Include="Samples\Layers\ChangeStretchRenderer\ChangeStretchRenderer.xaml.cs">
      <DependentUpon>ChangeStretchRenderer.xaml</DependentUpon>
    </Compile>
    <Compile Include="Samples\Layers\TimeBasedQuery\TimeBasedQuery.xaml.cs">
      <DependentUpon>TimeBasedQuery.xaml</DependentUpon>
    </Compile>
    <Compile Include="Samples\Layers\WmsIdentify\WmsIdentify.xaml.cs">
      <DependentUpon>WmsIdentify.xaml</DependentUpon>
    </Compile>
    <Compile Include="Samples\Layers\WMSLayerUrl\WMSLayerUrl.xaml.cs">
      <DependentUpon>WMSLayerUrl.xaml</DependentUpon>
    </Compile>
    <Compile Include="Samples\Layers\WmsServiceCatalog\WmsServiceCatalog.xaml.cs">
      <DependentUpon>WmsServiceCatalog.xaml</DependentUpon>
    </Compile>
    <Compile Include="Samples\Layers\WMTSLayer\WMTSLayer.xaml.cs">
      <DependentUpon>WMTSLayer.xaml</DependentUpon>
    </Compile>
    <Compile Include="Samples\Location\DisplayDeviceLocation\DisplayDeviceLocation.xaml.cs">
      <DependentUpon>DisplayDeviceLocation.xaml</DependentUpon>
    </Compile>
    <Compile Include="Samples\Map\AccessLoadStatus\AccessLoadStatus.xaml.cs">
      <DependentUpon>AccessLoadStatus.xaml</DependentUpon>
    </Compile>
    <Compile Include="Samples\Map\AuthorMap\AuthorMap.xaml.cs">
      <DependentUpon>AuthorMap.xaml</DependentUpon>
    </Compile>
    <Compile Include="Samples\Map\ChangeBasemap\ChangeBasemap.xaml.cs">
      <DependentUpon>ChangeBasemap.xaml</DependentUpon>
    </Compile>
    <Compile Include="Samples\Map\DisplayMap\DisplayMap.xaml.cs">
      <DependentUpon>DisplayMap.xaml</DependentUpon>
    </Compile>
    <Compile Include="Samples\Map\ManageBookmarks\ManageBookmarks.xaml.cs">
      <DependentUpon>ManageBookmarks.xaml</DependentUpon>
    </Compile>
    <Compile Include="Samples\Map\OpenMapURL\OpenMapURL.xaml.cs">
      <DependentUpon>OpenMapURL.xaml</DependentUpon>
    </Compile>
    <Compile Include="Samples\Map\OpenMobileMap\OpenMobileMap.xaml.cs">
      <DependentUpon>OpenMobileMap.xaml</DependentUpon>
    </Compile>
    <Compile Include="Samples\Map\SearchPortalMaps\SearchPortalMaps.xaml.cs">
      <DependentUpon>SearchPortalMaps.xaml</DependentUpon>
    </Compile>
    <Compile Include="Samples\Map\SetInitialMapArea\SetInitialMapArea.xaml.cs">
      <DependentUpon>SetInitialMapArea.xaml</DependentUpon>
    </Compile>
    <Compile Include="Samples\Map\SetInitialMapLocation\SetInitialMapLocation.xaml.cs">
      <DependentUpon>SetInitialMapLocation.xaml</DependentUpon>
    </Compile>
    <Compile Include="Samples\Map\SetMapSpatialReference\SetMapSpatialReference.xaml.cs">
      <DependentUpon>SetMapSpatialReference.xaml</DependentUpon>
    </Compile>
    <Compile Include="Samples\Map\SetMinMaxScale\SetMinMaxScale.xaml.cs">
      <DependentUpon>SetMinMaxScale.xaml</DependentUpon>
    </Compile>
    <Compile Include="Samples\MapView\ChangeViewpoint\ChangeViewpoint.xaml.cs">
      <DependentUpon>ChangeViewpoint.xaml</DependentUpon>
    </Compile>
    <Compile Include="Samples\MapView\DisplayDrawingStatus\DisplayDrawingStatus.xaml.cs">
      <DependentUpon>DisplayDrawingStatus.xaml</DependentUpon>
    </Compile>
    <Compile Include="Samples\MapView\DisplayLayerViewState\DisplayLayerViewState.xaml.cs">
      <DependentUpon>DisplayLayerViewState.xaml</DependentUpon>
    </Compile>
    <Compile Include="Samples\MapView\FeatureLayerTimeOffset\FeatureLayerTimeOffset.xaml.cs">
      <DependentUpon>FeatureLayerTimeOffset.xaml</DependentUpon>
    </Compile>
    <Compile Include="Samples\MapView\GeoViewSync\GeoViewSync.xaml.cs">
      <DependentUpon>GeoViewSync.xaml</DependentUpon>
    </Compile>
    <Compile Include="Samples\MapView\MapRotation\MapRotation.xaml.cs">
      <DependentUpon>MapRotation.xaml</DependentUpon>
    </Compile>
    <Compile Include="Samples\MapView\ShowCallout\ShowCallout.xaml.cs">
      <DependentUpon>ShowCallout.xaml</DependentUpon>
    </Compile>
    <Compile Include="Samples\MapView\ShowMagnifier\ShowMagnifier.xaml.cs">
      <DependentUpon>ShowMagnifier.xaml</DependentUpon>
    </Compile>
    <Compile Include="Samples\MapView\TakeScreenshot\TakeScreenshot.xaml.cs">
      <DependentUpon>TakeScreenshot.xaml</DependentUpon>
    </Compile>
    <Compile Include="Samples\NetworkAnalysis\FindRoute\FindRoute.xaml.cs">
      <DependentUpon>FindRoute.xaml</DependentUpon>
    </Compile>
    <Compile Include="Samples\Search\FindAddress\FindAddress.xaml.cs">
      <DependentUpon>FindAddress.xaml</DependentUpon>
    </Compile>
    <Compile Include="Samples\Search\FindPlace\FindPlace.xaml.cs">
      <DependentUpon>FindPlace.xaml</DependentUpon>
    </Compile>
    <Compile Include="Samples\Symbology\FeatureLayerExtrusion\FeatureLayerExtrusion.xaml.cs">
      <DependentUpon>FeatureLayerExtrusion.xaml</DependentUpon>
    </Compile>
    <Compile Include="Samples\Symbology\RenderPictureMarkers\RenderPictureMarkers.xaml.cs">
      <DependentUpon>RenderPictureMarkers.xaml</DependentUpon>
    </Compile>
    <Compile Include="Samples\Symbology\RenderSimpleMarkers\RenderSimpleMarkers.xaml.cs">
      <DependentUpon>RenderSimpleMarkers.xaml</DependentUpon>
    </Compile>
    <Compile Include="Samples\Symbology\RenderUniqueValues\RenderUniqueValues.xaml.cs">
      <DependentUpon>RenderUniqueValues.xaml</DependentUpon>
    </Compile>
    <Compile Include="Samples\Symbology\SimpleRenderers\SimpleRenderers.xaml.cs">
      <DependentUpon>SimpleRenderers.xaml</DependentUpon>
    </Compile>
    <Compile Include="Samples\Symbology\UseDistanceCompositeSym\UseDistanceCompositeSym.xaml.cs">
      <DependentUpon>UseDistanceCompositeSym.xaml</DependentUpon>
    </Compile>
    <Compile Include="Samples\Tutorial\AuthorEditSaveMap\AuthorEditSaveMap.xaml.cs">
      <DependentUpon>AuthorEditSaveMap.xaml</DependentUpon>
    </Compile>
  </ItemGroup>
  <ItemGroup>
    <!-- Sample XAML -->
    <Page Include="Samples\GraphicsOverlay\Animate3DGraphic\Animate3DGraphic.xaml">
      <Generator>MSBuild:Compile</Generator>
      <SubType>Designer</SubType>
    </Page>
    <Page Include="Samples\GeometryEngine\ProjectWithSpecificTransformation\ProjectWithSpecificTransformation.xaml">
      <Generator>MSBuild:Compile</Generator>
      <SubType>Designer</SubType>
    </Page>
    <Page Include="Samples\Data\ListRelatedFeatures\ListRelatedFeatures.xaml">
      <Generator>MSBuild:Compile</Generator>
      <SubType>Designer</SubType>
    </Page>
    <Page Include="Samples\Analysis\LineOfSightGeoElement\LineOfSightGeoElement.xaml">
      <Generator>MSBuild:Compile</Generator>
      <SubType>Designer</SubType>
    </Page>
    <Page Include="Samples\Analysis\QueryFeatureCountAndExtent\QueryFeatureCountAndExtent.xaml">
      <Generator>MSBuild:Compile</Generator>
      <SubType>Designer</SubType>
    </Page>
    <Page Include="Samples\Layers\ChangeBlendRenderer\ChangeBlendRenderer.xaml">
      <Generator>MSBuild:Compile</Generator>
      <SubType>Designer</SubType>
    </Page>
    <Page Include="Samples\Layers\FeatureLayerRenderingModeScene\FeatureLayerRenderingModeScene.xaml">
      <Generator>MSBuild:Compile</Generator>
      <SubType>Designer</SubType>
    </Page>
    <Page Include="Samples\Data\SymbolizeShapefile\SymbolizeShapefile.xaml">
      <Generator>MSBuild:Compile</Generator>
      <SubType>Designer</SubType>
    </Page>
    <Page Include="Samples\Geometry\FormatCoordinates\FormatCoordinates.xaml">
      <Generator>MSBuild:Compile</Generator>
      <SubType>Designer</SubType>
    </Page>
    <Page Include="Samples\Layers\Web_TiledLayer\Web_TiledLayer.xaml">
      <Generator>MSBuild:Compile</Generator>
      <SubType>Designer</SubType>
    </Page>
    <Page Include="Samples\GraphicsOverlay\AddGraphicsWithSymbols\AddGraphicsWithSymbols.xaml">
      <Generator>MSBuild:Compile</Generator>
      <SubType>Designer</SubType>
    </Page>
    <Page Include="Samples\Analysis\ViewshedCamera\ViewshedCamera.xaml">
      <Generator>MSBuild:Compile</Generator>
      <SubType>Designer</SubType>
    </Page>
<<<<<<< HEAD
    <Page Include="Samples\Layers\RasterHillshade\RasterHillshade.xaml">
=======
    <Page Include="Samples\Data\ReadGeoPackage\ReadGeoPackage.xaml">
      <Generator>MSBuild:Compile</Generator>
      <SubType>Designer</SubType>
    </Page>
    <Page Include="Samples\Hydrography\SelectEncFeatures\SelectEncFeatures.xaml">
      <Generator>MSBuild:Compile</Generator>
      <SubType>Designer</SubType>
    </Page>
    <Page Include="Samples\Layers\ChangeStretchRenderer\ChangeStretchRenderer.xaml">
>>>>>>> b472e4ef
      <Generator>MSBuild:Compile</Generator>
      <SubType>Designer</SubType>
    </Page>
    <Page Include="Samples\Layers\WmsIdentify\WmsIdentify.xaml">
      <Generator>MSBuild:Compile</Generator>
      <SubType>Designer</SubType>
    </Page>
    <Page Include="Samples\MapView\GeoViewSync\GeoViewSync.xaml">
      <Generator>MSBuild:Compile</Generator>
      <SubType>Designer</SubType>
    </Page>
    <Page Include="Samples\Analysis\LineOfSightLocation\LineOfSightLocation.xaml">
      <Generator>MSBuild:Compile</Generator>
      <SubType>Designer</SubType>
    </Page>
    <Page Include="Samples\Layers\FeatureLayerRenderingModeMap\FeatureLayerRenderingModeMap.xaml">
      <Generator>MSBuild:Compile</Generator>
      <SubType>Designer</SubType>
    </Page>
    <Page Include="Samples\Data\EditAndSyncFeatures\EditAndSyncFeatures.xaml">
      <Generator>MSBuild:Compile</Generator>
      <SubType>Designer</SubType>
    </Page>
    <Page Include="Samples\Data\FeatureLayerGeoPackage\FeatureLayerGeoPackage.xaml">
      <Generator>MSBuild:Compile</Generator>
      <SubType>Designer</SubType>
    </Page>
    <Page Include="Samples\Data\FeatureLayerQuery\FeatureLayerQuery.xaml">
      <Generator>MSBuild:Compile</Generator>
      <SubType>Designer</SubType>
    </Page>
    <Page Include="Samples\Data\FeatureLayerShapefile\FeatureLayerShapefile.xaml">
      <Generator>MSBuild:Compile</Generator>
      <SubType>Designer</SubType>
    </Page>
    <Page Include="Samples\Data\GenerateGeodatabase\GenerateGeodatabase.xaml">
      <Generator>MSBuild:Compile</Generator>
      <SubType>Designer</SubType>
    </Page>
    <Page Include="Samples\Data\GeodatabaseTransactions\GeodatabaseTransactions.xaml">
      <Generator>MSBuild:Compile</Generator>
      <SubType>Designer</SubType>
    </Page>
    <Page Include="Samples\Data\RasterLayerGeoPackage\RasterLayerGeoPackage.xaml">
      <Generator>MSBuild:Compile</Generator>
      <SubType>Designer</SubType>
    </Page>
    <Page Include="Samples\Data\ReadShapefileMetadata\ReadShapefileMetadata.xaml">
      <Generator>MSBuild:Compile</Generator>
      <SubType>Designer</SubType>
    </Page>
    <Page Include="Samples\Data\ServiceFeatureTableCache\ServiceFeatureTableCache.xaml">
      <SubType>Designer</SubType>
      <Generator>MSBuild:Compile</Generator>
    </Page>
    <Page Include="Samples\Data\ServiceFeatureTableManualCache\ServiceFeatureTableManualCache.xaml">
      <SubType>Designer</SubType>
      <Generator>MSBuild:Compile</Generator>
    </Page>
    <Page Include="Samples\Data\ServiceFeatureTableNoCache\ServiceFeatureTableNoCache.xaml">
      <SubType>Designer</SubType>
      <Generator>MSBuild:Compile</Generator>
    </Page>
    <Page Include="Samples\Data\StatisticalQuery\StatisticalQuery.xaml">
      <Generator>MSBuild:Compile</Generator>
      <SubType>Designer</SubType>
    </Page>
    <Page Include="Samples\Data\StatsQueryGroupAndSort\StatsQueryGroupAndSort.xaml">
      <Generator>MSBuild:Compile</Generator>
      <SubType>Designer</SubType>
    </Page>
    <Page Include="Samples\Geoprocessing\AnalyzeHotspots\AnalyzeHotspots.xaml">
      <SubType>Designer</SubType>
      <Generator>MSBuild:Compile</Generator>
    </Page>
    <Page Include="Samples\Geoprocessing\AnalyzeViewshed\AnalyzeViewshed.xaml">
      <SubType>Designer</SubType>
      <Generator>MSBuild:Compile</Generator>
    </Page>
    <Page Include="Samples\Geoprocessing\ListGeodatabaseVersions\ListGeodatabaseVersions.xaml">
      <SubType>Designer</SubType>
      <Generator>MSBuild:Compile</Generator>
    </Page>
    <Page Include="Samples\GraphicsOverlay\AddGraphicsRenderer\AddGraphicsRenderer.xaml">
      <SubType>Designer</SubType>
      <Generator>MSBuild:Compile</Generator>
    </Page>
    <Page Include="Samples\GraphicsOverlay\IdentifyGraphics\IdentifyGraphics.xaml">
      <Generator>MSBuild:Compile</Generator>
      <SubType>Designer</SubType>
    </Page>
    <Page Include="Samples\GraphicsOverlay\SketchOnMap\SketchOnMap.xaml">
      <Generator>MSBuild:Compile</Generator>
      <SubType>Designer</SubType>
    </Page>
    <Page Include="Samples\GraphicsOverlay\SurfacePlacements\SurfacePlacements.xaml">
      <Generator>MSBuild:Compile</Generator>
      <SubType>Designer</SubType>
    </Page>
    <Page Include="Samples\Layers\ArcGISMapImageLayerUrl\ArcGISMapImageLayerUrl.xaml">
      <Generator>MSBuild:Compile</Generator>
      <SubType>Designer</SubType>
    </Page>
    <Page Include="Samples\Layers\ArcGISTiledLayerUrl\ArcGISTiledLayerUrl.xaml">
      <Generator>MSBuild:Compile</Generator>
      <SubType>Designer</SubType>
    </Page>
    <Page Include="Samples\Layers\ArcGISVectorTiledLayerUrl\ArcGISVectorTiledLayerUrl.xaml">
      <Generator>MSBuild:Compile</Generator>
      <SubType>Designer</SubType>
    </Page>
    <Page Include="Samples\Layers\ChangeFeatureLayerRenderer\ChangeFeatureLayerRenderer.xaml">
      <Generator>MSBuild:Compile</Generator>
      <SubType>Designer</SubType>
    </Page>
    <Page Include="Samples\Layers\ChangeSublayerVisibility\ChangeSublayerVisibility.xaml">
      <Generator>MSBuild:Compile</Generator>
      <SubType>Designer</SubType>
    </Page>
    <Page Include="Samples\Layers\CreateFeatureCollectionLayer\CreateFeatureCollectionLayer.xaml">
      <Generator>MSBuild:Compile</Generator>
      <SubType>Designer</SubType>
    </Page>
    <Page Include="Samples\Layers\DisplayScene\DisplayScene.xaml">
      <Generator>MSBuild:Compile</Generator>
      <SubType>Designer</SubType>
    </Page>
    <Page Include="Samples\Layers\ExportTiles\ExportTiles.xaml">
      <Generator>MSBuild:Compile</Generator>
      <SubType>Designer</SubType>
    </Page>
    <Page Include="Samples\Layers\FeatureCollectionLayerFromPortal\FeatureCollectionLayerFromPortal.xaml">
      <Generator>MSBuild:Compile</Generator>
      <SubType>Designer</SubType>
    </Page>
    <Page Include="Samples\Layers\FeatureCollectionLayerFromQuery\FeatureCollectionLayerFromQuery.xaml">
      <Generator>MSBuild:Compile</Generator>
      <SubType>Designer</SubType>
    </Page>
    <Page Include="Samples\Layers\FeatureLayerDefinitionExpression\FeatureLayerDefinitionExpression.xaml">
      <Generator>MSBuild:Compile</Generator>
      <SubType>Designer</SubType>
    </Page>
    <Page Include="Samples\Layers\FeatureLayerDictionaryRenderer\FeatureLayerDictionaryRenderer.xaml">
      <Generator>MSBuild:Compile</Generator>
      <SubType>Designer</SubType>
    </Page>
    <Page Include="Samples\Layers\FeatureLayerSelection\FeatureLayerSelection.xaml">
      <Generator>MSBuild:Compile</Generator>
      <SubType>Designer</SubType>
    </Page>
    <Page Include="Samples\Layers\FeatureLayerUrl\FeatureLayerUrl.xaml">
      <Generator>MSBuild:Compile</Generator>
      <SubType>Designer</SubType>
    </Page>
    <Page Include="Samples\Layers\RasterLayerFile\RasterLayerFile.xaml">
      <Generator>MSBuild:Compile</Generator>
      <SubType>Designer</SubType>
    </Page>
    <Page Include="Samples\Layers\RasterLayerImageServiceRaster\RasterLayerImageServiceRaster.xaml">
      <Generator>MSBuild:Compile</Generator>
      <SubType>Designer</SubType>
    </Page>
    <Page Include="Samples\Layers\RasterLayerRasterFunction\RasterLayerRasterFunction.xaml">
      <Generator>MSBuild:Compile</Generator>
      <SubType>Designer</SubType>
    </Page>
    <Page Include="Samples\Layers\RasterRenderingRule\RasterRenderingRule.xaml">
      <Generator>MSBuild:Compile</Generator>
      <SubType>Designer</SubType>
    </Page>
    <Page Include="Samples\Layers\SceneLayerUrl\SceneLayerUrl.xaml">
      <Generator>MSBuild:Compile</Generator>
      <SubType>Designer</SubType>
    </Page>
    <Page Include="Samples\Layers\TimeBasedQuery\TimeBasedQuery.xaml">
      <Generator>MSBuild:Compile</Generator>
      <SubType>Designer</SubType>
    </Page>
    <Page Include="Samples\Layers\WMSLayerUrl\WMSLayerUrl.xaml">
      <Generator>MSBuild:Compile</Generator>
      <SubType>Designer</SubType>
    </Page>
    <Page Include="Samples\Layers\WmsServiceCatalog\WmsServiceCatalog.xaml">
      <Generator>MSBuild:Compile</Generator>
      <SubType>Designer</SubType>
    </Page>
    <Page Include="Samples\Layers\WMTSLayer\WMTSLayer.xaml">
      <Generator>MSBuild:Compile</Generator>
      <SubType>Designer</SubType>
    </Page>
    <Page Include="Samples\Location\DisplayDeviceLocation\DisplayDeviceLocation.xaml">
      <Generator>MSBuild:Compile</Generator>
      <SubType>Designer</SubType>
    </Page>
    <Page Include="Samples\MapView\FeatureLayerTimeOffset\FeatureLayerTimeOffset.xaml">
      <Generator>MSBuild:Compile</Generator>
      <SubType>Designer</SubType>
    </Page>
    <Page Include="Samples\Map\AccessLoadStatus\AccessLoadStatus.xaml">
      <SubType>Designer</SubType>
      <Generator>MSBuild:Compile</Generator>
    </Page>
    <Page Include="Samples\Map\AuthorMap\AuthorMap.xaml">
      <Generator>MSBuild:Compile</Generator>
      <SubType>Designer</SubType>
    </Page>
    <Page Include="Samples\Map\ChangeBasemap\ChangeBasemap.xaml">
      <Generator>MSBuild:Compile</Generator>
      <SubType>Designer</SubType>
    </Page>
    <Page Include="Samples\Map\DisplayMap\DisplayMap.xaml">
      <Generator>MSBuild:Compile</Generator>
      <SubType>Designer</SubType>
    </Page>
    <Page Include="Samples\Map\ManageBookmarks\ManageBookmarks.xaml">
      <Generator>MSBuild:Compile</Generator>
      <SubType>Designer</SubType>
    </Page>
    <Page Include="Samples\Map\OpenMapURL\OpenMapURL.xaml">
      <Generator>MSBuild:Compile</Generator>
      <SubType>Designer</SubType>
    </Page>
    <Page Include="Samples\Map\OpenMobileMap\OpenMobileMap.xaml">
      <Generator>MSBuild:Compile</Generator>
      <SubType>Designer</SubType>
    </Page>
    <Page Include="Samples\Map\SearchPortalMaps\SearchPortalMaps.xaml">
      <Generator>MSBuild:Compile</Generator>
      <SubType>Designer</SubType>
    </Page>
    <Page Include="Samples\Map\SetInitialMapArea\SetInitialMapArea.xaml">
      <Generator>MSBuild:Compile</Generator>
      <SubType>Designer</SubType>
    </Page>
    <Page Include="Samples\Map\SetInitialMapLocation\SetInitialMapLocation.xaml">
      <SubType>Designer</SubType>
      <Generator>MSBuild:Compile</Generator>
    </Page>
    <Page Include="Samples\Map\SetMapSpatialReference\SetMapSpatialReference.xaml">
      <Generator>MSBuild:Compile</Generator>
      <SubType>Designer</SubType>
    </Page>
    <Page Include="Samples\Map\SetMinMaxScale\SetMinMaxScale.xaml">
      <Generator>MSBuild:Compile</Generator>
      <SubType>Designer</SubType>
    </Page>
    <Page Include="Samples\MapView\ChangeViewpoint\ChangeViewpoint.xaml">
      <Generator>MSBuild:Compile</Generator>
      <SubType>Designer</SubType>
    </Page>
    <Page Include="Samples\MapView\DisplayDrawingStatus\DisplayDrawingStatus.xaml">
      <Generator>MSBuild:Compile</Generator>
      <SubType>Designer</SubType>
    </Page>
    <Page Include="Samples\MapView\DisplayLayerViewState\DisplayLayerViewState.xaml">
      <Generator>MSBuild:Compile</Generator>
      <SubType>Designer</SubType>
    </Page>
    <Page Include="Samples\MapView\MapRotation\MapRotation.xaml">
      <Generator>MSBuild:Compile</Generator>
      <SubType>Designer</SubType>
    </Page>
    <Page Include="Samples\MapView\ShowCallout\ShowCallout.xaml">
      <Generator>MSBuild:Compile</Generator>
      <SubType>Designer</SubType>
    </Page>
    <Page Include="Samples\MapView\ShowMagnifier\ShowMagnifier.xaml">
      <Generator>MSBuild:Compile</Generator>
      <SubType>Designer</SubType>
    </Page>
    <Page Include="Samples\MapView\TakeScreenshot\TakeScreenshot.xaml">
      <Generator>MSBuild:Compile</Generator>
      <SubType>Designer</SubType>
    </Page>
    <Page Include="Samples\NetworkAnalysis\FindRoute\FindRoute.xaml">
      <Generator>MSBuild:Compile</Generator>
      <SubType>Designer</SubType>
    </Page>
    <Page Include="Samples\Search\FindAddress\FindAddress.xaml">
      <Generator>MSBuild:Compile</Generator>
      <SubType>Designer</SubType>
    </Page>
    <Page Include="Samples\Search\FindPlace\FindPlace.xaml">
      <Generator>MSBuild:Compile</Generator>
      <SubType>Designer</SubType>
    </Page>
    <Page Include="Samples\Symbology\FeatureLayerExtrusion\FeatureLayerExtrusion.xaml">
      <Generator>MSBuild:Compile</Generator>
      <SubType>Designer</SubType>
    </Page>
    <Page Include="Samples\Symbology\RenderPictureMarkers\RenderPictureMarkers.xaml">
      <SubType>Designer</SubType>
      <Generator>MSBuild:Compile</Generator>
    </Page>
    <Page Include="Samples\Symbology\RenderSimpleMarkers\RenderSimpleMarkers.xaml">
      <SubType>Designer</SubType>
      <Generator>MSBuild:Compile</Generator>
    </Page>
    <Page Include="Samples\Symbology\RenderUniqueValues\RenderUniqueValues.xaml">
      <SubType>Designer</SubType>
      <Generator>MSBuild:Compile</Generator>
    </Page>
    <Page Include="Samples\Symbology\SimpleRenderers\SimpleRenderers.xaml">
      <Generator>MSBuild:Compile</Generator>
      <SubType>Designer</SubType>
    </Page>
    <Page Include="Samples\Symbology\UseDistanceCompositeSym\UseDistanceCompositeSym.xaml">
      <Generator>MSBuild:Compile</Generator>
      <SubType>Designer</SubType>
    </Page>
    <Page Include="Samples\Tutorial\AuthorEditSaveMap\AuthorEditSaveMap.xaml">
      <Generator>MSBuild:Compile</Generator>
      <SubType>Designer</SubType>
    </Page>
  </ItemGroup>
  <Import Project="..\..\ArcGISRuntime.Samples.Shared\ArcGISRuntime.Samples.Shared.projitems" Label="Shared" />
  <PropertyGroup Condition=" '$(VisualStudioVersion)' == '' or '$(VisualStudioVersion)' &lt; '14.0' ">
    <VisualStudioVersion>14.0</VisualStudioVersion>
  </PropertyGroup>
  <Import Project="$(MSBuildExtensionsPath)\Microsoft\WindowsXaml\v$(VisualStudioVersion)\Microsoft.Windows.UI.Xaml.CSharp.targets" />
</Project><|MERGE_RESOLUTION|>--- conflicted
+++ resolved
@@ -101,13 +101,10 @@
     <None Include="project.json" />
     <Content Include="Properties\ArcGISRuntime.Windows.Samples.rd.xml" />
     <Compile Include="Properties\AssemblyInfo.cs" />
-<<<<<<< HEAD
     <Content Include="Samples\Layers\RasterHillshade\metadata.json" />
-=======
     <Content Include="Samples\Data\ReadGeoPackage\metadata.json" />
     <Content Include="Samples\Layers\ChangeBlendRenderer\ChangeBlendRenderer.jpg" />
     <Content Include="Samples\Layers\ChangeBlendRenderer\metadata.json" />
->>>>>>> b472e4ef
   </ItemGroup>
   <ItemGroup>
     <!-- JSON Metadata -->
@@ -638,19 +635,19 @@
       <Generator>MSBuild:Compile</Generator>
       <SubType>Designer</SubType>
     </Page>
-<<<<<<< HEAD
+    <Page Include="Samples\Data\ReadGeoPackage\ReadGeoPackage.xaml">
+      <Generator>MSBuild:Compile</Generator>
+      <SubType>Designer</SubType>
+    </Page>
+    <Page Include="Samples\Hydrography\SelectEncFeatures\SelectEncFeatures.xaml">
+      <Generator>MSBuild:Compile</Generator>
+      <SubType>Designer</SubType>
+    </Page>
+    <Page Include="Samples\Layers\ChangeStretchRenderer\ChangeStretchRenderer.xaml">
+      <Generator>MSBuild:Compile</Generator>
+      <SubType>Designer</SubType>
+    </Page>
     <Page Include="Samples\Layers\RasterHillshade\RasterHillshade.xaml">
-=======
-    <Page Include="Samples\Data\ReadGeoPackage\ReadGeoPackage.xaml">
-      <Generator>MSBuild:Compile</Generator>
-      <SubType>Designer</SubType>
-    </Page>
-    <Page Include="Samples\Hydrography\SelectEncFeatures\SelectEncFeatures.xaml">
-      <Generator>MSBuild:Compile</Generator>
-      <SubType>Designer</SubType>
-    </Page>
-    <Page Include="Samples\Layers\ChangeStretchRenderer\ChangeStretchRenderer.xaml">
->>>>>>> b472e4ef
       <Generator>MSBuild:Compile</Generator>
       <SubType>Designer</SubType>
     </Page>
