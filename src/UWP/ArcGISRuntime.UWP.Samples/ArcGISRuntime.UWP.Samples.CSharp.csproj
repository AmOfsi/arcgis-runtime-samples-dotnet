﻿<?xml version="1.0" encoding="utf-8"?>
<Project ToolsVersion="14.0" DefaultTargets="Build" xmlns="http://schemas.microsoft.com/developer/msbuild/2003">
  <Import Project="$(MSBuildExtensionsPath)\$(MSBuildToolsVersion)\Microsoft.Common.props" Condition="Exists('$(MSBuildExtensionsPath)\$(MSBuildToolsVersion)\Microsoft.Common.props')" />
  <!-- Build Configurations -->
  <PropertyGroup>
    <Configuration Condition=" '$(Configuration)' == '' ">Debug</Configuration>
    <Platform Condition=" '$(Platform)' == '' ">AnyCPU</Platform>
    <ProjectGuid>{6820B615-C568-4A13-B026-A77CDD348BFA}</ProjectGuid>
    <OutputType>Library</OutputType>
    <AppDesignerFolder>Properties</AppDesignerFolder>
    <RootNamespace>ArcGISRuntime.UWP</RootNamespace>
    <AssemblyName>ArcGISRuntime.UWP.Samples</AssemblyName>
    <DefaultLanguage>en-US</DefaultLanguage>
    <TargetPlatformIdentifier>UAP</TargetPlatformIdentifier>
    <TargetPlatformVersion>10.0.14393.0</TargetPlatformVersion>
    <TargetPlatformMinVersion>10.0.14393.0</TargetPlatformMinVersion>
    <MinimumVisualStudioVersion>14</MinimumVisualStudioVersion>
    <FileAlignment>512</FileAlignment>
    <ProjectTypeGuids>{A5A43C5B-DE2A-4C0C-9213-0A381AF9435A};{FAE04EC0-301F-11D3-BF4B-00C04F79EFBC}</ProjectTypeGuids>
  </PropertyGroup>
  <PropertyGroup Condition="'$(Configuration)|$(Platform)' == 'Debug|ARM'">
    <PlatformTarget>ARM</PlatformTarget>
    <DebugSymbols>true</DebugSymbols>
    <OutputPath>..\..\..\output\UWP\ARM\debug\</OutputPath>
    <DefineConstants>DEBUG;TRACE;NETFX_CORE;WINDOWS_UWP</DefineConstants>
    <NoWarn>;2008</NoWarn>
    <DebugType>full</DebugType>
    <PlatformTarget>ARM</PlatformTarget>
    <UseVSHostingProcess>false</UseVSHostingProcess>
    <ErrorReport>prompt</ErrorReport>
  </PropertyGroup>
  <PropertyGroup Condition="'$(Configuration)|$(Platform)' == 'Release|ARM'">
    <PlatformTarget>ARM</PlatformTarget>
    <OutputPath>..\..\..\output\UWP\ARM\release\</OutputPath>
    <DefineConstants>TRACE;NETFX_CORE;WINDOWS_UWP</DefineConstants>
    <Optimize>true</Optimize>
    <NoWarn>;2008</NoWarn>
    <DebugType>pdbonly</DebugType>
    <PlatformTarget>ARM</PlatformTarget>
    <UseVSHostingProcess>false</UseVSHostingProcess>
    <ErrorReport>prompt</ErrorReport>
  </PropertyGroup>
  <PropertyGroup Condition="'$(Configuration)|$(Platform)' == 'Debug|x64'">
    <PlatformTarget>x64</PlatformTarget>
    <DebugSymbols>true</DebugSymbols>
    <OutputPath>..\..\..\output\UWP\x64\debug\</OutputPath>
    <DefineConstants>DEBUG;TRACE;NETFX_CORE;WINDOWS_UWP</DefineConstants>
    <NoWarn>;2008</NoWarn>
    <DebugType>full</DebugType>
    <PlatformTarget>x64</PlatformTarget>
    <UseVSHostingProcess>false</UseVSHostingProcess>
    <ErrorReport>prompt</ErrorReport>
  </PropertyGroup>
  <PropertyGroup Condition="'$(Configuration)|$(Platform)' == 'Release|x64'">
    <PlatformTarget>x64</PlatformTarget>
    <OutputPath>..\..\..\output\UWP\x64\release\</OutputPath>
    <DefineConstants>TRACE;NETFX_CORE;WINDOWS_UWP</DefineConstants>
    <Optimize>true</Optimize>
    <NoWarn>;2008</NoWarn>
    <DebugType>pdbonly</DebugType>
    <PlatformTarget>x64</PlatformTarget>
    <UseVSHostingProcess>false</UseVSHostingProcess>
    <ErrorReport>prompt</ErrorReport>
  </PropertyGroup>
  <PropertyGroup Condition="'$(Configuration)|$(Platform)' == 'Debug|x86'">
    <PlatformTarget>x86</PlatformTarget>
    <DebugSymbols>true</DebugSymbols>
    <OutputPath>..\..\..\output\UWP\x86\debug\</OutputPath>
    <DefineConstants>DEBUG;TRACE;NETFX_CORE;WINDOWS_UWP</DefineConstants>
    <NoWarn>;2008</NoWarn>
    <DebugType>full</DebugType>
    <PlatformTarget>x86</PlatformTarget>
    <UseVSHostingProcess>false</UseVSHostingProcess>
    <ErrorReport>prompt</ErrorReport>
    <LangVersion>6</LangVersion>
  </PropertyGroup>
  <PropertyGroup Condition="'$(Configuration)|$(Platform)' == 'Release|x86'">
    <PlatformTarget>x86</PlatformTarget>
    <OutputPath>..\..\..\output\UWP\x86\release\</OutputPath>
    <DefineConstants>TRACE;NETFX_CORE;WINDOWS_UWP</DefineConstants>
    <Optimize>true</Optimize>
    <NoWarn>;2008</NoWarn>
    <DebugType>pdbonly</DebugType>
    <PlatformTarget>x86</PlatformTarget>
    <UseVSHostingProcess>false</UseVSHostingProcess>
    <ErrorReport>prompt</ErrorReport>
    <LangVersion>6</LangVersion>
  </PropertyGroup>
  <!-- /Build Configurations -->
  <ItemGroup>
    <!-- References -->
    <SDKReference Include="Microsoft.VCLibs, version=14.0">
      <Name>Visual C++ 2015 Runtime for Universal Windows Platform Apps</Name>
    </SDKReference>
    <!-- A reference to the entire .Net Framework and Windows SDK are automatically included -->
  </ItemGroup>
  <ItemGroup>
    <!-- Misc Config -->
    <EmbeddedResource Include="Resources\PictureMarkerSymbols\pin_star_blue.png" />
    <Content Include="Properties\ArcGISRuntime.Windows.Samples.rd.xml" />
    <None Include="project.json" />
    <Content Include="Properties\ArcGISRuntime.Windows.Samples.rd.xml" />
    <Compile Include="Properties\AssemblyInfo.cs" />
    <Content Include="Samples\Data\ReadGeoPackage\metadata.json" />
<<<<<<< HEAD
    <Content Include="Samples\Layers\ChangeBlendRenderer\ChangeBlendRenderer.jpg" />
    <Content Include="Samples\Symbology\FeatureLayerExtrusion\metadata.json" />
    <Content Include="Samples\Layers\ChangeBlendRenderer\metadata.json" />
  </ItemGroup>
  <ItemGroup>
    <!-- JSON Metadata -->
=======
    <Content Include="Samples\Layers\ChangeStretchRenderer\ChangeStretchRenderer.jpg" />
    <Content Include="Samples\Symbology\FeatureLayerExtrusion\metadata.json" />
    <Content Include="Samples\Layers\ChangeStretchRenderer\metadata.json" />
  </ItemGroup>
  <ItemGroup>
    <!-- JSON Metadata -->
    <Content Include="Samples\Geometry\FormatCoordinates\metadata.json" />
>>>>>>> 8f46f2ff
    <Content Include="Samples\GeometryEngine\ProjectWithSpecificTransformation\metadata.json" />
    <Content Include="Samples\Data\ListRelatedFeatures\metadata.json" />
    <Content Include="Samples\Analysis\LineOfSightGeoElement\metadata.json" />
    <Content Include="Samples\Analysis\QueryFeatureCountAndExtent\metadata.json" />
    <Content Include="Samples\Layers\FeatureLayerRenderingModeScene\metadata.json" />
    <Content Include="Samples\Data\SymbolizeShapefile\metadata.json" />
<<<<<<< HEAD
=======
    <Content Include="Samples\Layers\Web_TiledLayer\metadata.json" />
    <Content Include="Samples\GraphicsOverlay\AddGraphicsWithSymbols\metadata.json" />
>>>>>>> 8f46f2ff
    <Content Include="groups.json" />
    <Content Include="Samples\Analysis\LineOfSightLocation\metadata.json" />
    <Content Include="Samples\Analysis\ViewshedCamera\metadata.json" />
    <Content Include="Samples\Data\EditAndSyncFeatures\metadata.json" />
    <Content Include="Samples\Data\FeatureLayerGeoPackage\metadata.json" />
    <Content Include="Samples\Data\FeatureLayerQuery\metadata.json" />
    <Content Include="Samples\Data\FeatureLayerShapefile\metadata.json" />
    <Content Include="Samples\Data\GenerateGeodatabase\metadata.json" />
    <Content Include="Samples\Data\GeodatabaseTransactions\metadata.json" />
    <Content Include="Samples\Data\RasterLayerGeoPackage\metadata.json" />
    <Content Include="Samples\Data\ReadGeoPackage\ReadGeoPackage.jpg" />
    <Content Include="Samples\Data\ReadShapefileMetadata\metadata.json" />
    <Content Include="Samples\Data\ServiceFeatureTableCache\metadata.json" />
    <Content Include="Samples\Data\ServiceFeatureTableManualCache\metadata.json" />
    <Content Include="Samples\Data\ServiceFeatureTableNoCache\metadata.json" />
    <Content Include="Samples\Data\StatisticalQuery\metadata.json" />
    <Content Include="Samples\Data\StatsQueryGroupAndSort\metadata.json" />
    <Content Include="Samples\Geoprocessing\AnalyzeHotspots\metadata.json" />
    <Content Include="Samples\Geoprocessing\AnalyzeViewshed\metadata.json" />
    <Content Include="Samples\Geoprocessing\ListGeodatabaseVersions\metadata.json" />
    <Content Include="Samples\GraphicsOverlay\AddGraphicsRenderer\metadata.json" />
    <Content Include="Samples\GraphicsOverlay\IdentifyGraphics\metadata.json" />
    <Content Include="Samples\GraphicsOverlay\SketchOnMap\metadata.json" />
    <Content Include="Samples\GraphicsOverlay\SurfacePlacements\metadata.json" />
    <Content Include="Samples\Hydrography\SelectEncFeatures\metadata.json" />
    <Content Include="Samples\Layers\ArcGISMapImageLayerUrl\metadata.json" />
    <Content Include="Samples\Layers\ArcGISTiledLayerUrl\metadata.json" />
    <Content Include="Samples\Layers\ArcGISVectorTiledLayerUrl\metadata.json" />
    <Content Include="Samples\Layers\ChangeFeatureLayerRenderer\metadata.json" />
    <Content Include="Samples\Layers\ChangeSublayerVisibility\metadata.json" />
    <Content Include="Samples\Layers\CreateFeatureCollectionLayer\metadata.json" />
    <Content Include="Samples\Layers\DisplayScene\metadata.json" />
    <Content Include="Samples\Layers\ExportTiles\metadata.json" />
    <Content Include="Samples\Layers\FeatureCollectionLayerFromPortal\metadata.json" />
    <Content Include="Samples\Layers\FeatureCollectionLayerFromQuery\metadata.json" />
    <Content Include="Samples\Layers\FeatureLayerDefinitionExpression\metadata.json" />
    <Content Include="Samples\Layers\FeatureLayerDictionaryRenderer\metadata.json" />
    <Content Include="Samples\Layers\FeatureLayerRenderingModeMap\metadata.json" />
    <Content Include="Samples\Layers\FeatureLayerSelection\metadata.json" />
    <Content Include="Samples\Layers\FeatureLayerUrl\metadata.json" />
    <Content Include="Samples\Layers\RasterLayerFile\metadata.json" />
    <Content Include="Samples\Layers\RasterLayerImageServiceRaster\metadata.json" />
    <Content Include="Samples\Layers\RasterLayerRasterFunction\metadata.json" />
    <Content Include="Samples\Layers\RasterRenderingRule\metadata.json" />
    <Content Include="Samples\Layers\SceneLayerUrl\metadata.json" />
    <Content Include="Samples\Layers\TimeBasedQuery\metadata.json" />
    <Content Include="Samples\Layers\WmsIdentify\metadata.json" />
    <Content Include="Samples\Layers\WMSLayerUrl\metadata.json" />
    <Content Include="Samples\Layers\WmsServiceCatalog\metadata.json" />
    <Content Include="Samples\Layers\WMTSLayer\metadata.json" />
    <Content Include="Samples\Location\DisplayDeviceLocation\metadata.json" />
    <Content Include="Samples\Map\AccessLoadStatus\metadata.json" />
    <Content Include="Samples\Map\AuthorMap\metadata.json" />
    <Content Include="Samples\Map\ChangeBasemap\metadata.json" />
    <Content Include="Samples\Map\DisplayMap\metadata.json" />
    <Content Include="Samples\Map\ManageBookmarks\metadata.json" />
    <Content Include="Samples\Map\OpenMapURL\metadata.json" />
    <Content Include="Samples\Map\OpenMobileMap\metadata.json" />
    <Content Include="Samples\Map\SearchPortalMaps\metadata.json" />
    <Content Include="Samples\Map\SetInitialMapArea\metadata.json" />
    <Content Include="Samples\Map\SetInitialMapLocation\metadata.json" />
    <Content Include="Samples\Map\SetMapSpatialReference\metadata.json" />
    <Content Include="Samples\Map\SetMinMaxScale\metadata.json" />
    <Content Include="Samples\MapView\ChangeViewpoint\metadata.json" />
    <Content Include="Samples\MapView\DisplayDrawingStatus\metadata.json" />
    <Content Include="Samples\MapView\DisplayLayerViewState\metadata.json" />
    <Content Include="Samples\MapView\FeatureLayerTimeOffset\metadata.json" />
    <Content Include="Samples\MapView\GeoViewSync\metadata.json" />
    <Content Include="Samples\MapView\MapRotation\metadata.json" />
    <Content Include="Samples\MapView\ShowCallout\metadata.json" />
    <Content Include="Samples\MapView\ShowMagnifier\metadata.json" />
    <Content Include="Samples\MapView\TakeScreenshot\metadata.json" />
    <Content Include="Samples\NetworkAnalysis\FindRoute\metadata.json" />
    <Content Include="Samples\Search\FindAddress\metadata.json" />
    <Content Include="Samples\Search\FindPlace\metadata.json" />
    <Content Include="Samples\Symbology\FeatureLayerExtrusion\FeatureLayerExtrusion.jpg" />
    <Content Include="Samples\Symbology\RenderPictureMarkers\metadata.json" />
    <Content Include="Samples\Symbology\RenderSimpleMarkers\metadata.json" />
    <Content Include="Samples\Symbology\RenderUniqueValues\metadata.json" />
    <Content Include="Samples\Symbology\SimpleRenderers\metadata.json" />
    <Content Include="Samples\Symbology\UseDistanceCompositeSym\metadata.json" />
    <Content Include="Samples\Tutorial\AuthorEditSaveMap\metadata.json" />
  </ItemGroup>
  <ItemGroup>
    <!-- Screenshots -->
<<<<<<< HEAD
=======
    <Content Include="Samples\Geometry\FormatCoordinates\FormatCoordinates.jpg" />
>>>>>>> 8f46f2ff
    <Content Include="Samples\GeometryEngine\ProjectWithSpecificTransformation\ProjectWithSpecificTransformation.jpg" />
    <Content Include="Samples\Data\ListRelatedFeatures\ListRelatedFeatures.jpg" />
    <Content Include="Samples\Analysis\LineOfSightGeoElement\LineOfSightGeoElement.jpg" />
    <Content Include="Samples\Analysis\QueryFeatureCountAndExtent\QueryFeatureCountAndExtent.jpg" />
    <Content Include="Samples\Layers\FeatureLayerRenderingModeScene\FeatureLayerRenderingModeScene.jpg" />
    <Content Include="Samples\Data\SymbolizeShapefile\SymbolizeShapefile.jpg" />
<<<<<<< HEAD
=======
    <Content Include="Samples\Layers\Web_TiledLayer\Web_TiledLayer.jpg" />
    <Content Include="Samples\GraphicsOverlay\AddGraphicsWithSymbols\AddGraphicsWithSymbols.jpg" />
>>>>>>> 8f46f2ff
    <Content Include="Samples\Analysis\LineOfSightLocation\LineOfSightLocation.jpg" />
    <Content Include="Samples\Analysis\ViewshedCamera\ViewshedCamera.jpg" />
    <Content Include="Samples\Data\EditAndSyncFeatures\EditAndSyncFeatures.jpg" />
    <Content Include="Samples\Data\FeatureLayerGeoPackage\FeatureLayerGeoPackage.jpg" />
    <Content Include="Samples\Data\FeatureLayerQuery\FeatureLayerQuery.jpg" />
    <Content Include="Samples\Data\FeatureLayerShapefile\FeatureLayerShapefile.jpg" />
    <Content Include="Samples\Data\GenerateGeodatabase\GenerateGeodatabase.jpg" />
    <Content Include="Samples\Data\GeodatabaseTransactions\GeodatabaseTransactions.jpg" />
    <Content Include="Samples\Data\RasterLayerGeoPackage\RasterLayerGeoPackage.jpg" />
    <Content Include="Samples\Data\ReadShapefileMetadata\ReadShapefileMetadata.jpg" />
    <Content Include="Samples\Data\ServiceFeatureTableCache\ServiceFeatureTableCache.jpg" />
    <Content Include="Samples\Data\ServiceFeatureTableManualCache\ServiceFeatureTableManualCache.jpg" />
    <Content Include="Samples\Data\ServiceFeatureTableNoCache\ServiceFeatureTableNoCache.jpg" />
    <Content Include="Samples\Data\StatisticalQuery\StatisticalQuery.jpg" />
    <Content Include="Samples\Data\StatsQueryGroupAndSort\StatsQueryGroupAndSort.jpg" />
    <Content Include="Samples\Geoprocessing\AnalyzeHotspots\AnalyzeHotspots.jpg" />
    <Content Include="Samples\Geoprocessing\AnalyzeViewshed\AnalyzeViewshed.jpg" />
    <Content Include="Samples\Geoprocessing\ListGeodatabaseVersions\ListGeodatabaseVersions.jpg" />
    <Content Include="Samples\GraphicsOverlay\AddGraphicsRenderer\AddGraphicsRenderer.jpg" />
    <Content Include="Samples\GraphicsOverlay\IdentifyGraphics\IdentifyGraphics.jpg" />
    <Content Include="Samples\GraphicsOverlay\SketchOnMap\SketchOnMap.jpg" />
    <Content Include="Samples\GraphicsOverlay\SurfacePlacements\SurfacePlacements.jpg" />
    <Content Include="Samples\Hydrography\SelectEncFeatures\SelectEncFeatures.jpg" />
    <Content Include="Samples\Layers\ArcGISMapImageLayerUrl\ArcGISMapImageLayerUrl.jpg" />
    <Content Include="Samples\Layers\ArcGISTiledLayerUrl\ArcGISTiledLayerUrl.jpg" />
    <Content Include="Samples\Layers\ArcGISVectorTiledLayerUrl\ArcGISVectorTiledLayerUrl.jpg" />
    <Content Include="Samples\Layers\ChangeFeatureLayerRenderer\ChangeFeatureLayerRenderer.jpg" />
    <Content Include="Samples\Layers\ChangeSublayerVisibility\ChangeSublayerVisibility.jpg" />
    <Content Include="Samples\Layers\CreateFeatureCollectionLayer\CreateFeatureCollectionLayer.jpg" />
    <Content Include="Samples\Layers\DisplayScene\DisplayScene.jpg" />
    <Content Include="Samples\Layers\ExportTiles\ExportTiles.jpg" />
    <Content Include="Samples\Layers\FeatureCollectionLayerFromPortal\FeatureCollectionLayerFromPortal.jpg" />
    <Content Include="Samples\Layers\FeatureCollectionLayerFromQuery\FeatureCollectionLayerFromQuery.jpg" />
    <Content Include="Samples\Layers\FeatureLayerDefinitionExpression\FeatureLayerDefinitionExpression.jpg" />
    <Content Include="Samples\Layers\FeatureLayerDictionaryRenderer\FeatureLayerDictionaryRenderer.jpg" />
    <Content Include="Samples\Layers\FeatureLayerRenderingModeMap\FeatureLayerRenderingModeMap.jpg" />
    <Content Include="Samples\Layers\FeatureLayerSelection\FeatureLayerSelection.jpg" />
    <Content Include="Samples\Layers\FeatureLayerUrl\FeatureLayerUrl.jpg" />
    <Content Include="Samples\Layers\RasterLayerFile\RasterLayerFile.jpg" />
    <Content Include="Samples\Layers\RasterLayerImageServiceRaster\RasterLayerImageServiceRaster.jpg" />
    <Content Include="Samples\Layers\RasterLayerRasterFunction\RasterLayerRasterFunction.jpg" />
    <Content Include="Samples\Layers\RasterRenderingRule\RasterRenderingRule.jpg" />
    <Content Include="Samples\Layers\SceneLayerUrl\SceneLayerUrl.jpg" />
    <Content Include="Samples\Layers\TimeBasedQuery\TimeBasedQuery.jpg" />
    <Content Include="Samples\Layers\WmsIdentify\WmsIdentify.jpg" />
    <Content Include="Samples\Layers\WMSLayerUrl\WMSLayerUrl.jpg" />
    <Content Include="Samples\Layers\WmsServiceCatalog\WmsServiceCatalog.jpg" />
    <Content Include="Samples\Layers\WMTSLayer\WMTSLayer.jpg" />
    <Content Include="Samples\Location\DisplayDeviceLocation\DisplayDeviceLocation.jpg" />
    <Content Include="Samples\Map\AccessLoadStatus\AccessLoadStatus.jpg" />
    <Content Include="Samples\Map\AuthorMap\AuthorMap.jpg" />
    <Content Include="Samples\Map\ChangeBasemap\ChangeBasemap.jpg" />
    <Content Include="Samples\Map\DisplayMap\DisplayMap.jpg" />
    <Content Include="Samples\Map\ManageBookmarks\ManageBookmarks.jpg" />
    <Content Include="Samples\Map\OpenMapURL\OpenMapURL.jpg" />
    <Content Include="Samples\Map\OpenMobileMap\OpenMobileMap.jpg" />
    <Content Include="Samples\Map\SearchPortalMaps\SearchPortalMaps.jpg" />
    <Content Include="Samples\Map\SetInitialMapArea\SetInitialMapArea.jpg" />
    <Content Include="Samples\Map\SetInitialMapLocation\SetInitialMapLocation.jpg" />
    <Content Include="Samples\Map\SetMapSpatialReference\SetMapSpatialReference.jpg" />
    <Content Include="Samples\Map\SetMinMaxScale\SetMinMaxScale.jpg" />
    <Content Include="Samples\MapView\ChangeViewpoint\ChangeViewpoint.jpg" />
    <Content Include="Samples\MapView\DisplayDrawingStatus\DisplayDrawingStatus.jpg" />
    <Content Include="Samples\MapView\DisplayLayerViewState\DisplayLayerViewState.jpg" />
    <Content Include="Samples\MapView\FeatureLayerTimeOffset\FeatureLayerTimeOffset.jpg" />
    <Content Include="Samples\MapView\GeoViewSync\GeoViewSync.jpg" />
    <Content Include="Samples\MapView\MapRotation\MapRotation.jpg" />
    <Content Include="Samples\MapView\ShowCallout\ShowCallout.jpg" />
    <Content Include="Samples\MapView\ShowMagnifier\ShowMagnifier.jpg" />
    <Content Include="Samples\MapView\TakeScreenshot\TakeScreenshot.jpg" />
    <Content Include="Samples\NetworkAnalysis\FindRoute\FindRoute.jpg" />
    <Content Include="Samples\Search\FindAddress\FindAddress.jpg" />
    <Content Include="Samples\Search\FindPlace\FindPlace.jpg" />
    <Content Include="Samples\Symbology\RenderPictureMarkers\RenderPictureMarkers.jpg" />
    <Content Include="Samples\Symbology\RenderSimpleMarkers\RenderSimpleMarkers.jpg" />
    <Content Include="Samples\Symbology\RenderUniqueValues\RenderUniqueValues.jpg" />
    <Content Include="Samples\Symbology\SimpleRenderers\SimpleRenderers.jpg" />
    <Content Include="Samples\Symbology\UseDistanceCompositeSym\UseDistanceCompositeSym.jpg" />
    <Content Include="Samples\Tutorial\AuthorEditSaveMap\AuthorEditSaveMap.jpg" />
  </ItemGroup>
  <ItemGroup>
    <!-- Sample Code -->
<<<<<<< HEAD
=======
    <Compile Include="Samples\Geometry\FormatCoordinates\FormatCoordinates.xaml.cs">
      <DependentUpon>FormatCoordinates.xaml</DependentUpon>
    </Compile>
>>>>>>> 8f46f2ff
    <Compile Include="Samples\GeometryEngine\ProjectWithSpecificTransformation\ProjectWithSpecificTransformation.xaml.cs">
      <DependentUpon>ProjectWithSpecificTransformation.xaml</DependentUpon>
    </Compile>
    <Compile Include="Samples\Data\ListRelatedFeatures\ListRelatedFeatures.xaml.cs">
      <DependentUpon>ListRelatedFeatures.xaml</DependentUpon>
    </Compile>
    <Compile Include="Samples\Analysis\LineOfSightGeoElement\LineOfSightGeoElement.xaml.cs">
      <DependentUpon>LineOfSightGeoElement.xaml</DependentUpon>
<<<<<<< HEAD
    </Compile>
    <Compile Include="Samples\Analysis\QueryFeatureCountAndExtent\QueryFeatureCountAndExtent.xaml.cs">
      <DependentUpon>QueryFeatureCountAndExtent.xaml</DependentUpon>
    </Compile>
    <Compile Include="Samples\Layers\ChangeBlendRenderer\ChangeBlendRenderer.xaml.cs">
      <DependentUpon>ChangeBlendRenderer.xaml</DependentUpon>
    </Compile>
    <Compile Include="Samples\Layers\FeatureLayerRenderingModeScene\FeatureLayerRenderingModeScene.xaml.cs">
      <DependentUpon>FeatureLayerRenderingModeScene.xaml</DependentUpon>
    </Compile>
    <Compile Include="Samples\Data\SymbolizeShapefile\SymbolizeShapefile.xaml.cs">
      <DependentUpon>SymbolizeShapefile.xaml</DependentUpon>
    </Compile>
=======
      </Compile>
    <Compile Include="Samples\Analysis\QueryFeatureCountAndExtent\QueryFeatureCountAndExtent.xaml.cs">
      <DependentUpon>QueryFeatureCountAndExtent.xaml</DependentUpon>
      </Compile>
    <Compile Include="Samples\Layers\FeatureLayerRenderingModeScene\FeatureLayerRenderingModeScene.xaml.cs">
      <DependentUpon>FeatureLayerRenderingModeScene.xaml</DependentUpon>
      </Compile>
    <Compile Include="Samples\Data\SymbolizeShapefile\SymbolizeShapefile.xaml.cs">
      <DependentUpon>SymbolizeShapefile.xaml</DependentUpon>
    </Compile>
    <Compile Include="Samples\Layers\Web_TiledLayer\Web_TiledLayer.xaml.cs">
      <DependentUpon>Web_TiledLayer.xaml</DependentUpon>
    </Compile>
    <Compile Include="Samples\GraphicsOverlay\AddGraphicsWithSymbols\AddGraphicsWithSymbols.xaml.cs">
      <DependentUpon>AddGraphicsWithSymbols.xaml</DependentUpon>
    </Compile>
>>>>>>> 8f46f2ff
    <Compile Include="Samples\Analysis\LineOfSightLocation\LineOfSightLocation.xaml.cs">
      <DependentUpon>LineOfSightLocation.xaml</DependentUpon>
    </Compile>
    <Compile Include="Samples\Analysis\ViewshedCamera\ViewshedCamera.xaml.cs">
      <DependentUpon>ViewshedCamera.xaml</DependentUpon>
    </Compile>
    <Compile Include="Samples\Data\EditAndSyncFeatures\EditAndSyncFeatures.xaml.cs">
      <DependentUpon>EditAndSyncFeatures.xaml</DependentUpon>
    </Compile>
    <Compile Include="Samples\Data\FeatureLayerGeoPackage\FeatureLayerGeoPackage.xaml.cs">
      <DependentUpon>FeatureLayerGeoPackage.xaml</DependentUpon>
    </Compile>
    <Compile Include="Samples\Data\FeatureLayerQuery\FeatureLayerQuery.xaml.cs">
      <DependentUpon>FeatureLayerQuery.xaml</DependentUpon>
    </Compile>
    <Compile Include="Samples\Data\FeatureLayerShapefile\FeatureLayerShapefile.xaml.cs">
      <DependentUpon>FeatureLayerShapefile.xaml</DependentUpon>
    </Compile>
    <Compile Include="Samples\Data\GenerateGeodatabase\GenerateGeodatabase.xaml.cs">
      <DependentUpon>GenerateGeodatabase.xaml</DependentUpon>
    </Compile>
    <Compile Include="Samples\Data\GeodatabaseTransactions\GeodatabaseTransactions.xaml.cs">
      <DependentUpon>GeodatabaseTransactions.xaml</DependentUpon>
    </Compile>
    <Compile Include="Samples\Data\RasterLayerGeoPackage\RasterLayerGeoPackage.xaml.cs">
      <DependentUpon>RasterLayerGeoPackage.xaml</DependentUpon>
    </Compile>
    <Compile Include="Samples\Data\ReadGeoPackage\ReadGeoPackage.xaml.cs">
      <DependentUpon>ReadGeoPackage.xaml</DependentUpon>
    </Compile>
    <Compile Include="Samples\Data\ReadShapefileMetadata\ReadShapefileMetadata.xaml.cs">
      <DependentUpon>ReadShapefileMetadata.xaml</DependentUpon>
    </Compile>
    <Compile Include="Samples\Data\ServiceFeatureTableCache\ServiceFeatureTableCache.xaml.cs">
      <DependentUpon>ServiceFeatureTableCache.xaml</DependentUpon>
    </Compile>
    <Compile Include="Samples\Data\ServiceFeatureTableManualCache\ServiceFeatureTableManualCache.xaml.cs">
      <DependentUpon>ServiceFeatureTableManualCache.xaml</DependentUpon>
    </Compile>
    <Compile Include="Samples\Data\ServiceFeatureTableNoCache\ServiceFeatureTableNoCache.xaml.cs">
      <DependentUpon>ServiceFeatureTableNoCache.xaml</DependentUpon>
    </Compile>
    <Compile Include="Samples\Data\StatisticalQuery\StatisticalQuery.xaml.cs">
      <DependentUpon>StatisticalQuery.xaml</DependentUpon>
    </Compile>
    <Compile Include="Samples\Data\StatsQueryGroupAndSort\StatsQueryGroupAndSort.xaml.cs">
      <DependentUpon>StatsQueryGroupAndSort.xaml</DependentUpon>
    </Compile>
    <Compile Include="Samples\Geoprocessing\AnalyzeHotspots\AnalyzeHotspots.xaml.cs">
      <DependentUpon>AnalyzeHotspots.xaml</DependentUpon>
    </Compile>
    <Compile Include="Samples\Geoprocessing\AnalyzeViewshed\AnalyzeViewshed.xaml.cs">
      <DependentUpon>AnalyzeViewshed.xaml</DependentUpon>
    </Compile>
    <Compile Include="Samples\Geoprocessing\ListGeodatabaseVersions\ListGeodatabaseVersions.xaml.cs">
      <DependentUpon>ListGeodatabaseVersions.xaml</DependentUpon>
    </Compile>
    <Compile Include="Samples\GraphicsOverlay\AddGraphicsRenderer\AddGraphicsRenderer.xaml.cs">
      <DependentUpon>AddGraphicsRenderer.xaml</DependentUpon>
    </Compile>
    <Compile Include="Samples\GraphicsOverlay\IdentifyGraphics\IdentifyGraphics.xaml.cs">
      <DependentUpon>IdentifyGraphics.xaml</DependentUpon>
    </Compile>
    <Compile Include="Samples\GraphicsOverlay\SketchOnMap\SketchOnMap.xaml.cs">
      <DependentUpon>SketchOnMap.xaml</DependentUpon>
    </Compile>
    <Compile Include="Samples\GraphicsOverlay\SurfacePlacements\SurfacePlacements.xaml.cs">
      <DependentUpon>SurfacePlacements.xaml</DependentUpon>
    </Compile>
    <Compile Include="Samples\Hydrography\SelectEncFeatures\SelectEncFeatures.xaml.cs">
      <DependentUpon>SelectEncFeatures.xaml</DependentUpon>
    </Compile>
    <Compile Include="Samples\Layers\ArcGISMapImageLayerUrl\ArcGISMapImageLayerUrl.xaml.cs">
      <DependentUpon>ArcGISMapImageLayerUrl.xaml</DependentUpon>
    </Compile>
    <Compile Include="Samples\Layers\ArcGISTiledLayerUrl\ArcGISTiledLayerUrl.xaml.cs">
      <DependentUpon>ArcGISTiledLayerUrl.xaml</DependentUpon>
    </Compile>
    <Compile Include="Samples\Layers\ArcGISVectorTiledLayerUrl\ArcGISVectorTiledLayerUrl.xaml.cs">
      <DependentUpon>ArcGISVectorTiledLayerUrl.xaml</DependentUpon>
    </Compile>
    <Compile Include="Samples\Layers\ChangeFeatureLayerRenderer\ChangeFeatureLayerRenderer.xaml.cs">
      <DependentUpon>ChangeFeatureLayerRenderer.xaml</DependentUpon>
    </Compile>
    <Compile Include="Samples\Layers\ChangeSublayerVisibility\ChangeSublayerVisibility.xaml.cs">
      <DependentUpon>ChangeSublayerVisibility.xaml</DependentUpon>
    </Compile>
    <Compile Include="Samples\Layers\CreateFeatureCollectionLayer\CreateFeatureCollectionLayer.xaml.cs">
      <DependentUpon>CreateFeatureCollectionLayer.xaml</DependentUpon>
    </Compile>
    <Compile Include="Samples\Layers\DisplayScene\DisplayScene.xaml.cs">
      <DependentUpon>DisplayScene.xaml</DependentUpon>
    </Compile>
    <Compile Include="Samples\Layers\ExportTiles\ExportTiles.xaml.cs">
      <DependentUpon>ExportTiles.xaml</DependentUpon>
    </Compile>
    <Compile Include="Samples\Layers\FeatureCollectionLayerFromPortal\FeatureCollectionLayerFromPortal.xaml.cs">
      <DependentUpon>FeatureCollectionLayerFromPortal.xaml</DependentUpon>
    </Compile>
    <Compile Include="Samples\Layers\FeatureCollectionLayerFromQuery\FeatureCollectionLayerFromQuery.xaml.cs">
      <DependentUpon>FeatureCollectionLayerFromQuery.xaml</DependentUpon>
    </Compile>
    <Compile Include="Samples\Layers\FeatureLayerDefinitionExpression\FeatureLayerDefinitionExpression.xaml.cs">
      <DependentUpon>FeatureLayerDefinitionExpression.xaml</DependentUpon>
    </Compile>
    <Compile Include="Samples\Layers\FeatureLayerDictionaryRenderer\FeatureLayerDictionaryRenderer.xaml.cs">
      <DependentUpon>FeatureLayerDictionaryRenderer.xaml</DependentUpon>
    </Compile>
    <Compile Include="Samples\Layers\FeatureLayerRenderingModeMap\FeatureLayerRenderingModeMap.xaml.cs">
      <DependentUpon>FeatureLayerRenderingModeMap.xaml</DependentUpon>
    </Compile>
    <Compile Include="Samples\Layers\FeatureLayerSelection\FeatureLayerSelection.xaml.cs">
      <DependentUpon>FeatureLayerSelection.xaml</DependentUpon>
    </Compile>
    <Compile Include="Samples\Layers\FeatureLayerUrl\FeatureLayerUrl.xaml.cs">
      <DependentUpon>FeatureLayerUrl.xaml</DependentUpon>
    </Compile>
    <Compile Include="Samples\Layers\RasterLayerFile\RasterLayerFile.xaml.cs">
      <DependentUpon>RasterLayerFile.xaml</DependentUpon>
    </Compile>
    <Compile Include="Samples\Layers\RasterLayerImageServiceRaster\RasterLayerImageServiceRaster.xaml.cs">
      <DependentUpon>RasterLayerImageServiceRaster.xaml</DependentUpon>
    </Compile>
    <Compile Include="Samples\Layers\RasterLayerRasterFunction\RasterLayerRasterFunction.xaml.cs">
      <DependentUpon>RasterLayerRasterFunction.xaml</DependentUpon>
    </Compile>
    <Compile Include="Samples\Layers\RasterRenderingRule\RasterRenderingRule.xaml.cs">
      <DependentUpon>RasterRenderingRule.xaml</DependentUpon>
    </Compile>
    <Compile Include="Samples\Layers\SceneLayerUrl\SceneLayerUrl.xaml.cs">
      <DependentUpon>SceneLayerUrl.xaml</DependentUpon>
    </Compile>
    <Compile Include="Samples\Layers\ChangeStretchRenderer\ChangeStretchRenderer.xaml.cs">
      <DependentUpon>ChangeStretchRenderer.xaml</DependentUpon>
    </Compile>
    <Compile Include="Samples\Layers\TimeBasedQuery\TimeBasedQuery.xaml.cs">
      <DependentUpon>TimeBasedQuery.xaml</DependentUpon>
    </Compile>
    <Compile Include="Samples\Layers\WmsIdentify\WmsIdentify.xaml.cs">
      <DependentUpon>WmsIdentify.xaml</DependentUpon>
    </Compile>
    <Compile Include="Samples\Layers\WMSLayerUrl\WMSLayerUrl.xaml.cs">
      <DependentUpon>WMSLayerUrl.xaml</DependentUpon>
    </Compile>
    <Compile Include="Samples\Layers\WmsServiceCatalog\WmsServiceCatalog.xaml.cs">
      <DependentUpon>WmsServiceCatalog.xaml</DependentUpon>
    </Compile>
    <Compile Include="Samples\Layers\WMTSLayer\WMTSLayer.xaml.cs">
      <DependentUpon>WMTSLayer.xaml</DependentUpon>
    </Compile>
    <Compile Include="Samples\Location\DisplayDeviceLocation\DisplayDeviceLocation.xaml.cs">
      <DependentUpon>DisplayDeviceLocation.xaml</DependentUpon>
    </Compile>
    <Compile Include="Samples\Map\AccessLoadStatus\AccessLoadStatus.xaml.cs">
      <DependentUpon>AccessLoadStatus.xaml</DependentUpon>
    </Compile>
    <Compile Include="Samples\Map\AuthorMap\AuthorMap.xaml.cs">
      <DependentUpon>AuthorMap.xaml</DependentUpon>
    </Compile>
    <Compile Include="Samples\Map\ChangeBasemap\ChangeBasemap.xaml.cs">
      <DependentUpon>ChangeBasemap.xaml</DependentUpon>
    </Compile>
    <Compile Include="Samples\Map\DisplayMap\DisplayMap.xaml.cs">
      <DependentUpon>DisplayMap.xaml</DependentUpon>
    </Compile>
    <Compile Include="Samples\Map\ManageBookmarks\ManageBookmarks.xaml.cs">
      <DependentUpon>ManageBookmarks.xaml</DependentUpon>
    </Compile>
    <Compile Include="Samples\Map\OpenMapURL\OpenMapURL.xaml.cs">
      <DependentUpon>OpenMapURL.xaml</DependentUpon>
    </Compile>
    <Compile Include="Samples\Map\OpenMobileMap\OpenMobileMap.xaml.cs">
      <DependentUpon>OpenMobileMap.xaml</DependentUpon>
    </Compile>
    <Compile Include="Samples\Map\SearchPortalMaps\SearchPortalMaps.xaml.cs">
      <DependentUpon>SearchPortalMaps.xaml</DependentUpon>
    </Compile>
    <Compile Include="Samples\Map\SetInitialMapArea\SetInitialMapArea.xaml.cs">
      <DependentUpon>SetInitialMapArea.xaml</DependentUpon>
    </Compile>
    <Compile Include="Samples\Map\SetInitialMapLocation\SetInitialMapLocation.xaml.cs">
      <DependentUpon>SetInitialMapLocation.xaml</DependentUpon>
    </Compile>
    <Compile Include="Samples\Map\SetMapSpatialReference\SetMapSpatialReference.xaml.cs">
      <DependentUpon>SetMapSpatialReference.xaml</DependentUpon>
    </Compile>
    <Compile Include="Samples\Map\SetMinMaxScale\SetMinMaxScale.xaml.cs">
      <DependentUpon>SetMinMaxScale.xaml</DependentUpon>
    </Compile>
    <Compile Include="Samples\MapView\ChangeViewpoint\ChangeViewpoint.xaml.cs">
      <DependentUpon>ChangeViewpoint.xaml</DependentUpon>
    </Compile>
    <Compile Include="Samples\MapView\DisplayDrawingStatus\DisplayDrawingStatus.xaml.cs">
      <DependentUpon>DisplayDrawingStatus.xaml</DependentUpon>
    </Compile>
    <Compile Include="Samples\MapView\DisplayLayerViewState\DisplayLayerViewState.xaml.cs">
      <DependentUpon>DisplayLayerViewState.xaml</DependentUpon>
    </Compile>
    <Compile Include="Samples\MapView\FeatureLayerTimeOffset\FeatureLayerTimeOffset.xaml.cs">
      <DependentUpon>FeatureLayerTimeOffset.xaml</DependentUpon>
    </Compile>
    <Compile Include="Samples\MapView\GeoViewSync\GeoViewSync.xaml.cs">
      <DependentUpon>GeoViewSync.xaml</DependentUpon>
    </Compile>
    <Compile Include="Samples\MapView\MapRotation\MapRotation.xaml.cs">
      <DependentUpon>MapRotation.xaml</DependentUpon>
    </Compile>
    <Compile Include="Samples\MapView\ShowCallout\ShowCallout.xaml.cs">
      <DependentUpon>ShowCallout.xaml</DependentUpon>
    </Compile>
    <Compile Include="Samples\MapView\ShowMagnifier\ShowMagnifier.xaml.cs">
      <DependentUpon>ShowMagnifier.xaml</DependentUpon>
    </Compile>
    <Compile Include="Samples\MapView\TakeScreenshot\TakeScreenshot.xaml.cs">
      <DependentUpon>TakeScreenshot.xaml</DependentUpon>
    </Compile>
    <Compile Include="Samples\NetworkAnalysis\FindRoute\FindRoute.xaml.cs">
      <DependentUpon>FindRoute.xaml</DependentUpon>
    </Compile>
    <Compile Include="Samples\Search\FindAddress\FindAddress.xaml.cs">
      <DependentUpon>FindAddress.xaml</DependentUpon>
    </Compile>
    <Compile Include="Samples\Search\FindPlace\FindPlace.xaml.cs">
      <DependentUpon>FindPlace.xaml</DependentUpon>
    </Compile>
    <Compile Include="Samples\Symbology\FeatureLayerExtrusion\FeatureLayerExtrusion.xaml.cs">
      <DependentUpon>FeatureLayerExtrusion.xaml</DependentUpon>
    </Compile>
    <Compile Include="Samples\Symbology\RenderPictureMarkers\RenderPictureMarkers.xaml.cs">
      <DependentUpon>RenderPictureMarkers.xaml</DependentUpon>
    </Compile>
    <Compile Include="Samples\Symbology\RenderSimpleMarkers\RenderSimpleMarkers.xaml.cs">
      <DependentUpon>RenderSimpleMarkers.xaml</DependentUpon>
    </Compile>
    <Compile Include="Samples\Symbology\RenderUniqueValues\RenderUniqueValues.xaml.cs">
      <DependentUpon>RenderUniqueValues.xaml</DependentUpon>
    </Compile>
    <Compile Include="Samples\Symbology\SimpleRenderers\SimpleRenderers.xaml.cs">
      <DependentUpon>SimpleRenderers.xaml</DependentUpon>
    </Compile>
    <Compile Include="Samples\Symbology\UseDistanceCompositeSym\UseDistanceCompositeSym.xaml.cs">
      <DependentUpon>UseDistanceCompositeSym.xaml</DependentUpon>
    </Compile>
    <Compile Include="Samples\Tutorial\AuthorEditSaveMap\AuthorEditSaveMap.xaml.cs">
      <DependentUpon>AuthorEditSaveMap.xaml</DependentUpon>
    </Compile>
  </ItemGroup>
  <ItemGroup>
    <!-- Sample XAML -->
<<<<<<< HEAD
=======
    <Page Include="Samples\Geometry\FormatCoordinates\FormatCoordinates.xaml">
      <Generator>MSBuild:Compile</Generator>
      <SubType>Designer</SubType>
    </Page>
>>>>>>> 8f46f2ff
    <Page Include="Samples\GeometryEngine\ProjectWithSpecificTransformation\ProjectWithSpecificTransformation.xaml">
      <Generator>MSBuild:Compile</Generator>
      <SubType>Designer</SubType>
    </Page>
    <Page Include="Samples\Data\ListRelatedFeatures\ListRelatedFeatures.xaml">
      <Generator>MSBuild:Compile</Generator>
      <SubType>Designer</SubType>
    </Page>
    <Page Include="Samples\Analysis\LineOfSightGeoElement\LineOfSightGeoElement.xaml">
      <Generator>MSBuild:Compile</Generator>
      <SubType>Designer</SubType>
    </Page>
    <Page Include="Samples\Analysis\QueryFeatureCountAndExtent\QueryFeatureCountAndExtent.xaml">
      <Generator>MSBuild:Compile</Generator>
      <SubType>Designer</SubType>
    </Page>
<<<<<<< HEAD
    <Page Include="Samples\Layers\ChangeBlendRenderer\ChangeBlendRenderer.xaml">
      <Generator>MSBuild:Compile</Generator>
      <SubType>Designer</SubType>
    </Page>
    <Page Include="Samples\Layers\FeatureLayerRenderingModeScene\FeatureLayerRenderingModeScene.xaml">
      <Generator>MSBuild:Compile</Generator>
      <SubType>Designer</SubType>
    </Page>
    <Page Include="Samples\Data\SymbolizeShapefile\SymbolizeShapefile.xaml">
=======
    <Page Include="Samples\Layers\FeatureLayerRenderingModeScene\FeatureLayerRenderingModeScene.xaml">
      <Generator>MSBuild:Compile</Generator>
      <SubType>Designer</SubType>
    </Page>
    <Page Include="Samples\Data\SymbolizeShapefile\SymbolizeShapefile.xaml">
      <Generator>MSBuild:Compile</Generator>
      <SubType>Designer</SubType>
    </Page>
    <Page Include="Samples\Layers\Web_TiledLayer\Web_TiledLayer.xaml">
      <Generator>MSBuild:Compile</Generator>
      <SubType>Designer</SubType>
    </Page>
    <Page Include="Samples\GraphicsOverlay\AddGraphicsWithSymbols\AddGraphicsWithSymbols.xaml">
>>>>>>> 8f46f2ff
      <Generator>MSBuild:Compile</Generator>
      <SubType>Designer</SubType>
    </Page>
    <Page Include="Samples\Analysis\ViewshedCamera\ViewshedCamera.xaml">
      <Generator>MSBuild:Compile</Generator>
      <SubType>Designer</SubType>
    </Page>
    <Page Include="Samples\Data\ReadGeoPackage\ReadGeoPackage.xaml">
      <Generator>MSBuild:Compile</Generator>
      <SubType>Designer</SubType>
    </Page>
    <Page Include="Samples\Hydrography\SelectEncFeatures\SelectEncFeatures.xaml">
      <Generator>MSBuild:Compile</Generator>
      <SubType>Designer</SubType>
    </Page>
    <Page Include="Samples\Layers\ChangeStretchRenderer\ChangeStretchRenderer.xaml">
      <Generator>MSBuild:Compile</Generator>
      <SubType>Designer</SubType>
    </Page>
    <Page Include="Samples\Layers\WmsIdentify\WmsIdentify.xaml">
      <Generator>MSBuild:Compile</Generator>
      <SubType>Designer</SubType>
    </Page>
    <Page Include="Samples\MapView\GeoViewSync\GeoViewSync.xaml">
      <Generator>MSBuild:Compile</Generator>
      <SubType>Designer</SubType>
    </Page>
    <Page Include="Samples\Analysis\LineOfSightLocation\LineOfSightLocation.xaml">
      <Generator>MSBuild:Compile</Generator>
      <SubType>Designer</SubType>
    </Page>
    <Page Include="Samples\Layers\FeatureLayerRenderingModeMap\FeatureLayerRenderingModeMap.xaml">
      <Generator>MSBuild:Compile</Generator>
      <SubType>Designer</SubType>
    </Page>
    <Page Include="Samples\Data\EditAndSyncFeatures\EditAndSyncFeatures.xaml">
      <Generator>MSBuild:Compile</Generator>
      <SubType>Designer</SubType>
    </Page>
    <Page Include="Samples\Data\FeatureLayerGeoPackage\FeatureLayerGeoPackage.xaml">
      <Generator>MSBuild:Compile</Generator>
      <SubType>Designer</SubType>
    </Page>
    <Page Include="Samples\Data\FeatureLayerQuery\FeatureLayerQuery.xaml">
      <Generator>MSBuild:Compile</Generator>
      <SubType>Designer</SubType>
    </Page>
    <Page Include="Samples\Data\FeatureLayerShapefile\FeatureLayerShapefile.xaml">
      <Generator>MSBuild:Compile</Generator>
      <SubType>Designer</SubType>
    </Page>
    <Page Include="Samples\Data\GenerateGeodatabase\GenerateGeodatabase.xaml">
      <Generator>MSBuild:Compile</Generator>
      <SubType>Designer</SubType>
    </Page>
    <Page Include="Samples\Data\GeodatabaseTransactions\GeodatabaseTransactions.xaml">
      <Generator>MSBuild:Compile</Generator>
      <SubType>Designer</SubType>
    </Page>
    <Page Include="Samples\Data\RasterLayerGeoPackage\RasterLayerGeoPackage.xaml">
      <Generator>MSBuild:Compile</Generator>
      <SubType>Designer</SubType>
    </Page>
    <Page Include="Samples\Data\ReadShapefileMetadata\ReadShapefileMetadata.xaml">
      <Generator>MSBuild:Compile</Generator>
      <SubType>Designer</SubType>
    </Page>
    <Page Include="Samples\Data\ServiceFeatureTableCache\ServiceFeatureTableCache.xaml">
      <SubType>Designer</SubType>
      <Generator>MSBuild:Compile</Generator>
    </Page>
    <Page Include="Samples\Data\ServiceFeatureTableManualCache\ServiceFeatureTableManualCache.xaml">
      <SubType>Designer</SubType>
      <Generator>MSBuild:Compile</Generator>
    </Page>
    <Page Include="Samples\Data\ServiceFeatureTableNoCache\ServiceFeatureTableNoCache.xaml">
      <SubType>Designer</SubType>
      <Generator>MSBuild:Compile</Generator>
    </Page>
    <Page Include="Samples\Data\StatisticalQuery\StatisticalQuery.xaml">
      <Generator>MSBuild:Compile</Generator>
      <SubType>Designer</SubType>
    </Page>
    <Page Include="Samples\Data\StatsQueryGroupAndSort\StatsQueryGroupAndSort.xaml">
      <Generator>MSBuild:Compile</Generator>
      <SubType>Designer</SubType>
    </Page>
    <Page Include="Samples\Geoprocessing\AnalyzeHotspots\AnalyzeHotspots.xaml">
      <SubType>Designer</SubType>
      <Generator>MSBuild:Compile</Generator>
    </Page>
    <Page Include="Samples\Geoprocessing\AnalyzeViewshed\AnalyzeViewshed.xaml">
      <SubType>Designer</SubType>
      <Generator>MSBuild:Compile</Generator>
    </Page>
    <Page Include="Samples\Geoprocessing\ListGeodatabaseVersions\ListGeodatabaseVersions.xaml">
      <SubType>Designer</SubType>
      <Generator>MSBuild:Compile</Generator>
    </Page>
    <Page Include="Samples\GraphicsOverlay\AddGraphicsRenderer\AddGraphicsRenderer.xaml">
      <SubType>Designer</SubType>
      <Generator>MSBuild:Compile</Generator>
    </Page>
    <Page Include="Samples\GraphicsOverlay\IdentifyGraphics\IdentifyGraphics.xaml">
      <Generator>MSBuild:Compile</Generator>
      <SubType>Designer</SubType>
    </Page>
    <Page Include="Samples\GraphicsOverlay\SketchOnMap\SketchOnMap.xaml">
      <Generator>MSBuild:Compile</Generator>
      <SubType>Designer</SubType>
    </Page>
    <Page Include="Samples\GraphicsOverlay\SurfacePlacements\SurfacePlacements.xaml">
      <Generator>MSBuild:Compile</Generator>
      <SubType>Designer</SubType>
    </Page>
    <Page Include="Samples\Layers\ArcGISMapImageLayerUrl\ArcGISMapImageLayerUrl.xaml">
      <Generator>MSBuild:Compile</Generator>
      <SubType>Designer</SubType>
    </Page>
    <Page Include="Samples\Layers\ArcGISTiledLayerUrl\ArcGISTiledLayerUrl.xaml">
      <Generator>MSBuild:Compile</Generator>
      <SubType>Designer</SubType>
    </Page>
    <Page Include="Samples\Layers\ArcGISVectorTiledLayerUrl\ArcGISVectorTiledLayerUrl.xaml">
      <Generator>MSBuild:Compile</Generator>
      <SubType>Designer</SubType>
    </Page>
    <Page Include="Samples\Layers\ChangeFeatureLayerRenderer\ChangeFeatureLayerRenderer.xaml">
      <Generator>MSBuild:Compile</Generator>
      <SubType>Designer</SubType>
    </Page>
    <Page Include="Samples\Layers\ChangeSublayerVisibility\ChangeSublayerVisibility.xaml">
      <Generator>MSBuild:Compile</Generator>
      <SubType>Designer</SubType>
    </Page>
    <Page Include="Samples\Layers\CreateFeatureCollectionLayer\CreateFeatureCollectionLayer.xaml">
      <Generator>MSBuild:Compile</Generator>
      <SubType>Designer</SubType>
    </Page>
    <Page Include="Samples\Layers\DisplayScene\DisplayScene.xaml">
      <Generator>MSBuild:Compile</Generator>
      <SubType>Designer</SubType>
    </Page>
    <Page Include="Samples\Layers\ExportTiles\ExportTiles.xaml">
      <Generator>MSBuild:Compile</Generator>
      <SubType>Designer</SubType>
    </Page>
    <Page Include="Samples\Layers\FeatureCollectionLayerFromPortal\FeatureCollectionLayerFromPortal.xaml">
      <Generator>MSBuild:Compile</Generator>
      <SubType>Designer</SubType>
    </Page>
    <Page Include="Samples\Layers\FeatureCollectionLayerFromQuery\FeatureCollectionLayerFromQuery.xaml">
      <Generator>MSBuild:Compile</Generator>
      <SubType>Designer</SubType>
    </Page>
    <Page Include="Samples\Layers\FeatureLayerDefinitionExpression\FeatureLayerDefinitionExpression.xaml">
      <Generator>MSBuild:Compile</Generator>
      <SubType>Designer</SubType>
    </Page>
    <Page Include="Samples\Layers\FeatureLayerDictionaryRenderer\FeatureLayerDictionaryRenderer.xaml">
      <Generator>MSBuild:Compile</Generator>
      <SubType>Designer</SubType>
    </Page>
    <Page Include="Samples\Layers\FeatureLayerSelection\FeatureLayerSelection.xaml">
      <Generator>MSBuild:Compile</Generator>
      <SubType>Designer</SubType>
    </Page>
    <Page Include="Samples\Layers\FeatureLayerUrl\FeatureLayerUrl.xaml">
      <Generator>MSBuild:Compile</Generator>
      <SubType>Designer</SubType>
    </Page>
    <Page Include="Samples\Layers\RasterLayerFile\RasterLayerFile.xaml">
      <Generator>MSBuild:Compile</Generator>
      <SubType>Designer</SubType>
    </Page>
    <Page Include="Samples\Layers\RasterLayerImageServiceRaster\RasterLayerImageServiceRaster.xaml">
      <Generator>MSBuild:Compile</Generator>
      <SubType>Designer</SubType>
    </Page>
    <Page Include="Samples\Layers\RasterLayerRasterFunction\RasterLayerRasterFunction.xaml">
      <Generator>MSBuild:Compile</Generator>
      <SubType>Designer</SubType>
    </Page>
    <Page Include="Samples\Layers\RasterRenderingRule\RasterRenderingRule.xaml">
      <Generator>MSBuild:Compile</Generator>
      <SubType>Designer</SubType>
    </Page>
    <Page Include="Samples\Layers\SceneLayerUrl\SceneLayerUrl.xaml">
      <Generator>MSBuild:Compile</Generator>
      <SubType>Designer</SubType>
    </Page>
    <Page Include="Samples\Layers\TimeBasedQuery\TimeBasedQuery.xaml">
      <Generator>MSBuild:Compile</Generator>
      <SubType>Designer</SubType>
    </Page>
    <Page Include="Samples\Layers\WMSLayerUrl\WMSLayerUrl.xaml">
      <Generator>MSBuild:Compile</Generator>
      <SubType>Designer</SubType>
    </Page>
    <Page Include="Samples\Layers\WmsServiceCatalog\WmsServiceCatalog.xaml">
      <Generator>MSBuild:Compile</Generator>
      <SubType>Designer</SubType>
    </Page>
    <Page Include="Samples\Layers\WMTSLayer\WMTSLayer.xaml">
      <Generator>MSBuild:Compile</Generator>
      <SubType>Designer</SubType>
    </Page>
    <Page Include="Samples\Location\DisplayDeviceLocation\DisplayDeviceLocation.xaml">
      <Generator>MSBuild:Compile</Generator>
      <SubType>Designer</SubType>
    </Page>
    <Page Include="Samples\MapView\FeatureLayerTimeOffset\FeatureLayerTimeOffset.xaml">
      <Generator>MSBuild:Compile</Generator>
      <SubType>Designer</SubType>
    </Page>
    <Page Include="Samples\Map\AccessLoadStatus\AccessLoadStatus.xaml">
      <SubType>Designer</SubType>
      <Generator>MSBuild:Compile</Generator>
    </Page>
    <Page Include="Samples\Map\AuthorMap\AuthorMap.xaml">
      <Generator>MSBuild:Compile</Generator>
      <SubType>Designer</SubType>
    </Page>
    <Page Include="Samples\Map\ChangeBasemap\ChangeBasemap.xaml">
      <Generator>MSBuild:Compile</Generator>
      <SubType>Designer</SubType>
    </Page>
    <Page Include="Samples\Map\DisplayMap\DisplayMap.xaml">
      <Generator>MSBuild:Compile</Generator>
      <SubType>Designer</SubType>
    </Page>
    <Page Include="Samples\Map\ManageBookmarks\ManageBookmarks.xaml">
      <Generator>MSBuild:Compile</Generator>
      <SubType>Designer</SubType>
    </Page>
    <Page Include="Samples\Map\OpenMapURL\OpenMapURL.xaml">
      <Generator>MSBuild:Compile</Generator>
      <SubType>Designer</SubType>
    </Page>
    <Page Include="Samples\Map\OpenMobileMap\OpenMobileMap.xaml">
      <Generator>MSBuild:Compile</Generator>
      <SubType>Designer</SubType>
    </Page>
    <Page Include="Samples\Map\SearchPortalMaps\SearchPortalMaps.xaml">
      <Generator>MSBuild:Compile</Generator>
      <SubType>Designer</SubType>
    </Page>
    <Page Include="Samples\Map\SetInitialMapArea\SetInitialMapArea.xaml">
      <Generator>MSBuild:Compile</Generator>
      <SubType>Designer</SubType>
    </Page>
    <Page Include="Samples\Map\SetInitialMapLocation\SetInitialMapLocation.xaml">
      <SubType>Designer</SubType>
      <Generator>MSBuild:Compile</Generator>
    </Page>
    <Page Include="Samples\Map\SetMapSpatialReference\SetMapSpatialReference.xaml">
      <Generator>MSBuild:Compile</Generator>
      <SubType>Designer</SubType>
    </Page>
    <Page Include="Samples\Map\SetMinMaxScale\SetMinMaxScale.xaml">
      <Generator>MSBuild:Compile</Generator>
      <SubType>Designer</SubType>
    </Page>
    <Page Include="Samples\MapView\ChangeViewpoint\ChangeViewpoint.xaml">
      <Generator>MSBuild:Compile</Generator>
      <SubType>Designer</SubType>
    </Page>
    <Page Include="Samples\MapView\DisplayDrawingStatus\DisplayDrawingStatus.xaml">
      <Generator>MSBuild:Compile</Generator>
      <SubType>Designer</SubType>
    </Page>
    <Page Include="Samples\MapView\DisplayLayerViewState\DisplayLayerViewState.xaml">
      <Generator>MSBuild:Compile</Generator>
      <SubType>Designer</SubType>
    </Page>
    <Page Include="Samples\MapView\MapRotation\MapRotation.xaml">
      <Generator>MSBuild:Compile</Generator>
      <SubType>Designer</SubType>
    </Page>
    <Page Include="Samples\MapView\ShowCallout\ShowCallout.xaml">
      <Generator>MSBuild:Compile</Generator>
      <SubType>Designer</SubType>
    </Page>
    <Page Include="Samples\MapView\ShowMagnifier\ShowMagnifier.xaml">
      <Generator>MSBuild:Compile</Generator>
      <SubType>Designer</SubType>
    </Page>
    <Page Include="Samples\MapView\TakeScreenshot\TakeScreenshot.xaml">
      <Generator>MSBuild:Compile</Generator>
      <SubType>Designer</SubType>
    </Page>
    <Page Include="Samples\NetworkAnalysis\FindRoute\FindRoute.xaml">
      <Generator>MSBuild:Compile</Generator>
      <SubType>Designer</SubType>
    </Page>
    <Page Include="Samples\Search\FindAddress\FindAddress.xaml">
      <Generator>MSBuild:Compile</Generator>
      <SubType>Designer</SubType>
    </Page>
    <Page Include="Samples\Search\FindPlace\FindPlace.xaml">
      <Generator>MSBuild:Compile</Generator>
      <SubType>Designer</SubType>
    </Page>
    <Page Include="Samples\Symbology\FeatureLayerExtrusion\FeatureLayerExtrusion.xaml">
      <Generator>MSBuild:Compile</Generator>
      <SubType>Designer</SubType>
    </Page>
    <Page Include="Samples\Symbology\RenderPictureMarkers\RenderPictureMarkers.xaml">
      <SubType>Designer</SubType>
      <Generator>MSBuild:Compile</Generator>
    </Page>
    <Page Include="Samples\Symbology\RenderSimpleMarkers\RenderSimpleMarkers.xaml">
      <SubType>Designer</SubType>
      <Generator>MSBuild:Compile</Generator>
    </Page>
    <Page Include="Samples\Symbology\RenderUniqueValues\RenderUniqueValues.xaml">
      <SubType>Designer</SubType>
      <Generator>MSBuild:Compile</Generator>
    </Page>
    <Page Include="Samples\Symbology\SimpleRenderers\SimpleRenderers.xaml">
      <Generator>MSBuild:Compile</Generator>
      <SubType>Designer</SubType>
    </Page>
    <Page Include="Samples\Symbology\UseDistanceCompositeSym\UseDistanceCompositeSym.xaml">
      <Generator>MSBuild:Compile</Generator>
      <SubType>Designer</SubType>
    </Page>
    <Page Include="Samples\Tutorial\AuthorEditSaveMap\AuthorEditSaveMap.xaml">
      <Generator>MSBuild:Compile</Generator>
      <SubType>Designer</SubType>
    </Page>
  </ItemGroup>
  <Import Project="..\..\ArcGISRuntime.Samples.Shared\ArcGISRuntime.Samples.Shared.projitems" Label="Shared" />
  <PropertyGroup Condition=" '$(VisualStudioVersion)' == '' or '$(VisualStudioVersion)' &lt; '14.0' ">
    <VisualStudioVersion>14.0</VisualStudioVersion>
  </PropertyGroup>
  <Import Project="$(MSBuildExtensionsPath)\Microsoft\WindowsXaml\v$(VisualStudioVersion)\Microsoft.Windows.UI.Xaml.CSharp.targets" />
</Project><|MERGE_RESOLUTION|>--- conflicted
+++ resolved
@@ -102,14 +102,11 @@
     <Content Include="Properties\ArcGISRuntime.Windows.Samples.rd.xml" />
     <Compile Include="Properties\AssemblyInfo.cs" />
     <Content Include="Samples\Data\ReadGeoPackage\metadata.json" />
-<<<<<<< HEAD
     <Content Include="Samples\Layers\ChangeBlendRenderer\ChangeBlendRenderer.jpg" />
-    <Content Include="Samples\Symbology\FeatureLayerExtrusion\metadata.json" />
     <Content Include="Samples\Layers\ChangeBlendRenderer\metadata.json" />
   </ItemGroup>
   <ItemGroup>
     <!-- JSON Metadata -->
-=======
     <Content Include="Samples\Layers\ChangeStretchRenderer\ChangeStretchRenderer.jpg" />
     <Content Include="Samples\Symbology\FeatureLayerExtrusion\metadata.json" />
     <Content Include="Samples\Layers\ChangeStretchRenderer\metadata.json" />
@@ -117,18 +114,14 @@
   <ItemGroup>
     <!-- JSON Metadata -->
     <Content Include="Samples\Geometry\FormatCoordinates\metadata.json" />
->>>>>>> 8f46f2ff
     <Content Include="Samples\GeometryEngine\ProjectWithSpecificTransformation\metadata.json" />
     <Content Include="Samples\Data\ListRelatedFeatures\metadata.json" />
     <Content Include="Samples\Analysis\LineOfSightGeoElement\metadata.json" />
     <Content Include="Samples\Analysis\QueryFeatureCountAndExtent\metadata.json" />
     <Content Include="Samples\Layers\FeatureLayerRenderingModeScene\metadata.json" />
     <Content Include="Samples\Data\SymbolizeShapefile\metadata.json" />
-<<<<<<< HEAD
-=======
     <Content Include="Samples\Layers\Web_TiledLayer\metadata.json" />
     <Content Include="Samples\GraphicsOverlay\AddGraphicsWithSymbols\metadata.json" />
->>>>>>> 8f46f2ff
     <Content Include="groups.json" />
     <Content Include="Samples\Analysis\LineOfSightLocation\metadata.json" />
     <Content Include="Samples\Analysis\ViewshedCamera\metadata.json" />
@@ -214,21 +207,15 @@
   </ItemGroup>
   <ItemGroup>
     <!-- Screenshots -->
-<<<<<<< HEAD
-=======
     <Content Include="Samples\Geometry\FormatCoordinates\FormatCoordinates.jpg" />
->>>>>>> 8f46f2ff
     <Content Include="Samples\GeometryEngine\ProjectWithSpecificTransformation\ProjectWithSpecificTransformation.jpg" />
     <Content Include="Samples\Data\ListRelatedFeatures\ListRelatedFeatures.jpg" />
     <Content Include="Samples\Analysis\LineOfSightGeoElement\LineOfSightGeoElement.jpg" />
     <Content Include="Samples\Analysis\QueryFeatureCountAndExtent\QueryFeatureCountAndExtent.jpg" />
     <Content Include="Samples\Layers\FeatureLayerRenderingModeScene\FeatureLayerRenderingModeScene.jpg" />
     <Content Include="Samples\Data\SymbolizeShapefile\SymbolizeShapefile.jpg" />
-<<<<<<< HEAD
-=======
     <Content Include="Samples\Layers\Web_TiledLayer\Web_TiledLayer.jpg" />
     <Content Include="Samples\GraphicsOverlay\AddGraphicsWithSymbols\AddGraphicsWithSymbols.jpg" />
->>>>>>> 8f46f2ff
     <Content Include="Samples\Analysis\LineOfSightLocation\LineOfSightLocation.jpg" />
     <Content Include="Samples\Analysis\ViewshedCamera\ViewshedCamera.jpg" />
     <Content Include="Samples\Data\EditAndSyncFeatures\EditAndSyncFeatures.jpg" />
@@ -311,12 +298,9 @@
   </ItemGroup>
   <ItemGroup>
     <!-- Sample Code -->
-<<<<<<< HEAD
-=======
     <Compile Include="Samples\Geometry\FormatCoordinates\FormatCoordinates.xaml.cs">
       <DependentUpon>FormatCoordinates.xaml</DependentUpon>
     </Compile>
->>>>>>> 8f46f2ff
     <Compile Include="Samples\GeometryEngine\ProjectWithSpecificTransformation\ProjectWithSpecificTransformation.xaml.cs">
       <DependentUpon>ProjectWithSpecificTransformation.xaml</DependentUpon>
     </Compile>
@@ -325,7 +309,6 @@
     </Compile>
     <Compile Include="Samples\Analysis\LineOfSightGeoElement\LineOfSightGeoElement.xaml.cs">
       <DependentUpon>LineOfSightGeoElement.xaml</DependentUpon>
-<<<<<<< HEAD
     </Compile>
     <Compile Include="Samples\Analysis\QueryFeatureCountAndExtent\QueryFeatureCountAndExtent.xaml.cs">
       <DependentUpon>QueryFeatureCountAndExtent.xaml</DependentUpon>
@@ -339,24 +322,12 @@
     <Compile Include="Samples\Data\SymbolizeShapefile\SymbolizeShapefile.xaml.cs">
       <DependentUpon>SymbolizeShapefile.xaml</DependentUpon>
     </Compile>
-=======
-      </Compile>
-    <Compile Include="Samples\Analysis\QueryFeatureCountAndExtent\QueryFeatureCountAndExtent.xaml.cs">
-      <DependentUpon>QueryFeatureCountAndExtent.xaml</DependentUpon>
-      </Compile>
-    <Compile Include="Samples\Layers\FeatureLayerRenderingModeScene\FeatureLayerRenderingModeScene.xaml.cs">
-      <DependentUpon>FeatureLayerRenderingModeScene.xaml</DependentUpon>
-      </Compile>
-    <Compile Include="Samples\Data\SymbolizeShapefile\SymbolizeShapefile.xaml.cs">
-      <DependentUpon>SymbolizeShapefile.xaml</DependentUpon>
-    </Compile>
     <Compile Include="Samples\Layers\Web_TiledLayer\Web_TiledLayer.xaml.cs">
       <DependentUpon>Web_TiledLayer.xaml</DependentUpon>
     </Compile>
     <Compile Include="Samples\GraphicsOverlay\AddGraphicsWithSymbols\AddGraphicsWithSymbols.xaml.cs">
       <DependentUpon>AddGraphicsWithSymbols.xaml</DependentUpon>
     </Compile>
->>>>>>> 8f46f2ff
     <Compile Include="Samples\Analysis\LineOfSightLocation\LineOfSightLocation.xaml.cs">
       <DependentUpon>LineOfSightLocation.xaml</DependentUpon>
     </Compile>
@@ -606,13 +577,10 @@
   </ItemGroup>
   <ItemGroup>
     <!-- Sample XAML -->
-<<<<<<< HEAD
-=======
     <Page Include="Samples\Geometry\FormatCoordinates\FormatCoordinates.xaml">
       <Generator>MSBuild:Compile</Generator>
       <SubType>Designer</SubType>
     </Page>
->>>>>>> 8f46f2ff
     <Page Include="Samples\GeometryEngine\ProjectWithSpecificTransformation\ProjectWithSpecificTransformation.xaml">
       <Generator>MSBuild:Compile</Generator>
       <SubType>Designer</SubType>
@@ -629,7 +597,6 @@
       <Generator>MSBuild:Compile</Generator>
       <SubType>Designer</SubType>
     </Page>
-<<<<<<< HEAD
     <Page Include="Samples\Layers\ChangeBlendRenderer\ChangeBlendRenderer.xaml">
       <Generator>MSBuild:Compile</Generator>
       <SubType>Designer</SubType>
@@ -639,12 +606,6 @@
       <SubType>Designer</SubType>
     </Page>
     <Page Include="Samples\Data\SymbolizeShapefile\SymbolizeShapefile.xaml">
-=======
-    <Page Include="Samples\Layers\FeatureLayerRenderingModeScene\FeatureLayerRenderingModeScene.xaml">
-      <Generator>MSBuild:Compile</Generator>
-      <SubType>Designer</SubType>
-    </Page>
-    <Page Include="Samples\Data\SymbolizeShapefile\SymbolizeShapefile.xaml">
       <Generator>MSBuild:Compile</Generator>
       <SubType>Designer</SubType>
     </Page>
@@ -653,7 +614,6 @@
       <SubType>Designer</SubType>
     </Page>
     <Page Include="Samples\GraphicsOverlay\AddGraphicsWithSymbols\AddGraphicsWithSymbols.xaml">
->>>>>>> 8f46f2ff
       <Generator>MSBuild:Compile</Generator>
       <SubType>Designer</SubType>
     </Page>
