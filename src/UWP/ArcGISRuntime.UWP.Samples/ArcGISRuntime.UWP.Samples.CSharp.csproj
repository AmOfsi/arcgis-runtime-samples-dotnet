--- conflicted
+++ resolved
@@ -88,11 +88,8 @@
     <Content Include="Samples\GraphicsOverlay\SketchOnMap\SketchOnMap.jpg">
       <CopyToOutputDirectory>PreserveNewest</CopyToOutputDirectory>
     </Content>
-<<<<<<< HEAD
     <Content Include="Samples\MapView\ShowCallout\ShowCallout.jpg">
-=======
     <Content Include="Samples\Layers\WMTSLayer\WMTSLayer.jpg">
->>>>>>> 8bde5498
       <CopyToOutputDirectory>PreserveNewest</CopyToOutputDirectory>
     </Content>
     <Content Include="Samples\MapView\ShowMagnifier\ShowMagnifier.jpg">
@@ -363,11 +360,8 @@
     <Content Include="Samples\Map\SearchPortalMaps\metadata.json">
       <CopyToOutputDirectory>PreserveNewest</CopyToOutputDirectory>
     </Content>
-<<<<<<< HEAD
     <Content Include="Samples\MapView\ShowCallout\metadata.json">
-=======
     <Content Include="Samples\Layers\WMTSLayer\metadata.json">
->>>>>>> 8bde5498
       <CopyToOutputDirectory>PreserveNewest</CopyToOutputDirectory>
     </Content>
   </ItemGroup>
