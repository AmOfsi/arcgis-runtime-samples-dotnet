﻿<?xml version="1.0" encoding="utf-8"?>
<Project xmlns="http://schemas.microsoft.com/developer/msbuild/2003">
  <PropertyGroup>
    <MSBuildAllProjects>$(MSBuildAllProjects);$(MSBuildThisFileFullPath)</MSBuildAllProjects>
    <HasSharedItems>true</HasSharedItems>
    <SharedGUID>05baeb1e-03dd-4bdc-b0eb-07b2679d9db8</SharedGUID>
  </PropertyGroup>
  <PropertyGroup Label="Configuration">
    <Import_RootNamespace>Forms</Import_RootNamespace>
  </PropertyGroup>
  <ItemGroup>
    <!-- Misc Resources -->
    <EmbeddedResource Include="$(MSBuildThisFileDirectory)Resources\PictureMarkerSymbols\pin_star_blue.png" />
<<<<<<< HEAD
    <EmbeddedResource Include="$(MSBuildThisFileDirectory)Samples\Data\GeodatabaseTransactions\GeodatabaseTransactions.xaml">
      <Generator>MSBuild:UpdateDesignTimeXaml</Generator>
    </EmbeddedResource>
    <EmbeddedResource Include="$(MSBuildThisFileDirectory)Samples\Data\GeodatabaseTransactions\metadata.json" />
=======
    <EmbeddedResource Include="$(MSBuildThisFileDirectory)Samples\Analysis\LineOfSightLocation\metadata.json" />
    <EmbeddedResource Include="$(MSBuildThisFileDirectory)Samples\Analysis\LineOfSightLocation\LineOfSightLocation.xaml">
      <Generator>MSBuild:UpdateDesignTimeXaml</Generator>
    </EmbeddedResource>
>>>>>>> d7a5dbf8
    <Folder Include="$(MSBuildThisFileDirectory)Assets\" />
  </ItemGroup>
  <ItemGroup>
    <!-- Sample Manager Code-->
    <Compile Include="$(MSBuildThisFileDirectory)App.cs" />
    <Compile Include="$(MSBuildThisFileDirectory)CategoryListPage.xaml.cs">
      <DependentUpon>CategoryListPage.xaml</DependentUpon>
      <SubType>Code</SubType>
    </Compile>
    <Compile Include="$(MSBuildThisFileDirectory)Helpers\Logger.cs" />
    <Compile Include="$(MSBuildThisFileDirectory)Managers\DataManager.cs" />
    <Compile Include="$(MSBuildThisFileDirectory)Managers\SampleManager.cs" />
    <Compile Include="$(MSBuildThisFileDirectory)Managers\TreeItem.cs" />
    <Compile Include="$(MSBuildThisFileDirectory)Models\CategoryModel.cs" />
    <Compile Include="$(MSBuildThisFileDirectory)Models\FeaturedModel.cs" />
    <Compile Include="$(MSBuildThisFileDirectory)Models\SampleModel.cs" />
    <Compile Include="$(MSBuildThisFileDirectory)Models\SampleModelExtensions.cs" />
    <Compile Include="$(MSBuildThisFileDirectory)Models\SampleStructureMap.cs" />
    <Compile Include="$(MSBuildThisFileDirectory)Models\SubCategoryModel.cs" />
    <Compile Include="$(MSBuildThisFileDirectory)SampleListPage.xaml.cs">
      <DependentUpon>SampleListPage.xaml</DependentUpon>
      <SubType>Code</SubType>
    </Compile>
<<<<<<< HEAD
    <Compile Include="$(MSBuildThisFileDirectory)Samples\Data\GeodatabaseTransactions\GeodatabaseTransactions.xaml.cs">
      <SubType>Code</SubType>
      <DependentUpon>GeodatabaseTransactions.xaml</DependentUpon>
=======
    <Compile Include="$(MSBuildThisFileDirectory)Samples\Analysis\LineOfSightLocation\LineOfSightLocation.xaml.cs">
      <SubType>Code</SubType>
      <DependentUpon>LineOfSightLocation.xaml</DependentUpon>
>>>>>>> d7a5dbf8
    </Compile>
    <Compile Include="$(MSBuildThisFileDirectory)Samples\Data\RasterLayerGeoPackage\RasterLayerGeoPackage.xaml.cs">
      <DependentUpon>RasterLayerGeoPackage.xaml</DependentUpon>
    </Compile>
    <EmbeddedResource Include="$(MSBuildThisFileDirectory)CategoryListPage.xaml">
      <Generator>MSBuild:UpdateDesignTimeXaml</Generator>
    </EmbeddedResource>
    <EmbeddedResource Include="$(MSBuildThisFileDirectory)SampleListPage.xaml">
      <Generator>MSBuild:UpdateDesignTimeXaml</Generator>
    </EmbeddedResource>
  </ItemGroup>
  <ItemGroup>
    <!-- JSON Metadata -->
    <EmbeddedResource Include="$(MSBuildThisFileDirectory)Samples\Layers\WmsIdentify\metadata.json" />
    <EmbeddedResource Include="$(MSBuildThisFileDirectory)Samples\Hydrography\SelectEncFeatures\metadata.json" />
    <EmbeddedResource Include="$(MSBuildThisFileDirectory)Samples\Hydrography\ChangeEncDisplaySettings\metadata.json" />
    <EmbeddedResource Include="$(MSBuildThisFileDirectory)Samples\Hydrography\AddEncExchangeSet\metadata.json" />
    <EmbeddedResource Include="$(MSBuildThisFileDirectory)Samples\MapView\GeoViewSync\metadata.json" />
    <EmbeddedResource Include="$(MSBuildThisFileDirectory)groups.json" />
    <EmbeddedResource Include="$(MSBuildThisFileDirectory)Samples\Data\EditAndSyncFeatures\metadata.json" />
    <EmbeddedResource Include="$(MSBuildThisFileDirectory)Samples\Data\FeatureLayerGeoPackage\metadata.json" />
    <EmbeddedResource Include="$(MSBuildThisFileDirectory)Samples\Data\FeatureLayerQuery\metadata.json" />
    <EmbeddedResource Include="$(MSBuildThisFileDirectory)Samples\Data\FeatureLayerShapefile\metadata.json" />
    <EmbeddedResource Include="$(MSBuildThisFileDirectory)Samples\Data\GenerateGeodatabase\metadata.json" />
    <EmbeddedResource Include="$(MSBuildThisFileDirectory)Samples\Data\ReadShapefileMetadata\metadata.json" />
    <EmbeddedResource Include="$(MSBuildThisFileDirectory)Samples\Data\ServiceFeatureTableCache\metadata.json" />
    <EmbeddedResource Include="$(MSBuildThisFileDirectory)Samples\Data\ServiceFeatureTableManualCache\metadata.json" />
    <EmbeddedResource Include="$(MSBuildThisFileDirectory)Samples\Data\ServiceFeatureTableNoCache\metadata.json" />
    <EmbeddedResource Include="$(MSBuildThisFileDirectory)Samples\Data\StatisticalQuery\metadata.json" />
    <EmbeddedResource Include="$(MSBuildThisFileDirectory)Samples\Data\StatsQueryGroupAndSort\metadata.json" />
    <EmbeddedResource Include="$(MSBuildThisFileDirectory)Samples\Geoprocessing\AnalyzeHotspots\metadata.json" />
    <EmbeddedResource Include="$(MSBuildThisFileDirectory)Samples\Geoprocessing\AnalyzeViewshed\metadata.json" />
    <EmbeddedResource Include="$(MSBuildThisFileDirectory)Samples\Geoprocessing\ListGeodatabaseVersions\metadata.json" />
    <EmbeddedResource Include="$(MSBuildThisFileDirectory)Samples\GraphicsOverlay\AddGraphicsRenderer\metadata.json" />
    <EmbeddedResource Include="$(MSBuildThisFileDirectory)Samples\GraphicsOverlay\IdentifyGraphics\metadata.json" />
    <EmbeddedResource Include="$(MSBuildThisFileDirectory)Samples\GraphicsOverlay\SketchOnMap\metadata.json" />
    <EmbeddedResource Include="$(MSBuildThisFileDirectory)Samples\GraphicsOverlay\SurfacePlacements\metadata.json" />
    <EmbeddedResource Include="$(MSBuildThisFileDirectory)Samples\Layers\ArcGISMapImageLayerUrl\metadata.json" />
    <EmbeddedResource Include="$(MSBuildThisFileDirectory)Samples\Layers\ArcGISTiledLayerUrl\metadata.json" />
    <EmbeddedResource Include="$(MSBuildThisFileDirectory)Samples\Layers\ArcGISVectorTiledLayerUrl\metadata.json" />
    <EmbeddedResource Include="$(MSBuildThisFileDirectory)Samples\Layers\ChangeFeatureLayerRenderer\metadata.json" />
    <EmbeddedResource Include="$(MSBuildThisFileDirectory)Samples\Layers\ChangeSublayerVisibility\metadata.json" />
    <EmbeddedResource Include="$(MSBuildThisFileDirectory)Samples\Layers\CreateFeatureCollectionLayer\metadata.json" />
    <EmbeddedResource Include="$(MSBuildThisFileDirectory)Samples\Layers\DisplayScene\metadata.json" />
    <EmbeddedResource Include="$(MSBuildThisFileDirectory)Samples\Layers\ExportTiles\metadata.json" />
    <EmbeddedResource Include="$(MSBuildThisFileDirectory)Samples\Layers\FeatureCollectionLayerFromPortal\metadata.json" />
    <EmbeddedResource Include="$(MSBuildThisFileDirectory)Samples\Layers\FeatureCollectionLayerFromQuery\metadata.json" />
    <EmbeddedResource Include="$(MSBuildThisFileDirectory)Samples\Layers\FeatureLayerDefinitionExpression\metadata.json" />
    <EmbeddedResource Include="$(MSBuildThisFileDirectory)Samples\Layers\FeatureLayerDictionaryRenderer\metadata.json" />
    <EmbeddedResource Include="$(MSBuildThisFileDirectory)Samples\Layers\FeatureLayerSelection\metadata.json" />
    <EmbeddedResource Include="$(MSBuildThisFileDirectory)Samples\Layers\FeatureLayerUrl\metadata.json" />
    <EmbeddedResource Include="$(MSBuildThisFileDirectory)Samples\Layers\RasterLayerFile\metadata.json" />
    <EmbeddedResource Include="$(MSBuildThisFileDirectory)Samples\Layers\RasterLayerImageServiceRaster\metadata.json" />
    <EmbeddedResource Include="$(MSBuildThisFileDirectory)Samples\Layers\RasterLayerRasterFunction\metadata.json" />
    <EmbeddedResource Include="$(MSBuildThisFileDirectory)Samples\Layers\RasterRenderingRule\metadata.json" />
    <EmbeddedResource Include="$(MSBuildThisFileDirectory)Samples\Layers\SceneLayerUrl\metadata.json" />
    <EmbeddedResource Include="$(MSBuildThisFileDirectory)Samples\Layers\TimeBasedQuery\metadata.json" />
    <EmbeddedResource Include="$(MSBuildThisFileDirectory)Samples\Layers\WMSLayerUrl\metadata.json" />
    <EmbeddedResource Include="$(MSBuildThisFileDirectory)Samples\Layers\WmsServiceCatalog\metadata.json" />
    <EmbeddedResource Include="$(MSBuildThisFileDirectory)Samples\Layers\WMTSLayer\metadata.json" />
    <EmbeddedResource Include="$(MSBuildThisFileDirectory)Samples\Location\DisplayDeviceLocation\metadata.json" />
    <EmbeddedResource Include="$(MSBuildThisFileDirectory)Samples\Map\AccessLoadStatus\metadata.json" />
    <EmbeddedResource Include="$(MSBuildThisFileDirectory)Samples\Map\AuthorMap\metadata.json" />
    <EmbeddedResource Include="$(MSBuildThisFileDirectory)Samples\Map\ChangeBasemap\metadata.json" />
    <EmbeddedResource Include="$(MSBuildThisFileDirectory)Samples\Map\DisplayMap\metadata.json" />
    <EmbeddedResource Include="$(MSBuildThisFileDirectory)Samples\Map\ManageBookmarks\metadata.json" />
    <EmbeddedResource Include="$(MSBuildThisFileDirectory)Samples\Map\OpenMapURL\metadata.json" />
    <EmbeddedResource Include="$(MSBuildThisFileDirectory)Samples\Map\OpenMobileMap\metadata.json" />
    <EmbeddedResource Include="$(MSBuildThisFileDirectory)Samples\Map\SearchPortalMaps\metadata.json" />
    <EmbeddedResource Include="$(MSBuildThisFileDirectory)Samples\Map\SetInitialMapArea\metadata.json" />
    <EmbeddedResource Include="$(MSBuildThisFileDirectory)Samples\Map\SetInitialMapLocation\metadata.json" />
    <EmbeddedResource Include="$(MSBuildThisFileDirectory)Samples\Map\SetMapSpatialReference\metadata.json" />
    <EmbeddedResource Include="$(MSBuildThisFileDirectory)Samples\Map\SetMinMaxScale\metadata.json" />
    <EmbeddedResource Include="$(MSBuildThisFileDirectory)Samples\MapView\ChangeViewpoint\metadata.json" />
    <EmbeddedResource Include="$(MSBuildThisFileDirectory)Samples\MapView\DisplayDrawingStatus\metadata.json" />
    <EmbeddedResource Include="$(MSBuildThisFileDirectory)Samples\MapView\DisplayLayerViewState\metadata.json" />
    <EmbeddedResource Include="$(MSBuildThisFileDirectory)Samples\MapView\FeatureLayerTimeOffset\metadata.json" />
    <EmbeddedResource Include="$(MSBuildThisFileDirectory)Samples\MapView\MapRotation\metadata.json" />
    <EmbeddedResource Include="$(MSBuildThisFileDirectory)Samples\MapView\ShowCallout\metadata.json" />
    <EmbeddedResource Include="$(MSBuildThisFileDirectory)Samples\MapView\ShowMagnifier\metadata.json" />
    <EmbeddedResource Include="$(MSBuildThisFileDirectory)Samples\MapView\TakeScreenshot\metadata.json" />
    <EmbeddedResource Include="$(MSBuildThisFileDirectory)Samples\NetworkAnalysis\FindRoute\metadata.json" />
    <EmbeddedResource Include="$(MSBuildThisFileDirectory)Samples\Search\FindAddress\metadata.json" />
    <EmbeddedResource Include="$(MSBuildThisFileDirectory)Samples\Search\FindPlace\metadata.json" />
    <EmbeddedResource Include="$(MSBuildThisFileDirectory)Samples\Symbology\RenderPictureMarkers\metadata.json" />
    <EmbeddedResource Include="$(MSBuildThisFileDirectory)Samples\Symbology\RenderSimpleMarkers\metadata.json" />
    <EmbeddedResource Include="$(MSBuildThisFileDirectory)Samples\Symbology\RenderUniqueValues\metadata.json" />
    <EmbeddedResource Include="$(MSBuildThisFileDirectory)Samples\Symbology\SimpleRenderers\metadata.json" />
    <EmbeddedResource Include="$(MSBuildThisFileDirectory)Samples\Symbology\UseDistanceCompositeSym\metadata.json" />
    <EmbeddedResource Include="$(MSBuildThisFileDirectory)Samples\Tutorial\AuthorEditSaveMap\metadata.json" />
  </ItemGroup>
  <ItemGroup>
    <!-- Screenshots -->
    <None Include="$(MSBuildThisFileDirectory)Samples\Layers\WmsIdentify\WmsIdentify.jpg" />
    <None Include="$(MSBuildThisFileDirectory)Samples\Hydrography\SelectEncFeatures\SelectEncFeatures.jpg" />
    <None Include="$(MSBuildThisFileDirectory)Samples\Hydrography\ChangeEncDisplaySettings\ChangeEncDisplaySettings.jpg" />
    <None Include="$(MSBuildThisFileDirectory)Samples\Hydrography\AddEncExchangeSet\AddEncExchangeSet.jpg" />
    <None Include="$(MSBuildThisFileDirectory)Samples\MapView\GeoViewSync\GeoViewSync.jpg" />
    <None Include="$(MSBuildThisFileDirectory)Samples\Analysis\LineOfSightLocation\LineOfSightLocation.jpg" />    
    <None Include="$(MSBuildThisFileDirectory)Samples\Data\EditAndSyncFeatures\EditAndSyncFeatures.jpg" />
    <None Include="$(MSBuildThisFileDirectory)Samples\Data\FeatureLayerGeoPackage\FeatureLayerGeoPackage.jpg" />
    <None Include="$(MSBuildThisFileDirectory)Samples\Data\FeatureLayerQuery\FeatureLayerQuery.jpg" />
    <None Include="$(MSBuildThisFileDirectory)Samples\Data\FeatureLayerShapefile\FeatureLayerShapefile.jpg" />
    <None Include="$(MSBuildThisFileDirectory)Samples\Data\GeodatabaseTransactions\GeodatabaseTransactions.jpg" />
    <None Include="$(MSBuildThisFileDirectory)Samples\Data\GenerateGeodatabase\GenerateGeodatabase.jpg" />
    <None Include="$(MSBuildThisFileDirectory)Samples\Data\ReadShapefileMetadata\ReadShapefileMetadata.jpg" />
    <None Include="$(MSBuildThisFileDirectory)Samples\Data\ServiceFeatureTableCache\ServiceFeatureTableCache.jpg" />
    <None Include="$(MSBuildThisFileDirectory)Samples\Data\ServiceFeatureTableManualCache\ServiceFeatureTableManualCache.jpg" />
    <None Include="$(MSBuildThisFileDirectory)Samples\Data\ServiceFeatureTableNoCache\ServiceFeatureTableNoCache.jpg" />
    <None Include="$(MSBuildThisFileDirectory)Samples\Data\StatisticalQuery\StatisticalQuery.jpg" />
    <None Include="$(MSBuildThisFileDirectory)Samples\Data\StatsQueryGroupAndSort\StatsQueryGroupAndSort.jpg" />
    <None Include="$(MSBuildThisFileDirectory)Samples\Geoprocessing\AnalyzeHotspots\AnalyzeHotspots.jpg" />
    <None Include="$(MSBuildThisFileDirectory)Samples\Geoprocessing\AnalyzeViewshed\AnalyzeViewshed.jpg" />
    <None Include="$(MSBuildThisFileDirectory)Samples\Geoprocessing\ListGeodatabaseVersions\ListGeodatabaseVersions.jpg" />
    <None Include="$(MSBuildThisFileDirectory)Samples\GraphicsOverlay\AddGraphicsRenderer\AddGraphicsRenderer.jpg" />
    <None Include="$(MSBuildThisFileDirectory)Samples\GraphicsOverlay\IdentifyGraphics\IdentifyGraphics.jpg" />
    <None Include="$(MSBuildThisFileDirectory)Samples\GraphicsOverlay\SketchOnMap\SketchOnMap.jpg" />
    <None Include="$(MSBuildThisFileDirectory)Samples\GraphicsOverlay\SurfacePlacements\SurfacePlacements.jpg" />
    <None Include="$(MSBuildThisFileDirectory)Samples\Layers\ArcGISMapImageLayerUrl\ArcGISMapImageLayerUrl.jpg" />
    <None Include="$(MSBuildThisFileDirectory)Samples\Layers\ArcGISTiledLayerUrl\ArcGISTiledLayerUrl.jpg" />
    <None Include="$(MSBuildThisFileDirectory)Samples\Layers\ArcGISVectorTiledLayerUrl\ArcGISVectorTiledLayerUrl.jpg" />
    <None Include="$(MSBuildThisFileDirectory)Samples\Layers\ChangeFeatureLayerRenderer\ChangeFeatureLayerRenderer.jpg" />
    <None Include="$(MSBuildThisFileDirectory)Samples\Layers\ChangeSublayerVisibility\ChangeSublayerVisibility.jpg" />
    <None Include="$(MSBuildThisFileDirectory)Samples\Layers\CreateFeatureCollectionLayer\CreateFeatureCollectionLayer.jpg" />
    <None Include="$(MSBuildThisFileDirectory)Samples\Layers\DisplayScene\DisplayScene.jpg" />
    <None Include="$(MSBuildThisFileDirectory)Samples\Layers\ExportTiles\ExportTiles.jpg" />
    <None Include="$(MSBuildThisFileDirectory)Samples\Layers\FeatureCollectionLayerFromPortal\FeatureCollectionLayerFromPortal.jpg" />
    <None Include="$(MSBuildThisFileDirectory)Samples\Layers\FeatureCollectionLayerFromQuery\FeatureCollectionLayerFromQuery.jpg" />
    <None Include="$(MSBuildThisFileDirectory)Samples\Layers\FeatureLayerDefinitionExpression\FeatureLayerDefinitionExpression.jpg" />
    <None Include="$(MSBuildThisFileDirectory)Samples\Layers\FeatureLayerDictionaryRenderer\FeatureLayerDictionaryRenderer.jpg" />
    <None Include="$(MSBuildThisFileDirectory)Samples\Layers\FeatureLayerSelection\FeatureLayerSelection.jpg" />
    <None Include="$(MSBuildThisFileDirectory)Samples\Layers\FeatureLayerUrl\FeatureLayerUrl.jpg" />
    <None Include="$(MSBuildThisFileDirectory)Samples\Layers\RasterLayerFile\RasterLayerFile.jpg" />
    <None Include="$(MSBuildThisFileDirectory)Samples\Layers\RasterLayerImageServiceRaster\RasterLayerImageServiceRaster.jpg" />
    <None Include="$(MSBuildThisFileDirectory)Samples\Layers\RasterLayerRasterFunction\RasterLayerRasterFunction.jpg" />
    <None Include="$(MSBuildThisFileDirectory)Samples\Layers\RasterRenderingRule\RasterRenderingRule.jpg" />
    <None Include="$(MSBuildThisFileDirectory)Samples\Layers\TimeBasedQuery\TimeBasedQuery.jpg" />
    <None Include="$(MSBuildThisFileDirectory)Samples\Layers\WMSLayerUrl\WMSLayerUrl.jpg" />
    <None Include="$(MSBuildThisFileDirectory)Samples\Layers\WmsServiceCatalog\WmsServiceCatalog.jpg" />
    <None Include="$(MSBuildThisFileDirectory)Samples\Layers\WMTSLayer\WMTSLayer.jpg" />
    <None Include="$(MSBuildThisFileDirectory)Samples\Location\DisplayDeviceLocation\DisplayDeviceLocation.jpg" />
    <None Include="$(MSBuildThisFileDirectory)Samples\Map\AccessLoadStatus\AccessLoadStatus.jpg" />
    <None Include="$(MSBuildThisFileDirectory)Samples\Map\AuthorMap\AuthorMap.jpg" />
    <None Include="$(MSBuildThisFileDirectory)Samples\Map\ChangeBasemap\ChangeBasemap.jpg" />
    <None Include="$(MSBuildThisFileDirectory)Samples\Map\DisplayMap\DisplayMap.jpg" />
    <None Include="$(MSBuildThisFileDirectory)Samples\Map\ManageBookmarks\ManageBookmarks.jpg" />
    <None Include="$(MSBuildThisFileDirectory)Samples\Map\OpenMapURL\OpenMapURL.jpg" />
    <None Include="$(MSBuildThisFileDirectory)Samples\Map\OpenMobileMap\OpenMobileMap.jpg" />
    <None Include="$(MSBuildThisFileDirectory)Samples\Map\SearchPortalMaps\SearchPortalMaps.jpg" />
    <None Include="$(MSBuildThisFileDirectory)Samples\Map\SetInitialMapArea\SetInitialMapArea.jpg" />
    <None Include="$(MSBuildThisFileDirectory)Samples\Map\SetInitialMapLocation\SetInitialMapLocation.jpg" />
    <None Include="$(MSBuildThisFileDirectory)Samples\Map\SetMapSpatialReference\SetMapSpatialReference.jpg" />
    <None Include="$(MSBuildThisFileDirectory)Samples\Map\SetMinMaxScale\SetMinMaxScale.jpg" />
    <None Include="$(MSBuildThisFileDirectory)Samples\MapView\ChangeViewpoint\ChangeViewpoint.jpg" />
    <None Include="$(MSBuildThisFileDirectory)Samples\MapView\DisplayDrawingStatus\DisplayDrawingStatus.jpg" />
    <None Include="$(MSBuildThisFileDirectory)Samples\MapView\DisplayLayerViewState\DisplayLayerViewState.jpg" />
    <None Include="$(MSBuildThisFileDirectory)Samples\MapView\FeatureLayerTimeOffset\FeatureLayerTimeOffset.jpg" />
    <None Include="$(MSBuildThisFileDirectory)Samples\MapView\MapRotation\MapRotation.jpg" />
    <None Include="$(MSBuildThisFileDirectory)Samples\MapView\ShowCallout\ShowCallout.jpg" />
    <None Include="$(MSBuildThisFileDirectory)Samples\MapView\ShowMagnifier\ShowMagnifier.jpg" />
    <None Include="$(MSBuildThisFileDirectory)Samples\MapView\TakeScreenshot\TakeScreenshot.jpg" />
    <None Include="$(MSBuildThisFileDirectory)Samples\NetworkAnalysis\FindRoute\FindRoute.jpg" />
    <None Include="$(MSBuildThisFileDirectory)Samples\Search\FindAddress\FindAddress.jpg" />
    <None Include="$(MSBuildThisFileDirectory)Samples\Search\FindPlace\FindPlace.jpg" />
    <None Include="$(MSBuildThisFileDirectory)Samples\Symbology\RenderPictureMarkers\RenderPictureMarkers.jpg" />
    <None Include="$(MSBuildThisFileDirectory)Samples\Symbology\RenderSimpleMarkers\RenderSimpleMarkers.jpg" />
    <None Include="$(MSBuildThisFileDirectory)Samples\Symbology\RenderUniqueValues\RenderUniqueValues.jpg" />
    <None Include="$(MSBuildThisFileDirectory)Samples\Symbology\SimpleRenderers\SimpleRenderers.jpg" />
    <None Include="$(MSBuildThisFileDirectory)Samples\Symbology\UseDistanceCompositeSym\UseDistanceCompositeSym.jpg" />
    <None Include="$(MSBuildThisFileDirectory)Samples\Tutorial\AuthorEditSaveMap\AuthorEditSaveMap.jpg" />
  </ItemGroup>
  <ItemGroup>
    <!-- Sample Code -->
    <Compile Include="$(MSBuildThisFileDirectory)Samples\Layers\WmsIdentify\WmsIdentify.xaml.cs">
        <DependentUpon>WmsIdentify.xaml</DependentUpon>
        <SubType>Code</SubType>
    </Compile>
    <Compile Include="$(MSBuildThisFileDirectory)Samples\Hydrography\SelectEncFeatures\SelectEncFeatures.xaml.cs">
      <DependentUpon>SelectEncFeatures.xaml</DependentUpon>
      <SubType>Code</SubType>
    </Compile>
    <Compile Include="$(MSBuildThisFileDirectory)Samples\Hydrography\ChangeEncDisplaySettings\ChangeEncDisplaySettings.xaml.cs">
      <DependentUpon>ChangeEncDisplaySettings.xaml</DependentUpon>
      <SubType>Code</SubType>
    </Compile>
    <Compile Include="$(MSBuildThisFileDirectory)Samples\Hydrography\AddEncExchangeSet\AddEncExchangeSet.xaml.cs">
      <DependentUpon>AddEncExchangeSet.xaml</DependentUpon>
      <SubType>Code</SubType>
    </Compile>
    <Compile Include="$(MSBuildThisFileDirectory)Samples\MapView\GeoViewSync\GeoViewSync.xaml.cs">
      <DependentUpon>GeoViewSync.xaml</DependentUpon>
      <SubType>Code</SubType>
    </Compile>
    <Compile Include="$(MSBuildThisFileDirectory)Samples\Data\EditAndSyncFeatures\EditAndSyncFeatures.xaml.cs">
      <DependentUpon>EditAndSyncFeatures.xaml</DependentUpon>
      <SubType>Code</SubType>
    </Compile>
    <Compile Include="$(MSBuildThisFileDirectory)Samples\Data\FeatureLayerGeoPackage\FeatureLayerGeoPackage.xaml.cs">
      <SubType>Code</SubType>
      <DependentUpon>FeatureLayerGeoPackage.xaml</DependentUpon>
    </Compile>
    <Compile Include="$(MSBuildThisFileDirectory)Samples\Data\FeatureLayerQuery\FeatureLayerQuery.xaml.cs">
      <DependentUpon>FeatureLayerQuery.xaml</DependentUpon>
      <SubType>Code</SubType>
    </Compile>
    <Compile Include="$(MSBuildThisFileDirectory)Samples\Data\FeatureLayerShapefile\FeatureLayerShapefile.xaml.cs">
      <DependentUpon>FeatureLayerShapefile.xaml</DependentUpon>
      <SubType>Code</SubType>
    </Compile>
    <Compile Include="$(MSBuildThisFileDirectory)Samples\Data\GenerateGeodatabase\GenerateGeodatabase.xaml.cs">
      <DependentUpon>GenerateGeodatabase.xaml</DependentUpon>
      <SubType>Code</SubType>
    </Compile>
    <Compile Include="$(MSBuildThisFileDirectory)Samples\Data\ReadShapefileMetadata\ReadShapefileMetadata.xaml.cs">
      <DependentUpon>ReadShapefileMetadata.xaml</DependentUpon>
      <SubType>Code</SubType>
    </Compile>
    <Compile Include="$(MSBuildThisFileDirectory)Samples\Data\ServiceFeatureTableCache\ServiceFeatureTableCache.xaml.cs">
      <DependentUpon>ServiceFeatureTableCache.xaml</DependentUpon>
      <SubType>Code</SubType>
    </Compile>
    <Compile Include="$(MSBuildThisFileDirectory)Samples\Data\ServiceFeatureTableManualCache\ServiceFeatureTableManualCache.xaml.cs">
      <DependentUpon>ServiceFeatureTableManualCache.xaml</DependentUpon>
      <SubType>Code</SubType>
    </Compile>
    <Compile Include="$(MSBuildThisFileDirectory)Samples\Data\ServiceFeatureTableNoCache\ServiceFeatureTableNoCache.xaml.cs">
      <DependentUpon>ServiceFeatureTableNoCache.xaml</DependentUpon>
      <SubType>Code</SubType>
    </Compile>
    <Compile Include="$(MSBuildThisFileDirectory)Samples\Data\StatisticalQuery\StatisticalQuery.xaml.cs">
      <DependentUpon>StatisticalQuery.xaml</DependentUpon>
      <SubType>Code</SubType>
    </Compile>
    <Compile Include="$(MSBuildThisFileDirectory)Samples\Data\StatsQueryGroupAndSort\StatsQueryGroupAndSort.xaml.cs">
      <DependentUpon>StatsQueryGroupAndSort.xaml</DependentUpon>
      <SubType>Code</SubType>
    </Compile>
    <Compile Include="$(MSBuildThisFileDirectory)Samples\Geoprocessing\AnalyzeHotspots\AnalyzeHotspots.xaml.cs">
      <DependentUpon>AnalyzeHotspots.xaml</DependentUpon>
      <SubType>Code</SubType>
    </Compile>
    <Compile Include="$(MSBuildThisFileDirectory)Samples\Geoprocessing\AnalyzeViewshed\AnalyzeViewshed.xaml.cs">
      <DependentUpon>AnalyzeViewshed.xaml</DependentUpon>
      <SubType>Code</SubType>
    </Compile>
    <Compile Include="$(MSBuildThisFileDirectory)Samples\Geoprocessing\ListGeodatabaseVersions\ListGeodatabaseVersions.xaml.cs">
      <DependentUpon>ListGeodatabaseVersions.xaml</DependentUpon>
      <SubType>Code</SubType>
    </Compile>
    <Compile Include="$(MSBuildThisFileDirectory)Samples\GraphicsOverlay\AddGraphicsRenderer\AddGraphicsRenderer.xaml.cs">
      <DependentUpon>AddGraphicsRenderer.xaml</DependentUpon>
      <SubType>Code</SubType>
    </Compile>
    <Compile Include="$(MSBuildThisFileDirectory)Samples\GraphicsOverlay\IdentifyGraphics\IdentifyGraphics.xaml.cs">
      <DependentUpon>IdentifyGraphics.xaml</DependentUpon>
      <SubType>Code</SubType>
    </Compile>
    <Compile Include="$(MSBuildThisFileDirectory)Samples\GraphicsOverlay\SketchOnMap\SketchOnMap.xaml.cs">
      <DependentUpon>SketchOnMap.xaml</DependentUpon>
      <SubType>Code</SubType>
    </Compile>
    <Compile Include="$(MSBuildThisFileDirectory)Samples\GraphicsOverlay\SurfacePlacements\SurfacePlacements.xaml.cs">
      <DependentUpon>SurfacePlacements.xaml</DependentUpon>
      <SubType>Code</SubType>
    </Compile>
    <Compile Include="$(MSBuildThisFileDirectory)Samples\Layers\ArcGISMapImageLayerUrl\ArcGISMapImageLayerUrl.xaml.cs">
      <DependentUpon>ArcGISMapImageLayerUrl.xaml</DependentUpon>
      <SubType>Code</SubType>
    </Compile>
    <Compile Include="$(MSBuildThisFileDirectory)Samples\Layers\ArcGISTiledLayerUrl\ArcGISTiledLayerUrl.xaml.cs">
      <DependentUpon>ArcGISTiledLayerUrl.xaml</DependentUpon>
      <SubType>Code</SubType>
    </Compile>
    <Compile Include="$(MSBuildThisFileDirectory)Samples\Layers\ArcGISVectorTiledLayerUrl\ArcGISVectorTiledLayerUrl.xaml.cs">
      <DependentUpon>ArcGISVectorTiledLayerUrl.xaml</DependentUpon>
      <SubType>Code</SubType>
    </Compile>
    <Compile Include="$(MSBuildThisFileDirectory)Samples\Layers\ChangeFeatureLayerRenderer\ChangeFeatureLayerRenderer.xaml.cs">
      <DependentUpon>ChangeFeatureLayerRenderer.xaml</DependentUpon>
      <SubType>Code</SubType>
    </Compile>
    <Compile Include="$(MSBuildThisFileDirectory)Samples\Layers\ChangeSublayerVisibility\ChangeSublayerVisibility.xaml.cs">
      <DependentUpon>ChangeSublayerVisibility.xaml</DependentUpon>
      <SubType>Code</SubType>
    </Compile>
    <Compile Include="$(MSBuildThisFileDirectory)Samples\Layers\CreateFeatureCollectionLayer\CreateFeatureCollectionLayer.xaml.cs">
      <DependentUpon>CreateFeatureCollectionLayer.xaml</DependentUpon>
      <SubType>Code</SubType>
    </Compile>
    <Compile Include="$(MSBuildThisFileDirectory)Samples\Layers\DisplayScene\DisplayScene.xaml.cs">
      <DependentUpon>DisplayScene.xaml</DependentUpon>
      <SubType>Code</SubType>
    </Compile>
    <Compile Include="$(MSBuildThisFileDirectory)Samples\Layers\ExportTiles\ExportTiles.xaml.cs">
      <DependentUpon>ExportTiles.xaml</DependentUpon>
      <SubType>Code</SubType>
    </Compile>
    <Compile Include="$(MSBuildThisFileDirectory)Samples\Layers\FeatureCollectionLayerFromPortal\FeatureCollectionLayerFromPortal.xaml.cs">
      <DependentUpon>FeatureCollectionLayerFromPortal.xaml</DependentUpon>
      <SubType>Code</SubType>
    </Compile>
    <Compile Include="$(MSBuildThisFileDirectory)Samples\Layers\FeatureCollectionLayerFromQuery\FeatureCollectionLayerFromQuery.xaml.cs">
      <DependentUpon>FeatureCollectionLayerFromQuery.xaml</DependentUpon>
      <SubType>Code</SubType>
    </Compile>
    <Compile Include="$(MSBuildThisFileDirectory)Samples\Layers\FeatureLayerDefinitionExpression\FeatureLayerDefinitionExpression.xaml.cs">
      <DependentUpon>FeatureLayerDefinitionExpression.xaml</DependentUpon>
      <SubType>Code</SubType>
    </Compile>
    <Compile Include="$(MSBuildThisFileDirectory)Samples\Layers\FeatureLayerDictionaryRenderer\FeatureLayerDictionaryRenderer.xaml.cs">
      <DependentUpon>FeatureLayerDictionaryRenderer.xaml</DependentUpon>
      <SubType>Code</SubType>
    </Compile>
    <Compile Include="$(MSBuildThisFileDirectory)Samples\Layers\FeatureLayerSelection\FeatureLayerSelection.xaml.cs">
      <DependentUpon>FeatureLayerSelection.xaml</DependentUpon>
      <SubType>Code</SubType>
    </Compile>
    <Compile Include="$(MSBuildThisFileDirectory)Samples\Layers\FeatureLayerUrl\FeatureLayerUrl.xaml.cs">
      <DependentUpon>FeatureLayerUrl.xaml</DependentUpon>
      <SubType>Code</SubType>
    </Compile>
    <Compile Include="$(MSBuildThisFileDirectory)Samples\Layers\RasterLayerFile\RasterLayerFile.xaml.cs">
      <DependentUpon>RasterLayerFile.xaml</DependentUpon>
      <SubType>Code</SubType>
    </Compile>
    <Compile Include="$(MSBuildThisFileDirectory)Samples\Layers\RasterLayerImageServiceRaster\RasterLayerImageServiceRaster.xaml.cs">
      <DependentUpon>RasterLayerImageServiceRaster.xaml</DependentUpon>
      <SubType>Code</SubType>
    </Compile>
    <Compile Include="$(MSBuildThisFileDirectory)Samples\Layers\RasterLayerRasterFunction\RasterLayerRasterFunction.xaml.cs">
      <DependentUpon>RasterLayerRasterFunction.xaml</DependentUpon>
      <SubType>Code</SubType>
    </Compile>
    <Compile Include="$(MSBuildThisFileDirectory)Samples\Layers\RasterRenderingRule\RasterRenderingRule.xaml.cs">
      <DependentUpon>RasterRenderingRule.xaml</DependentUpon>
      <SubType>Code</SubType>
    </Compile>
    <Compile Include="$(MSBuildThisFileDirectory)Samples\Layers\SceneLayerUrl\SceneLayerUrl.xaml.cs">
      <DependentUpon>SceneLayerUrl.xaml</DependentUpon>
      <SubType>Code</SubType>
    </Compile>
    <Compile Include="$(MSBuildThisFileDirectory)Samples\Layers\TimeBasedQuery\TimeBasedQuery.xaml.cs">
      <DependentUpon>TimeBasedQuery.xaml</DependentUpon>
      <SubType>Code</SubType>
    </Compile>
    <Compile Include="$(MSBuildThisFileDirectory)Samples\Layers\WMSLayerUrl\WMSLayerUrl.xaml.cs">
      <DependentUpon>WMSLayerUrl.xaml</DependentUpon>
      <SubType>Code</SubType>
    </Compile>
    <Compile Include="$(MSBuildThisFileDirectory)Samples\Layers\WmsServiceCatalog\WmsServiceCatalog.xaml.cs">
      <DependentUpon>WmsServiceCatalog.xaml</DependentUpon>
      <SubType>Code</SubType>
    </Compile>
    <Compile Include="$(MSBuildThisFileDirectory)Samples\Layers\WMTSLayer\WMTSLayer.xaml.cs">
      <DependentUpon>WMTSLayer.xaml</DependentUpon>
      <SubType>Code</SubType>
    </Compile>
    <Compile Include="$(MSBuildThisFileDirectory)Samples\Location\DisplayDeviceLocation\DisplayDeviceLocation.xaml.cs">
      <DependentUpon>DisplayDeviceLocation.xaml</DependentUpon>
      <SubType>Code</SubType>
    </Compile>
    <Compile Include="$(MSBuildThisFileDirectory)Samples\Map\AccessLoadStatus\AccessLoadStatus.xaml.cs">
      <DependentUpon>AccessLoadStatus.xaml</DependentUpon>
      <SubType>Code</SubType>
    </Compile>
    <Compile Include="$(MSBuildThisFileDirectory)Samples\Map\AuthorMap\AuthorMap.xaml.cs">
      <DependentUpon>AuthorMap.xaml</DependentUpon>
      <SubType>Code</SubType>
    </Compile>
    <Compile Include="$(MSBuildThisFileDirectory)Samples\Map\AuthorMap\SaveMapPage.xaml.cs">
      <DependentUpon>SaveMapPage.xaml</DependentUpon>
      <SubType>Code</SubType>
    </Compile>
    <Compile Include="$(MSBuildThisFileDirectory)Samples\Map\ChangeBasemap\ChangeBasemap.xaml.cs">
      <DependentUpon>ChangeBasemap.xaml</DependentUpon>
      <SubType>Code</SubType>
    </Compile>
    <Compile Include="$(MSBuildThisFileDirectory)Samples\Map\DisplayMap\DisplayMap.xaml.cs">
      <DependentUpon>DisplayMap.xaml</DependentUpon>
      <SubType>Code</SubType>
    </Compile>
    <Compile Include="$(MSBuildThisFileDirectory)Samples\Map\ManageBookmarks\ManageBookmarks.xaml.cs">
      <DependentUpon>ManageBookmarks.xaml</DependentUpon>
      <SubType>Code</SubType>
    </Compile>
    <Compile Include="$(MSBuildThisFileDirectory)Samples\Map\OpenMapURL\OpenMapURL.xaml.cs">
      <DependentUpon>OpenMapURL.xaml</DependentUpon>
      <SubType>Code</SubType>
    </Compile>
    <Compile Include="$(MSBuildThisFileDirectory)Samples\Map\OpenMobileMap\OpenMobileMap.xaml.cs">
      <DependentUpon>OpenMobileMap.xaml</DependentUpon>
      <SubType>Code</SubType>
    </Compile>
    <Compile Include="$(MSBuildThisFileDirectory)Samples\Map\SearchPortalMaps\SearchPortalMaps.xaml.cs">
      <DependentUpon>SearchPortalMaps.xaml</DependentUpon>
      <SubType>Code</SubType>
    </Compile>
    <Compile Include="$(MSBuildThisFileDirectory)Samples\Map\SetInitialMapArea\SetInitialMapArea.xaml.cs">
      <DependentUpon>SetInitialMapArea.xaml</DependentUpon>
      <SubType>Code</SubType>
    </Compile>
    <Compile Include="$(MSBuildThisFileDirectory)Samples\Map\SetInitialMapLocation\SetInitialMapLocation.xaml.cs">
      <DependentUpon>SetInitialMapLocation.xaml</DependentUpon>
      <SubType>Code</SubType>
    </Compile>
    <Compile Include="$(MSBuildThisFileDirectory)Samples\Map\SetMapSpatialReference\SetMapSpatialReference.xaml.cs">
      <DependentUpon>SetMapSpatialReference.xaml</DependentUpon>
      <SubType>Code</SubType>
    </Compile>
    <Compile Include="$(MSBuildThisFileDirectory)Samples\Map\SetMinMaxScale\SetMinMaxScale.xaml.cs">
      <DependentUpon>SetMinMaxScale.xaml</DependentUpon>
      <SubType>Code</SubType>
    </Compile>
    <Compile Include="$(MSBuildThisFileDirectory)Samples\MapView\ChangeViewpoint\ChangeViewpoint.xaml.cs">
      <DependentUpon>ChangeViewpoint.xaml</DependentUpon>
      <SubType>Code</SubType>
    </Compile>
    <Compile Include="$(MSBuildThisFileDirectory)Samples\MapView\DisplayDrawingStatus\DisplayDrawingStatus.xaml.cs">
      <DependentUpon>DisplayDrawingStatus.xaml</DependentUpon>
      <SubType>Code</SubType>
    </Compile>
    <Compile Include="$(MSBuildThisFileDirectory)Samples\MapView\DisplayLayerViewState\DisplayLayerViewState.xaml.cs">
      <DependentUpon>DisplayLayerViewState.xaml</DependentUpon>
      <SubType>Code</SubType>
    </Compile>
    <Compile Include="$(MSBuildThisFileDirectory)Samples\MapView\FeatureLayerTimeOffset\FeatureLayerTimeOffset.xaml.cs">
      <DependentUpon>FeatureLayerTimeOffset.xaml</DependentUpon>
      <SubType>Code</SubType>
    </Compile>
    <Compile Include="$(MSBuildThisFileDirectory)Samples\MapView\MapRotation\MapRotation.xaml.cs">
      <DependentUpon>MapRotation.xaml</DependentUpon>
      <SubType>Code</SubType>
    </Compile>
    <Compile Include="$(MSBuildThisFileDirectory)Samples\MapView\ShowCallout\ShowCallout.xaml.cs">
      <DependentUpon>ShowCallout.xaml</DependentUpon>
      <SubType>Code</SubType>
    </Compile>
    <Compile Include="$(MSBuildThisFileDirectory)Samples\MapView\ShowMagnifier\ShowMagnifier.xaml.cs">
      <DependentUpon>ShowMagnifier.xaml</DependentUpon>
      <SubType>Code</SubType>
    </Compile>
    <Compile Include="$(MSBuildThisFileDirectory)Samples\MapView\TakeScreenshot\TakeScreenshot.xaml.cs">
      <DependentUpon>TakeScreenshot.xaml</DependentUpon>
      <SubType>Code</SubType>
    </Compile>
    <Compile Include="$(MSBuildThisFileDirectory)Samples\NetworkAnalysis\FindRoute\FindRoute.xaml.cs">
      <DependentUpon>FindRoute.xaml</DependentUpon>
      <SubType>Code</SubType>
    </Compile>
    <Compile Include="$(MSBuildThisFileDirectory)Samples\Search\FindAddress\FindAddress.xaml.cs">
      <DependentUpon>FindAddress.xaml</DependentUpon>
      <SubType>Code</SubType>
    </Compile>
    <Compile Include="$(MSBuildThisFileDirectory)Samples\Search\FindPlace\FindPlace.xaml.cs">
      <DependentUpon>FindPlace.xaml</DependentUpon>
      <SubType>Code</SubType>
    </Compile>
    <Compile Include="$(MSBuildThisFileDirectory)Samples\Symbology\RenderPictureMarkers\RenderPictureMarkers.xaml.cs">
      <DependentUpon>RenderPictureMarkers.xaml</DependentUpon>
      <SubType>Code</SubType>
    </Compile>
    <Compile Include="$(MSBuildThisFileDirectory)Samples\Symbology\RenderSimpleMarkers\RenderSimpleMarkers.xaml.cs">
      <DependentUpon>RenderSimpleMarkers.xaml</DependentUpon>
      <SubType>Code</SubType>
    </Compile>
    <Compile Include="$(MSBuildThisFileDirectory)Samples\Symbology\RenderUniqueValues\RenderUniqueValues.xaml.cs">
      <DependentUpon>RenderUniqueValues.xaml</DependentUpon>
      <SubType>Code</SubType>
    </Compile>
    <Compile Include="$(MSBuildThisFileDirectory)Samples\Symbology\SimpleRenderers\SimpleRenderers.xaml.cs">
      <DependentUpon>SimpleRenderers.xaml</DependentUpon>
      <SubType>Code</SubType>
    </Compile>
    <Compile Include="$(MSBuildThisFileDirectory)Samples\Symbology\UseDistanceCompositeSym\UseDistanceCompositeSym.xaml.cs">
      <DependentUpon>UseDistanceCompositeSym.xaml</DependentUpon>
      <SubType>Code</SubType>
    </Compile>
    <Compile Include="$(MSBuildThisFileDirectory)Samples\Tutorial\AuthorEditSaveMap\AuthorEditSaveMap.xaml.cs">
      <DependentUpon>AuthorEditSaveMap.xaml</DependentUpon>
      <SubType>Code</SubType>
    </Compile>
    <Compile Include="$(MSBuildThisFileDirectory)Samples\Tutorial\AuthorEditSaveMap\SaveMapPage.xaml.cs">
      <DependentUpon>SaveMapPage.xaml</DependentUpon>
      <SubType>Code</SubType>
    </Compile>
  </ItemGroup>
  <ItemGroup>
    <!-- Sample XAML -->
    <EmbeddedResource Include="$(MSBuildThisFileDirectory)Samples\Layers\WmsIdentify\WmsIdentify.xaml">
        <Generator>MSBuild:UpdateDesignTimeXaml</Generator>
    </EmbeddedResource>
    <EmbeddedResource Include="$(MSBuildThisFileDirectory)Samples\Hydrography\SelectEncFeatures\SelectEncFeatures.xaml">
      <Generator>MSBuild:UpdateDesignTimeXaml</Generator>
    </EmbeddedResource>
    <EmbeddedResource Include="$(MSBuildThisFileDirectory)Samples\Hydrography\ChangeEncDisplaySettings\ChangeEncDisplaySettings.xaml">
      <Generator>MSBuild:UpdateDesignTimeXaml</Generator>
    </EmbeddedResource>
    <EmbeddedResource Include="$(MSBuildThisFileDirectory)Samples\Hydrography\AddEncExchangeSet\AddEncExchangeSet.xaml">
      <Generator>MSBuild:UpdateDesignTimeXaml</Generator>
    </EmbeddedResource>
    <EmbeddedResource Include="$(MSBuildThisFileDirectory)Samples\MapView\GeoViewSync\GeoViewSync.xaml">
      <Generator>MSBuild:UpdateDesignTimeXaml</Generator>
    </EmbeddedResource>
    <EmbeddedResource Include="$(MSBuildThisFileDirectory)Samples\Data\EditAndSyncFeatures\EditAndSyncFeatures.xaml">
      <Generator>MSBuild:UpdateDesignTimeXaml</Generator>
    </EmbeddedResource>
    <EmbeddedResource Include="$(MSBuildThisFileDirectory)Samples\Data\FeatureLayerGeoPackage\FeatureLayerGeoPackage.xaml">
      <Generator>MSBuild:UpdateDesignTimeXaml</Generator>
    </EmbeddedResource>
    <EmbeddedResource Include="$(MSBuildThisFileDirectory)Samples\Data\FeatureLayerQuery\FeatureLayerQuery.xaml">
      <Generator>MSBuild:UpdateDesignTimeXaml</Generator>
    </EmbeddedResource>
    <EmbeddedResource Include="$(MSBuildThisFileDirectory)Samples\Data\FeatureLayerShapefile\FeatureLayerShapefile.xaml">
      <Generator>MSBuild:UpdateDesignTimeXaml</Generator>
    </EmbeddedResource>
    <EmbeddedResource Include="$(MSBuildThisFileDirectory)Samples\Data\GenerateGeodatabase\GenerateGeodatabase.xaml">
      <Generator>MSBuild:UpdateDesignTimeXaml</Generator>
    </EmbeddedResource>
    <EmbeddedResource Include="$(MSBuildThisFileDirectory)Samples\Data\ServiceFeatureTableCache\ServiceFeatureTableCache.xaml">
      <Generator>MSBuild:UpdateDesignTimeXaml</Generator>
    </EmbeddedResource>
    <EmbeddedResource Include="$(MSBuildThisFileDirectory)Samples\Data\ServiceFeatureTableManualCache\ServiceFeatureTableManualCache.xaml">
      <Generator>MSBuild:UpdateDesignTimeXaml</Generator>
    </EmbeddedResource>
    <EmbeddedResource Include="$(MSBuildThisFileDirectory)Samples\Data\ServiceFeatureTableNoCache\ServiceFeatureTableNoCache.xaml">
      <Generator>MSBuild:UpdateDesignTimeXaml</Generator>
    </EmbeddedResource>
    <EmbeddedResource Include="$(MSBuildThisFileDirectory)Samples\Data\StatisticalQuery\StatisticalQuery.xaml">
      <Generator>MSBuild:UpdateDesignTimeXaml</Generator>
    </EmbeddedResource>
    <EmbeddedResource Include="$(MSBuildThisFileDirectory)Samples\Data\StatsQueryGroupAndSort\StatsQueryGroupAndSort.xaml">
      <Generator>MSBuild:UpdateDesignTimeXaml</Generator>
    </EmbeddedResource>
    <EmbeddedResource Include="$(MSBuildThisFileDirectory)Samples\Geoprocessing\AnalyzeHotspots\AnalyzeHotspots.xaml">
      <Generator>MSBuild:UpdateDesignTimeXaml</Generator>
    </EmbeddedResource>
    <EmbeddedResource Include="$(MSBuildThisFileDirectory)Samples\Geoprocessing\AnalyzeViewshed\AnalyzeViewshed.xaml">
      <Generator>MSBuild:UpdateDesignTimeXaml</Generator>
    </EmbeddedResource>
    <EmbeddedResource Include="$(MSBuildThisFileDirectory)Samples\Geoprocessing\ListGeodatabaseVersions\ListGeodatabaseVersions.xaml">
      <Generator>MSBuild:UpdateDesignTimeXaml</Generator>
    </EmbeddedResource>
    <EmbeddedResource Include="$(MSBuildThisFileDirectory)Samples\GraphicsOverlay\AddGraphicsRenderer\AddGraphicsRenderer.xaml">
      <Generator>MSBuild:UpdateDesignTimeXaml</Generator>
    </EmbeddedResource>
    <EmbeddedResource Include="$(MSBuildThisFileDirectory)Samples\GraphicsOverlay\IdentifyGraphics\IdentifyGraphics.xaml">
      <Generator>MSBuild:UpdateDesignTimeXaml</Generator>
    </EmbeddedResource>
    <EmbeddedResource Include="$(MSBuildThisFileDirectory)Samples\GraphicsOverlay\SketchOnMap\SketchOnMap.xaml">
      <Generator>MSBuild:UpdateDesignTimeXaml</Generator>
    </EmbeddedResource>
    <EmbeddedResource Include="$(MSBuildThisFileDirectory)Samples\GraphicsOverlay\SurfacePlacements\SurfacePlacements.xaml">
      <Generator>MSBuild:UpdateDesignTimeXaml</Generator>
    </EmbeddedResource>
    <EmbeddedResource Include="$(MSBuildThisFileDirectory)Samples\Layers\ArcGISMapImageLayerUrl\ArcGISMapImageLayerUrl.xaml">
      <Generator>MSBuild:UpdateDesignTimeXaml</Generator>
    </EmbeddedResource>
    <EmbeddedResource Include="$(MSBuildThisFileDirectory)Samples\Layers\ArcGISTiledLayerUrl\ArcGISTiledLayerUrl.xaml">
      <Generator>MSBuild:UpdateDesignTimeXaml</Generator>
    </EmbeddedResource>
    <EmbeddedResource Include="$(MSBuildThisFileDirectory)Samples\Layers\ArcGISVectorTiledLayerUrl\ArcGISVectorTiledLayerUrl.xaml">
      <Generator>MSBuild:UpdateDesignTimeXaml</Generator>
    </EmbeddedResource>
    <EmbeddedResource Include="$(MSBuildThisFileDirectory)Samples\Layers\ChangeFeatureLayerRenderer\ChangeFeatureLayerRenderer.xaml">
      <Generator>MSBuild:UpdateDesignTimeXaml</Generator>
    </EmbeddedResource>
    <EmbeddedResource Include="$(MSBuildThisFileDirectory)Samples\Layers\ChangeSublayerVisibility\ChangeSublayerVisibility.xaml">
      <Generator>MSBuild:UpdateDesignTimeXaml</Generator>
    </EmbeddedResource>
    <EmbeddedResource Include="$(MSBuildThisFileDirectory)Samples\Layers\CreateFeatureCollectionLayer\CreateFeatureCollectionLayer.xaml">
      <Generator>MSBuild:UpdateDesignTimeXaml</Generator>
    </EmbeddedResource>
    <EmbeddedResource Include="$(MSBuildThisFileDirectory)Samples\Layers\DisplayScene\DisplayScene.xaml">
      <Generator>MSBuild:UpdateDesignTimeXaml</Generator>
    </EmbeddedResource>
    <EmbeddedResource Include="$(MSBuildThisFileDirectory)Samples\Layers\ExportTiles\ExportTiles.xaml">
      <Generator>MSBuild:UpdateDesignTimeXaml</Generator>
    </EmbeddedResource>
    <EmbeddedResource Include="$(MSBuildThisFileDirectory)Samples\Layers\FeatureCollectionLayerFromPortal\FeatureCollectionLayerFromPortal.xaml">
      <Generator>MSBuild:UpdateDesignTimeXaml</Generator>
    </EmbeddedResource>
    <EmbeddedResource Include="$(MSBuildThisFileDirectory)Samples\Layers\FeatureCollectionLayerFromQuery\FeatureCollectionLayerFromQuery.xaml">
      <Generator>MSBuild:UpdateDesignTimeXaml</Generator>
    </EmbeddedResource>
    <EmbeddedResource Include="$(MSBuildThisFileDirectory)Samples\Layers\FeatureLayerDefinitionExpression\FeatureLayerDefinitionExpression.xaml">
      <Generator>MSBuild:UpdateDesignTimeXaml</Generator>
    </EmbeddedResource>
    <EmbeddedResource Include="$(MSBuildThisFileDirectory)Samples\Layers\FeatureLayerDictionaryRenderer\FeatureLayerDictionaryRenderer.xaml">
      <Generator>MSBuild:UpdateDesignTimeXaml</Generator>
    </EmbeddedResource>
    <EmbeddedResource Include="$(MSBuildThisFileDirectory)Samples\Layers\FeatureLayerSelection\FeatureLayerSelection.xaml">
      <Generator>MSBuild:UpdateDesignTimeXaml</Generator>
    </EmbeddedResource>
    <EmbeddedResource Include="$(MSBuildThisFileDirectory)Samples\Layers\FeatureLayerUrl\FeatureLayerUrl.xaml">
      <Generator>MSBuild:UpdateDesignTimeXaml</Generator>
    </EmbeddedResource>
    <EmbeddedResource Include="$(MSBuildThisFileDirectory)Samples\Layers\RasterLayerFile\RasterLayerFile.xaml">
      <Generator>MSBuild:UpdateDesignTimeXaml</Generator>
    </EmbeddedResource>
    <EmbeddedResource Include="$(MSBuildThisFileDirectory)Samples\Layers\RasterLayerImageServiceRaster\RasterLayerImageServiceRaster.xaml">
      <Generator>MSBuild:UpdateDesignTimeXaml</Generator>
    </EmbeddedResource>
    <EmbeddedResource Include="$(MSBuildThisFileDirectory)Samples\Layers\RasterLayerRasterFunction\RasterLayerRasterFunction.xaml">
      <Generator>MSBuild:UpdateDesignTimeXaml</Generator>
    </EmbeddedResource>
    <EmbeddedResource Include="$(MSBuildThisFileDirectory)Samples\Layers\RasterRenderingRule\RasterRenderingRule.xaml">
      <Generator>MSBuild:UpdateDesignTimeXaml</Generator>
    </EmbeddedResource>
    <EmbeddedResource Include="$(MSBuildThisFileDirectory)Samples\Layers\SceneLayerUrl\SceneLayerUrl.xaml">
      <Generator>MSBuild:UpdateDesignTimeXaml</Generator>
    </EmbeddedResource>
    <EmbeddedResource Include="$(MSBuildThisFileDirectory)Samples\Layers\TimeBasedQuery\TimeBasedQuery.xaml">
      <Generator>MSBuild:UpdateDesignTimeXaml</Generator>
    </EmbeddedResource>
    <EmbeddedResource Include="$(MSBuildThisFileDirectory)Samples\Layers\WMSLayerUrl\WMSLayerUrl.xaml">
      <Generator>MSBuild:UpdateDesignTimeXaml</Generator>
    </EmbeddedResource>
    <EmbeddedResource Include="$(MSBuildThisFileDirectory)Samples\Layers\WmsServiceCatalog\WmsServiceCatalog.xaml">
      <Generator>MSBuild:UpdateDesignTimeXaml</Generator>
    </EmbeddedResource>
    <EmbeddedResource Include="$(MSBuildThisFileDirectory)Samples\Layers\WMTSLayer\WMTSLayer.xaml">
      <Generator>MSBuild:UpdateDesignTimeXaml</Generator>
    </EmbeddedResource>
    <EmbeddedResource Include="$(MSBuildThisFileDirectory)Samples\Location\DisplayDeviceLocation\DisplayDeviceLocation.xaml">
      <Generator>MSBuild:UpdateDesignTimeXaml</Generator>
    </EmbeddedResource>
    <EmbeddedResource Include="$(MSBuildThisFileDirectory)Samples\Map\AccessLoadStatus\AccessLoadStatus.xaml">
      <Generator>MSBuild:UpdateDesignTimeXaml</Generator>
    </EmbeddedResource>
    <EmbeddedResource Include="$(MSBuildThisFileDirectory)Samples\Map\AuthorMap\AuthorMap.xaml">
      <Generator>MSBuild:UpdateDesignTimeXaml</Generator>
    </EmbeddedResource>
    <EmbeddedResource Include="$(MSBuildThisFileDirectory)Samples\Map\AuthorMap\SaveMapPage.xaml">
      <Generator>MSBuild:UpdateDesignTimeXaml</Generator>
    </EmbeddedResource>
    <EmbeddedResource Include="$(MSBuildThisFileDirectory)Samples\Map\ChangeBasemap\ChangeBasemap.xaml">
      <Generator>MSBuild:UpdateDesignTimeXaml</Generator>
    </EmbeddedResource>
    <EmbeddedResource Include="$(MSBuildThisFileDirectory)Samples\Map\DisplayMap\DisplayMap.xaml">
      <Generator>MSBuild:UpdateDesignTimeXaml</Generator>
    </EmbeddedResource>
    <EmbeddedResource Include="$(MSBuildThisFileDirectory)Samples\Map\ManageBookmarks\ManageBookmarks.xaml">
      <Generator>MSBuild:UpdateDesignTimeXaml</Generator>
    </EmbeddedResource>
    <EmbeddedResource Include="$(MSBuildThisFileDirectory)Samples\Map\OpenMapURL\OpenMapURL.xaml">
      <Generator>MSBuild:UpdateDesignTimeXaml</Generator>
    </EmbeddedResource>
    <EmbeddedResource Include="$(MSBuildThisFileDirectory)Samples\Map\OpenMobileMap\OpenMobileMap.xaml">
      <Generator>MSBuild:UpdateDesignTimeXaml</Generator>
    </EmbeddedResource>
    <EmbeddedResource Include="$(MSBuildThisFileDirectory)Samples\Map\SearchPortalMaps\SearchPortalMaps.xaml">
      <Generator>MSBuild:UpdateDesignTimeXaml</Generator>
    </EmbeddedResource>
    <EmbeddedResource Include="$(MSBuildThisFileDirectory)Samples\Map\SetInitialMapArea\SetInitialMapArea.xaml">
      <Generator>MSBuild:UpdateDesignTimeXaml</Generator>
    </EmbeddedResource>
    <EmbeddedResource Include="$(MSBuildThisFileDirectory)Samples\Map\SetInitialMapLocation\SetInitialMapLocation.xaml">
      <Generator>MSBuild:UpdateDesignTimeXaml</Generator>
    </EmbeddedResource>
    <EmbeddedResource Include="$(MSBuildThisFileDirectory)Samples\Map\SetMapSpatialReference\SetMapSpatialReference.xaml">
      <Generator>MSBuild:UpdateDesignTimeXaml</Generator>
    </EmbeddedResource>
    <EmbeddedResource Include="$(MSBuildThisFileDirectory)Samples\Map\SetMinMaxScale\SetMinMaxScale.xaml">
      <Generator>MSBuild:UpdateDesignTimeXaml</Generator>
    </EmbeddedResource>
    <EmbeddedResource Include="$(MSBuildThisFileDirectory)Samples\MapView\ChangeViewpoint\ChangeViewpoint.xaml">
      <Generator>MSBuild:UpdateDesignTimeXaml</Generator>
    </EmbeddedResource>
    <EmbeddedResource Include="$(MSBuildThisFileDirectory)Samples\MapView\DisplayDrawingStatus\DisplayDrawingStatus.xaml">
      <Generator>MSBuild:UpdateDesignTimeXaml</Generator>
    </EmbeddedResource>
    <EmbeddedResource Include="$(MSBuildThisFileDirectory)Samples\MapView\DisplayLayerViewState\DisplayLayerViewState.xaml">
      <Generator>MSBuild:UpdateDesignTimeXaml</Generator>
    </EmbeddedResource>
    <EmbeddedResource Include="$(MSBuildThisFileDirectory)Samples\MapView\FeatureLayerTimeOffset\FeatureLayerTimeOffset.xaml">
      <Generator>MSBuild:UpdateDesignTimeXaml</Generator>
    </EmbeddedResource>
    <EmbeddedResource Include="$(MSBuildThisFileDirectory)Samples\MapView\MapRotation\MapRotation.xaml">
      <Generator>MSBuild:UpdateDesignTimeXaml</Generator>
    </EmbeddedResource>
    <EmbeddedResource Include="$(MSBuildThisFileDirectory)Samples\MapView\ShowCallout\ShowCallout.xaml">
      <Generator>MSBuild:UpdateDesignTimeXaml</Generator>
    </EmbeddedResource>
    <EmbeddedResource Include="$(MSBuildThisFileDirectory)Samples\MapView\ShowMagnifier\ShowMagnifier.xaml">
      <Generator>MSBuild:UpdateDesignTimeXaml</Generator>
    </EmbeddedResource>
    <EmbeddedResource Include="$(MSBuildThisFileDirectory)Samples\MapView\TakeScreenshot\TakeScreenshot.xaml">
      <Generator>MSBuild:UpdateDesignTimeXaml</Generator>
    </EmbeddedResource>
    <EmbeddedResource Include="$(MSBuildThisFileDirectory)Samples\NetworkAnalysis\FindRoute\FindRoute.xaml">
      <Generator>MSBuild:UpdateDesignTimeXaml</Generator>
    </EmbeddedResource>
    <EmbeddedResource Include="$(MSBuildThisFileDirectory)Samples\Search\FindAddress\FindAddress.xaml">
      <Generator>MSBuild:UpdateDesignTimeXaml</Generator>
    </EmbeddedResource>
    <EmbeddedResource Include="$(MSBuildThisFileDirectory)Samples\Search\FindPlace\FindPlace.xaml">
      <Generator>MSBuild:UpdateDesignTimeXaml</Generator>
    </EmbeddedResource>
    <EmbeddedResource Include="$(MSBuildThisFileDirectory)Samples\Symbology\RenderPictureMarkers\RenderPictureMarkers.xaml">
      <Generator>MSBuild:UpdateDesignTimeXaml</Generator>
    </EmbeddedResource>
    <EmbeddedResource Include="$(MSBuildThisFileDirectory)Samples\Symbology\RenderSimpleMarkers\RenderSimpleMarkers.xaml">
      <Generator>MSBuild:UpdateDesignTimeXaml</Generator>
    </EmbeddedResource>
    <EmbeddedResource Include="$(MSBuildThisFileDirectory)Samples\Symbology\RenderUniqueValues\RenderUniqueValues.xaml">
      <Generator>MSBuild:UpdateDesignTimeXaml</Generator>
    </EmbeddedResource>
    <EmbeddedResource Include="$(MSBuildThisFileDirectory)Samples\Symbology\SimpleRenderers\SimpleRenderers.xaml">
      <Generator>MSBuild:UpdateDesignTimeXaml</Generator>
    </EmbeddedResource>
    <EmbeddedResource Include="$(MSBuildThisFileDirectory)Samples\Symbology\UseDistanceCompositeSym\UseDistanceCompositeSym.xaml">
      <Generator>MSBuild:UpdateDesignTimeXaml</Generator>
    </EmbeddedResource>
    <EmbeddedResource Include="$(MSBuildThisFileDirectory)Samples\Tutorial\AuthorEditSaveMap\AuthorEditSaveMap.xaml">
      <Generator>MSBuild:UpdateDesignTimeXaml</Generator>
    </EmbeddedResource>
    <EmbeddedResource Include="$(MSBuildThisFileDirectory)Samples\Tutorial\AuthorEditSaveMap\SaveMapPage.xaml">
      <Generator>MSBuild:UpdateDesignTimeXaml</Generator>
    </EmbeddedResource>
    <EmbeddedResource Include="$(MSBuildThisFileDirectory)Samples\Data\ReadShapefileMetadata\ReadShapefileMetadata.xaml">
      <Generator>MSBuild:UpdateDesignTimeXaml</Generator>
    </EmbeddedResource>
  </ItemGroup>
  <ItemGroup>
    <EmbeddedResource Include="$(MSBuildThisFileDirectory)Samples\Data\RasterLayerGeoPackage\metadata.json" />
    <None Include="$(MSBuildThisFileDirectory)Samples\Data\RasterLayerGeoPackage\RasterLayerGeoPackage.jpg" />
  </ItemGroup>
  <ItemGroup>
    <EmbeddedResource Include="$(MSBuildThisFileDirectory)Samples\Data\RasterLayerGeoPackage\RasterLayerGeoPackage.xaml">
      <SubType>Designer</SubType>
      <Generator>MSBuild:UpdateDesignTimeXaml</Generator>
    </EmbeddedResource>
  </ItemGroup>
</Project><|MERGE_RESOLUTION|>--- conflicted
+++ resolved
@@ -11,17 +11,14 @@
   <ItemGroup>
     <!-- Misc Resources -->
     <EmbeddedResource Include="$(MSBuildThisFileDirectory)Resources\PictureMarkerSymbols\pin_star_blue.png" />
-<<<<<<< HEAD
     <EmbeddedResource Include="$(MSBuildThisFileDirectory)Samples\Data\GeodatabaseTransactions\GeodatabaseTransactions.xaml">
       <Generator>MSBuild:UpdateDesignTimeXaml</Generator>
     </EmbeddedResource>
-    <EmbeddedResource Include="$(MSBuildThisFileDirectory)Samples\Data\GeodatabaseTransactions\metadata.json" />
-=======
     <EmbeddedResource Include="$(MSBuildThisFileDirectory)Samples\Analysis\LineOfSightLocation\metadata.json" />
     <EmbeddedResource Include="$(MSBuildThisFileDirectory)Samples\Analysis\LineOfSightLocation\LineOfSightLocation.xaml">
       <Generator>MSBuild:UpdateDesignTimeXaml</Generator>
     </EmbeddedResource>
->>>>>>> d7a5dbf8
+    <EmbeddedResource Include="$(MSBuildThisFileDirectory)Samples\Data\GeodatabaseTransactions\metadata.json" />
     <Folder Include="$(MSBuildThisFileDirectory)Assets\" />
   </ItemGroup>
   <ItemGroup>
@@ -45,15 +42,14 @@
       <DependentUpon>SampleListPage.xaml</DependentUpon>
       <SubType>Code</SubType>
     </Compile>
-<<<<<<< HEAD
     <Compile Include="$(MSBuildThisFileDirectory)Samples\Data\GeodatabaseTransactions\GeodatabaseTransactions.xaml.cs">
       <SubType>Code</SubType>
       <DependentUpon>GeodatabaseTransactions.xaml</DependentUpon>
-=======
+    </Compile>
+    </Compile>
     <Compile Include="$(MSBuildThisFileDirectory)Samples\Analysis\LineOfSightLocation\LineOfSightLocation.xaml.cs">
       <SubType>Code</SubType>
       <DependentUpon>LineOfSightLocation.xaml</DependentUpon>
->>>>>>> d7a5dbf8
     </Compile>
     <Compile Include="$(MSBuildThisFileDirectory)Samples\Data\RasterLayerGeoPackage\RasterLayerGeoPackage.xaml.cs">
       <DependentUpon>RasterLayerGeoPackage.xaml</DependentUpon>
