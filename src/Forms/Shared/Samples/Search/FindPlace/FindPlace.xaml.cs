--- conflicted
+++ resolved
@@ -328,11 +328,7 @@
             string searchText = MyLocationBox.Text;
 
             // Get the results
-<<<<<<< HEAD
-            List<String> results = (await GetSuggestResults(searchText)).ToList();
-=======
             List<String> results = await GetSuggestResults(searchText);
->>>>>>> da505894
 
             // Quit if there are no results
             if (!results.Any()) { return; }
@@ -359,11 +355,7 @@
             string locationText = MyLocationBox.Text;
 
             // Convert the list into a usable format for the suggest box
-<<<<<<< HEAD
-            List<string> results = (await GetSuggestResults(searchText, locationText, true)).ToList();
-=======
             List<string> results = await GetSuggestResults(searchText, locationText, true);
->>>>>>> da505894
 
             // Quit if there are no results
             if (!results.Any())
