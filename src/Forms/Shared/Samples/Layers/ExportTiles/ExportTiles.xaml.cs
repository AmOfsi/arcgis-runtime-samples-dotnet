// Copyright 2017 Esri.
//
// Licensed under the Apache License, Version 2.0 (the "License"); you may not use this file except in compliance with the License.
// You may obtain a copy of the License at: http://www.apache.org/licenses/LICENSE-2.0
//
// Unless required by applicable law or agreed to in writing, software distributed under the License is distributed on an
// "AS IS" BASIS, WITHOUT WARRANTIES OR CONDITIONS OF ANY KIND, either express or implied. See the License for the specific
// language governing permissions and limitations under the License.

using Esri.ArcGISRuntime.Geometry;
using Esri.ArcGISRuntime.Mapping;
using Esri.ArcGISRuntime.Symbology;
using Esri.ArcGISRuntime.Tasks.Offline;
using Esri.ArcGISRuntime.UI;
using System;
using System.Linq;
using Xamarin.Forms;
using System.IO;
using Colors = System.Drawing.Color;

<<<<<<< HEAD
#endif

=======
>>>>>>> e0c5d90a
namespace ArcGISRuntime.Samples.ExportTiles
{
    [ArcGISRuntime.Samples.Shared.Attributes.Sample(
        "Export tiles",
        "Layers",
        "This sample demonstrates how to export tiles from a map server.",
        "1. Pan and zoom until the area you want tiles for is within the red box.\n2. Click 'Export Tiles'.\n3. Pan and zoom to see the area covered by the downloaded tiles in the preview box.")]
    public partial class ExportTiles : ContentPage
    {
        // URL to the service tiles will be exported from
        private Uri _serviceUri = new Uri("https://sampleserver6.arcgisonline.com/arcgis/rest/services/World_Street_Map/MapServer");

        // Path to exported tile cache
        private string _tilePath;

        // Flag to indicate whether an exported tile cache is being previewed
        private bool _previewOpen = false;

        // Reference to the original basemap
        private Map _basemap;

        // Reference to the original viewpoint (when previewing)
        private Viewpoint _originalView;

        // Holder for the Graphics Overlay (so that it can be hidden and re-added for preview/non-preview state)
        private GraphicsOverlay _overlay;

        public ExportTiles()
        {
            InitializeComponent();

            // Call a function to set up the map
            Initialize();
        }

        private async void Initialize()
        {
            // Create the tile layer
            ArcGISTiledLayer myLayer = new ArcGISTiledLayer(_serviceUri);

            // Load the layer
            await myLayer.LoadAsync();

            // Create the basemap with the layer
            _basemap = new Map(new Basemap(myLayer));

            // Set the min and max scale - export task fails if the scale is too big or small
            _basemap.MaxScale = 5000000;
            _basemap.MinScale = 10000000;

            // Assign the map to the mapview
            MyMapView.Map = _basemap;

            // Create a new symbol for the extent graphic
            //     This is the red box that visualizes the extent for which tiles will be exported
            SimpleLineSymbol myExtentSymbol = new SimpleLineSymbol(SimpleLineSymbolStyle.Solid, Colors.Red, 2);

            // Create graphics overlay for the extent graphic and apply a renderer
            GraphicsOverlay extentOverlay = new GraphicsOverlay();
            extentOverlay.Renderer = new SimpleRenderer(myExtentSymbol);

            // Add graphics overlay to the map view
            MyMapView.GraphicsOverlays.Add(extentOverlay);

            // Subscribe to changes in the mapview's viewpoint so the preview box can be kept in position
            MyMapView.ViewpointChanged += MyMapView_ViewpointChanged;

            // Update the graphic - needed in case the user decides not to interact before pressing the button
            UpdateMapExtentGraphic();

            // Enable the export button once sample is ready
            MyExportPreviewButton.IsEnabled = true;
        }

        private void MyMapView_ViewpointChanged(object sender, EventArgs e)
        {
            UpdateMapExtentGraphic();
        }

        /// <summary>
        /// Function used to keep the overlaid preview area marker in position
        /// This is called by MyMapView_ViewpointChanged every time the user pans/zooms
        ///     and updates the red box graphic to outline 80% of the current view
        /// </summary>
        private void UpdateMapExtentGraphic()
        {
            // Return if mapview is null
            if (MyMapView == null) { return; }

            // Get the new viewpoint
            Viewpoint myViewPoint = MyMapView.GetCurrentViewpoint(ViewpointType.BoundingGeometry);

            // Return if viewpoint is null
            if (myViewPoint == null) { return; }

            // Get the updated extent for the new viewpoint
            Envelope extent = myViewPoint.TargetGeometry as Envelope;

            // Return if extent is null
            if (extent == null) { return; }

            // Create an envelope that is a bit smaller than the extent
            EnvelopeBuilder envelopeBldr = new EnvelopeBuilder(extent);
            envelopeBldr.Expand(0.80);

            // Get the (only) graphics overlay in the map view
            GraphicsOverlay extentOverlay = MyMapView.GraphicsOverlays.FirstOrDefault();

            // Return if there is none (in preview, the overlay shouldn't be there)
            if (extentOverlay == null) { return; }

            // Get the extent graphic
            Graphic extentGraphic = extentOverlay.Graphics.FirstOrDefault();

            // Create the extent graphic and add it to the overlay if it doesn't exist
            if (extentGraphic == null)
            {
                extentGraphic = new Graphic(envelopeBldr.ToGeometry());
                extentOverlay.Graphics.Add(extentGraphic);
            }
            else
            {
                // Otherwise, simply update the graphic's geometry
                extentGraphic.Geometry = envelopeBldr.ToGeometry();
            }
        }

        private string GetTilePath()
        {
            // Return a new temporary path
            return $"{Path.GetTempFileName()}.tpk";
        }

        /// <summary>
        /// Starts the export job and registers callbacks to be notified of changes to job status
        /// </summary>
        private async void StartExport()
        {
            // Update the tile cache path
            _tilePath = GetTilePath();

            // Get the parameters for the job
            ExportTileCacheParameters parameters = GetExportParameters();

            // Create the task
            ExportTileCacheTask exportTask = await ExportTileCacheTask.CreateAsync(_serviceUri);

            // Create the export job
            ExportTileCacheJob job = exportTask.ExportTileCache(parameters, _tilePath);

            // Subscribe to notifications for status updates
            job.JobChanged += Job_JobChanged;

            // Start the export job
            job.Start();
        }

        /// <summary>
        /// Constructs and returns parameters for the Export Tile Cache Job
        /// </summary>
        /// <returns></returns>
        private ExportTileCacheParameters GetExportParameters()
        {
            // Create a new parameters instance
            ExportTileCacheParameters parameters = new ExportTileCacheParameters();

            // Get the (only) graphics overlay in the map view
            GraphicsOverlay extentOverlay = MyMapView.GraphicsOverlays.First();

            // Get the area selection graphic's extent
            Graphic extentGraphic = extentOverlay.Graphics.First();

            // Set the area for the export
            parameters.AreaOfInterest = extentGraphic.Geometry;

            // Get the highest possible export quality
            parameters.CompressionQuality = 100;

            // Add level IDs 1-9
            //     Note: Failing to add at least one Level ID will result in job failure
            for (int x = 1; x < 10; x++)
            {
                parameters.LevelIds.Add(x);
            }

            // Return the parameters
            return parameters;
        }

        /// <summary>
        /// Called by the ExportTileCacheJob on any status changes
        /// </summary>
        private void Job_JobChanged(object sender, EventArgs e)
        {
            // Get reference to the job
            ExportTileCacheJob job = sender as ExportTileCacheJob;

            // Update the view if the job is complete
            if (job.Status == Esri.ArcGISRuntime.Tasks.JobStatus.Succeeded)
            {
                // Dispatcher is necessary due to the threading implementation;
                //     this method is called from a thread other than the UI thread
                Device.BeginInvokeOnMainThread(() =>
                {
                    // Show the exported tiles on the preview map
                    UpdatePreviewMap();

                    // Hide the progress bar
                    MyProgressBar.IsVisible = false;

                    // Change the export button text
                    MyExportPreviewButton.Text = "Close Preview";

                    // Re-enable the button
                    MyExportPreviewButton.IsEnabled = true;

                    // Set the preview open flag
                    _previewOpen = true;

                    // Store the overlay for later
                    _overlay = MyMapView.GraphicsOverlays.FirstOrDefault();

                    // Then hide it
                    MyMapView.GraphicsOverlays.Clear();
                });
            }
            else if (job.Status == Esri.ArcGISRuntime.Tasks.JobStatus.Failed)
            {
                // Notify the user
                ShowStatusMessage("Job failed");

                // Dispatcher is necessary due to the threading implementation;
                //     this method is called from a thread other than the UI thread
                Device.BeginInvokeOnMainThread(() =>
                {
                    // Hide the progress bar
                    MyProgressBar.IsVisible = false;

                    // Change the export button text
                    MyExportPreviewButton.Text = "Export Tiles";

                    // Re-enable the export button
                    MyExportPreviewButton.IsEnabled = true;

                    // Set the preview open flag
                    _previewOpen = false;
                });
            }
        }

        /// <summary>
        /// Loads the tile cache from disk and displays it in the preview map
        /// </summary>
        private async void UpdatePreviewMap()
        {
            // Load the saved tile cache
            TileCache cache = new TileCache(_tilePath);

            // Load the cache
            await cache.LoadAsync();

            // Create a tile layer with the cache
            ArcGISTiledLayer myLayer = new ArcGISTiledLayer(cache);

            // Create a new map with the layer as basemap
            Map previewMap = new Map(new Basemap(myLayer));

            // Apply the map to the preview mapview
            MyMapView.Map = previewMap;

            // Re-size the mapview
            MyMapView.Margin = new Thickness(40);
        }

        /// <summary>
        /// Begins the export process
        /// </summary>
        private void MyExportPreviewButton_Clicked(object sender, EventArgs e)
        {
            // If preview isn't open, start an export
            if (!_previewOpen)
            {
                // Disable the export button
                MyExportPreviewButton.IsEnabled = false;

                // Show the progress bar
                MyProgressBar.IsVisible = true;

                // Save the map viewpoint
                _originalView = MyMapView.GetCurrentViewpoint(ViewpointType.BoundingGeometry);

                // Start the export
                StartExport();
            }
            else // Otherwise, close the preview
            {
                // Change the button text
                MyExportPreviewButton.Text = "Export Tiles";

                // Clear the preview open flag
                _previewOpen = false;

                // Re-size the mapview
                MyMapView.Margin = new Thickness(0);

                // Re-apply the original map
                MyMapView.Map = _basemap;

                // Re-apply the original viewpoint
                MyMapView.SetViewpoint(_originalView);

                // Re-show the overlay
                MyMapView.GraphicsOverlays.Add(_overlay);

                // Update the graphic
                UpdateMapExtentGraphic();
            }
        }

        /// <summary>
        /// Abstraction of platform-specific functionality to maximize re-use of common code
        /// </summary>
        private async void ShowStatusMessage(string message)
        {
            // Display the message to the user
            await DisplayAlert("Alert", message, "OK");
        }
    }
}<|MERGE_RESOLUTION|>--- conflicted
+++ resolved
@@ -18,11 +18,6 @@
 using System.IO;
 using Colors = System.Drawing.Color;
 
-<<<<<<< HEAD
-#endif
-
-=======
->>>>>>> e0c5d90a
 namespace ArcGISRuntime.Samples.ExportTiles
 {
     [ArcGISRuntime.Samples.Shared.Attributes.Sample(
